import os
import platform
import sys
import subprocess
import shutil
import matplotlib.pyplot as plt
import matplotlib.ticker

class OreExample(object):

    def __init__(self, dry=False):
        self.ore_exe = ""
        self.headlinecounter = 0
        self.dry = dry
        self.ax = None
        self.plot_name=""
        self._locate_ore_exe()

    def _locate_ore_exe(self):
<<<<<<< HEAD
        # This works only under Windows and is equivalent to
        # ore_exe = "..\\..\\App\\bin\\Win32\\Release\\ore.exe"
        ore_exe = os.getcwd()
        ore_exe = os.path.dirname(ore_exe)  # one level up
        ore_exe = os.path.dirname(ore_exe)  # one level up
        ore_exe = os.path.join(ore_exe, "App")

        if platform.system() == "Darwin":
            ore_exe = os.path.join(ore_exe, "ore")
        else:    
            ore_exe = os.path.join(ore_exe, "bin")
            ore_exe = os.path.join(ore_exe, "Win32" if sys.platform == "win32" else "x64")
            ore_exe = os.path.join(ore_exe, "Release")
            ore_exe = os.path.join(ore_exe, "ore.exe")
        self.ore_exe = ore_exe
=======
        if os.name == 'nt':
            self.ore_exe = "..\\..\\App\\bin\\Win32\\Release\\ore.exe"
        else:
            self.ore_exe = "../../App/ore"
>>>>>>> 7ccfc5e2

    def print_headline(self, headline):
        self.headlinecounter += 1
        print()
        print(str(self.headlinecounter) + ") " + headline)

    def get_times(self, output):
        print("Get times from the log file:")
        logfile = open(output)
        for line in logfile.readlines():
            if "ValuationEngine completed" in line:
                times = line.split(":")[-1].strip().split(",")
                for time in times:
                    print("\t" + time.split()[0] + ": " + time.split()[1])

    def get_output_data_from_column(self, csv_name, colidx, offset=1):
        f = open(os.path.join(os.path.join(os.getcwd(), "Output"), csv_name))
        data = []
        for line in f:
            if colidx < len(line.split(',')):
                data.append(line.split(',')[colidx])
            else:
                data.append("Error")
        return data[offset:]

    def save_output_to_subdir(self, subdir, files):
        if not os.path.exists(os.path.join("Output", subdir)):
            os.makedirs(os.path.join("Output", subdir))
        for file in files:
            shutil.copy(os.path.join("Output", file), os.path.join("Output", subdir))

    def plot(self, filename, colIdxTime, colIdxVal, color, label, offset=1, marker='', linestyle='-'):
        self.ax.plot(self.get_output_data_from_column(filename, colIdxTime, offset),
                self.get_output_data_from_column(filename, colIdxVal, offset),
                linewidth=2,
                linestyle=linestyle,
                color=color,
                label=label,
                marker=marker)

    def plot_npv(self, filename, colIdx, color, label, marker=''):
        data = self.get_output_data_from_column(filename, colIdx)
        self.ax.plot(range(1, len(data) + 1),
                data,
                color=color,
                label=label,
                linewidth=2,
                marker=marker)

    def decorate_plot(self, title, ylabel="Exposure", xlabel="Time / Years"):
        self.ax.set_title(title)
        self.ax.set_xlabel(xlabel)
        self.ax.set_ylabel(ylabel)
        self.ax.legend(loc='upper right', shadow=True)
        self.ax.get_yaxis().set_major_formatter(
            matplotlib.ticker.FuncFormatter(lambda x, p: format(int(x), ',')))

    def plot_line(self, xvals, yvals, color, label):
        self.ax.plot(xvals, yvals, color=color, label=label, linewidth=2)

    def setup_plot(self, filename):
        self.fig = plt.figure(figsize=plt.figaspect(0.4))
        self.ax = self.fig.add_subplot(111)
        self.plot_name = "mpl_" + filename

    def save_plot_to_file(self, subdir="Output"):
        file = os.path.join(subdir,self.plot_name+".pdf")
        plt.savefig(file)
        print("Saving plot...." + file)
        plt.close()

    def run(self, xml):
        if not self.dry:
            subprocess.call([self.ore_exe, xml])


if __name__ == "__main__":
    examples = [
        "Example_1",
        "Example_2",
        "Example_3",
        "Example_4",
        "Example_5",
        "Example_6",
        "Example_7",
        "Example_8",
        "Example_9",
        "Example_10",
        "Example_11",
        "Example_12",
    ]

    for example in examples:
        try:
            print("Running: " + example)
            os.chdir(os.path.join(os.getcwd(), example))
            filename = os.path.join("run.py")
            sys.argv = ["run.py", 0]
            exec(compile(open(filename, "rb").read(), filename, 'exec'))
            os.chdir(os.path.dirname(os.getcwd()))
        except:
            print("Error running " + example)<|MERGE_RESOLUTION|>--- conflicted
+++ resolved
@@ -17,28 +17,13 @@
         self._locate_ore_exe()
 
     def _locate_ore_exe(self):
-<<<<<<< HEAD
-        # This works only under Windows and is equivalent to
-        # ore_exe = "..\\..\\App\\bin\\Win32\\Release\\ore.exe"
-        ore_exe = os.getcwd()
-        ore_exe = os.path.dirname(ore_exe)  # one level up
-        ore_exe = os.path.dirname(ore_exe)  # one level up
-        ore_exe = os.path.join(ore_exe, "App")
-
-        if platform.system() == "Darwin":
-            ore_exe = os.path.join(ore_exe, "ore")
-        else:    
-            ore_exe = os.path.join(ore_exe, "bin")
-            ore_exe = os.path.join(ore_exe, "Win32" if sys.platform == "win32" else "x64")
-            ore_exe = os.path.join(ore_exe, "Release")
-            ore_exe = os.path.join(ore_exe, "ore.exe")
-        self.ore_exe = ore_exe
-=======
         if os.name == 'nt':
-            self.ore_exe = "..\\..\\App\\bin\\Win32\\Release\\ore.exe"
+            if sys.platform == "win32":
+                self.ore_exe = "..\\..\\App\\bin\\Win32\\Release\\ore.exe"
+            else:
+                self.ore_exe = "..\\..\\App\\bin\\x64\\Release\\ore.exe"
         else:
             self.ore_exe = "../../App/ore"
->>>>>>> 7ccfc5e2
 
     def print_headline(self, headline):
         self.headlinecounter += 1
