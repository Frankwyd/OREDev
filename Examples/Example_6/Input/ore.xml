<OpenRiskEngine>

  <Setup>    
    <Parameter name="asofDate">2016-02-26</Parameter>
    <Parameter name="inputPath">Input</Parameter>
    <Parameter name="outputPath">Output</Parameter>
    <Parameter name="logFile">log.txt</Parameter>
    <Parameter name="marketDataFile">../../Input/market_20160226.txt</Parameter>
    <Parameter name="fixingDataFile">../../Input/fixings_20160226.txt</Parameter>
    <Parameter name="curveConfigFile">../../Input/curveconfig.xml</Parameter>
    <Parameter name="conventionsFile">../../Input/conventions.xml</Parameter>
    <Parameter name="marketConfigFile">../../Input/todaysmarket.xml</Parameter>
    <Parameter name="pricingEnginesFile">../../Input/pricingengine.xml</Parameter>
    <Parameter name="portfolioFile">portfolio.xml</Parameter>
  </Setup>

  <Markets>
    <Parameter name="lgmcalibration">collateral_inccy</Parameter>
    <Parameter name="fxcalibration">collateral_eur</Parameter>
    <Parameter name="pricing">collateral_eur</Parameter>
  </Markets>

  <Analytics>
    
    <Analytic type="npv">
      <Parameter name="active">Y</Parameter>
      <Parameter name="baseCurrency">EUR</Parameter>
      <Parameter name="outputFileName">npv.csv</Parameter>
    </Analytic>      

    <Analytic type="cashflow">
      <Parameter name="active">Y</Parameter>
      <Parameter name="outputFileName">flows.csv</Parameter>
    </Analytic>      

    <Analytic type="curves">
      <Parameter name="active">Y</Parameter>
      <Parameter name="configuration">default</Parameter>
      <Parameter name="grid">240,1M</Parameter>
      <Parameter name="outputFileName">curves.csv</Parameter>
    </Analytic>      

    <Analytic type="simulation">
      <Parameter name="active">Y</Parameter>
      <Parameter name="simulationConfigFile">simulation.xml</Parameter>
      <Parameter name="pricingEnginesFile">../../Input/pricingengine.xml</Parameter>
      <Parameter name="baseCurrency">EUR</Parameter>
      <Parameter name="storeScenarios">N</Parameter>
      <Parameter name="cubeFile">cube.dat</Parameter>
      <Parameter name="additionalScenarioDataFileName">scenariodata.dat</Parameter>
      <Parameter name="disableEvaluationDateObservation">N</Parameter>
    </Analytic>

    <Analytic type="xva">
      <Parameter name="active">Y</Parameter>
      <Parameter name="csaFile">netting.xml</Parameter>
      <Parameter name="cubeFile">cube.dat</Parameter>
      <Parameter name="scenarioFile">scenariodata.dat</Parameter>
      <Parameter name="baseCurrency">EUR</Parameter>
      <Parameter name="exposureProfiles">Y</Parameter>
      <Parameter name="quantile">0.95</Parameter>
      <Parameter name="calculationType">Symmetric</Parameter>      
      <Parameter name="allocationMethod">None</Parameter>    
      <Parameter name="marginalAllocationLimit">1.0</Parameter>    
      <Parameter name="cva">Y</Parameter>
      <Parameter name="dva">N</Parameter>
      <Parameter name="dvaName">BANK</Parameter>
      <Parameter name="fva">N</Parameter>
      <Parameter name="colva">N</Parameter>
      <Parameter name="rawCubeOutputFile">rawcube.csv</Parameter>
      <Parameter name="netCubeOutputFile">netcube.csv</Parameter>
      
    </Analytic>

    <Analytic type="initialMargin">
      <Parameter name="active">N</Parameter>
      <Parameter name="method">SIMM</Parameter>
    </Analytic>
<<<<<<< HEAD

=======
    
>>>>>>> 855f498d
  </Analytics>
  
</OpenRiskEngine><|MERGE_RESOLUTION|>--- conflicted
+++ resolved
@@ -76,11 +76,6 @@
       <Parameter name="active">N</Parameter>
       <Parameter name="method">SIMM</Parameter>
     </Analytic>
-<<<<<<< HEAD
-
-=======
-    
->>>>>>> 855f498d
   </Analytics>
   
 </OpenRiskEngine>