/*
 Copyright (C) 2016 Quaternion Risk Management Ltd
 All rights reserved.

 This file is part of ORE, a free-software/open-source library
 for transparent pricing and risk analysis - http://opensourcerisk.org

 ORE is free software: you can redistribute it and/or modify it
 under the terms of the Modified BSD License.  You should have received a
 copy of the license along with this program.
 The license is also available online at <http://opensourcerisk.org>

 This program is distributed on the basis that it will form a useful
 contribution to risk analytics and model standardisation, but WITHOUT
 ANY WARRANTY; without even the implied warranty of MERCHANTABILITY or
 FITNESS FOR A PARTICULAR PURPOSE. See the license for more details.
*/

/*! \file orea/aggregation/postprocess.hpp
    \brief Exposure aggregation and XVA calculation
    \ingroup analytics
*/

#pragma once

#include <orea/aggregation/collatexposurehelper.hpp>
#include <orea/cube/inmemorycube.hpp>
#include <orea/scenario/aggregationscenariodata.hpp>

#include <ored/portfolio/portfolio.hpp>
#include <ored/portfolio/nettingsetmanager.hpp>

#include <ql/time/date.hpp>

#include <boost/shared_ptr.hpp>

using namespace QuantLib;

namespace ore {
using namespace data;
using namespace data;
namespace analytics {

enum class AllocationMethod {
    None,
    Marginal, // Pykhtin & Rosen, 2010
    RelativeFairValueGross,
    RelativeFairValueNet,
    RelativeXVA
};

std::ostream& operator<<(std::ostream& out, AllocationMethod m);

AllocationMethod parseAllocationMethod(const string& s);

//! Exposure Aggregation and XVA Calculation
/*!
  This class aggregates NPV cube data, computes exposure statistics
  and various XVAs, all at trade and netting set level:

  1) Exposures
  - Expected Positive Exposure, EPE: E[max(NPV(t),0) / N(t)]
  - Expected Negative Exposure, ENE: E[max(-NPV(t),0) / N(t)]
  - Basel Expected Exposure, EE_B: EPE(t)/P(t)
  - Basel Expected Positive Exposure, EPE_B
  - Basel Effective Expected Exposure, EEE_B: max( EEE_B(t-1), EE_B(t))
  - Basel Effective Expected Positive Exposure, EEPE_B
  - Potential Future Exposure, PFE: q-Quantile of the distribution of

  2) Dynamic Initial Margin via regression

  3) XVAs:
  - Credit Value Adjustment, CVA
  - Debit Value Adjustment, DVA
  - Funding Value Adjustment, FVA
  - Collateral Value Adjustment, COLVA
  - Margin Value Adjustment, MVA

  4) Allocation from netting set to trade level such that allocated contributions
  add up to the netting set
  - CVA and DVA
  - EPE and ENE

  All analytics are precomputed when the class constructor is called.
  A number of inspectors described below then return the individual analytics results.

  Note:
  - exposures are discounted at the numeraire N(t) used in the
  Monte Carlo simulation which produces the NPV cube.
  - NPVs take collateral into account, depending on CSA settings

  \ingroup analytics

  \todo Introduce enumeration for TradeAction type and owner
  \todo Interpolation for DIM(t-MPOR) when the simulation grid spacing is different from MPOR
  \todo Revise alternatives to the RelativeXVA exposure and XVA allocation method
  \todo Add trade-level MVA
  \todo Take the spread received on posted initial margin into account in MVA calculation
*/
class PostProcess {
public:
    //! Constructor
    PostProcess( //! Trade portfolio to identidy e.g. netting set, maturity, break dates for each trade
        const boost::shared_ptr<Portfolio>& portfolio,
        //! Netting set manager to access CSA details for each netting set
        const boost::shared_ptr<NettingSetManager>& nettingSetManager,
        //! Market data object to access e.g. discounting and funcing curves
        const boost::shared_ptr<Market>& market,
        //! Market configuration to use
        const std::string& configuration,
        //! Input NPV Cube
        const boost::shared_ptr<NPVCube>& cube,
        //! Subset of simulated market data, index fixings and FX spot rates, associated with the NPV cube
        const boost::shared_ptr<AggregationScenarioData>& scenarioData,
        //! Selection of analytics to be produced
        const map<string, bool>& analytics,
        //! Expression currency for all results
        const string& baseCurrency,
        //! Method to be used for Exposure/XVA allocation down to trade level
        const string& allocationMethod,
        //! Cutoff parameter for the marginal allocation method below which we switch to equal disctribution
        Real cvaMarginalAllocationLimit,
        //! Quantile for Potential Future Exposure output
        Real quantile = 0.95,
        //! Collateral calculation type to be used, see class %CollateralExposureHelper
        const string& calculationType = "Symmetric",
        //! Credit curve name to be used for "our" credit risk in DVA calculations
        const string& dvaName = "",
        //! Borrowing curve name to be used in FVA calculations
        const string& fvaBorrowingCurve = "",
        //! Lending curve name to be used in FVA calculations
        const string& fvaLendingCurve = "",
        //! Collateral spread to be used in COLVA calculations
        Real collateralSpread = 0.0,
        //! Quantile used in dynamic initial margin calculation
        Real dimQuantile = 0.99,
        //! Initial margin horizon in calendar days, 2 weeks = 14 days
        Size dimHorizonCalendarDays = 14,
        //! Order of the regression polynomial used in DIM estmation
        Size dimRegressionOrder = 0,
        //! Regressors to be used in the DIM estimation by regression, each must match an additional scenario data key
        vector<string> dimRegressors = vector<string>(),
        //! Number of local regression evaluations, e.g. to validata DIM by regression
        Size dimLocalRegressionEvaluations = 0,
        //! Local regression band width in standard deviations of the regression variable
        Real dimLocalRegressionBandwidth = 0,
        //! Scaling factor applied to all DIM values
        Real dimScaling = 1.0);

    //! Return list of Trade IDs in the portfolio
    const vector<string>& tradeIds() { return tradeIds_; }
    //! Return list of netting set IDs in the portfolio
    const vector<string>& nettingSetIds() { return nettingSetIds_; }

    //! Return trade level Expected Positive Exposure evolution
    const vector<Real>& tradeEPE(const string& tradeId);
    //! Return trade level Expected Negative Exposure evolution
    const vector<Real>& tradeENE(const string& tradeId);
    //! Return trade level Basel Expected Exposure evolution
    const vector<Real>& tradeEE_B(const string& tradeId);
    //! Return trade level Basel Expected Positive Exposure evolution
    const Real& tradeEPE_B(const string& tradeId);
    //! Return trade level Effective Expected Exposure evolution
    const vector<Real>& tradeEEE_B(const string& tradeId);
    //! Return trade level Effective Expected Positive Exposure evolution
    const Real& tradeEEPE_B(const string& tradeId);
    //! Return trade level Potential Future Exposure evolution
    const vector<Real>& tradePFE(const string& tradeId);
    // const vector<Real>& tradeVAR(const string& tradeId);

    //! Return Netting Set Expected Positive Exposure evolution
    const vector<Real>& netEPE(const string& nettingSetId);
    //! Return Netting Set Expected Negative Exposure evolution
    const vector<Real>& netENE(const string& nettingSetId);
    //! Return Netting Set Basel Expected Exposure evolution
    const vector<Real>& netEE_B(const string& nettingSetId);
    //! Return Netting Set Basel Expected Positive Exposure evolution
    const Real& netEPE_B(const string& nettingSetId);
    //! Return Netting Set Effective Expected Exposure evolution
    const vector<Real>& netEEE_B(const string& nettingSetId);
    //! Return Netting Set Effective Expected Positive Exposure evolution
    const Real& netEEPE_B(const string& nettingSetId);
    //! Return Netting Set Potential Future Exposure evolution
    const vector<Real>& netPFE(const string& nettingSetId);
    // const vector<Real>& netVAR(const string& nettingSetId);

    //! Return the netting set's expected collateral evolution
    const vector<Real>& expectedCollateral(const string& nettingSetId);
    //! Return the netting set's expected COLVA increments through time
    const vector<Real>& colvaIncrements(const string& nettingSetId);
    //! Return the netting set's expected Collateral Floor increments through time
    const vector<Real>& collateralFloorIncrements(const string& nettingSetId);

    //! Return the trade EPE, allocated down from the netting set level
    const vector<Real>& allocatedTradeEPE(const string& tradeId);
    //! Return trade ENE, allocated down from the netting set level
    const vector<Real>& allocatedTradeENE(const string& tradeId);

    //! Return trade (stand-alone) CVA
    Real tradeCVA(const string& tradeId);
    //! Return trade (stand-alone) DVA
    Real tradeDVA(const string& tradeId);
    //! Return trade (stand-alone) MVA
    Real tradeMVA(const string& tradeId);
    //! Return trade (stand-alone) FBA (Funding Benefit Adjustment)
    Real tradeFBA(const string& tradeId);
    //! Return trade (stand-alone) FCA (Funding Cost Adjustment)
    Real tradeFCA(const string& tradeId);
    //! Return allocated trade CVA (trade CVAs add up to netting set CVA)
    Real allocatedTradeCVA(const string& tradeId);
    //! Return allocated trade DVA (trade DVAs add up to netting set DVA)
    Real allocatedTradeDVA(const string& tradeId);
    //! Return netting set CVA
    Real nettingSetCVA(const string& nettingSetId);
    //! Return netting set DVA
    Real nettingSetDVA(const string& nettingSetId);
    //! Return netting set MVA
    Real nettingSetMVA(const string& nettingSetId);
    //! Return netting set FBA
    Real nettingSetFBA(const string& nettingSetId);
    //! Return netting set FCA
    Real nettingSetFCA(const string& nettingSetId);
    //! Return netting set COLVA
    Real nettingSetCOLVA(const string& nettingSetId);
    //! Return netting set Collateral Floor value
    Real nettingSetCollateralFloor(const string& nettingSetId);

    //! Inspector for the input NPV cube (by trade, time, scenario)
    const boost::shared_ptr<NPVCube>& cube() { return cube_; }
    //! Return the  for the input NPV cube after netting and collateral (by netting set, time, scenario)
    const boost::shared_ptr<NPVCube>& netCube() { return nettedCube_; }
    //! Return the dynamic initial margin cube (regression approach)
    const boost::shared_ptr<NPVCube>& dimCube() { return dimCube_; }
    //! Write average (over samples) DIM evolution through time for given netting set
    void exportDimEvolution(const std::string& fileName, const std::string& nettingSet);
    //! Write DIM as a function of sample netting set NPV for a given time step
    void exportDimRegression(const std::vector<string>& fileNames, const std::string& nettingSet,
                             const std::vector<Size>& timeSteps);

private:
    //! Helper function to return the collateral account evolution for a given netting set
    boost::shared_ptr<vector<boost::shared_ptr<CollateralAccount>>>
    collateralPaths(const string& nettingSetId, const boost::shared_ptr<NettingSetManager>& nettingSetManager,
                    const boost::shared_ptr<Market>& market, const std::string& configuration,
                    const boost::shared_ptr<AggregationScenarioData>& scenarioData, Size dates, Size samples,
                    const vector<vector<Real>>& nettingSetValue, Real nettingSetValueToday,
                    const Date& nettingSetMaturity);

    void updateStandAloneXVA();
    void updateAllocatedXVA();

    //! Fill dynamic initial margin cube (per netting set, date and sample)
    void dynamicInitialMargin();
<<<<<<< HEAD
    //! Compile the array of DIM regressors for the specified date and sample index
    Disposable<Array> regressorArray(Size dateIndex, Size sampleIndex);
    //! Perform the calculation of IM as of t=t0
    void performT0DimCalc();
=======
    //! Compile the array of DIM regressors for the specified netting set, date and sample index
    Disposable<Array> regressorArray(string nettingSet, Size dateIndex, Size sampleIndex);
>>>>>>> 04e261f2

    boost::shared_ptr<Portfolio> portfolio_;
    boost::shared_ptr<NettingSetManager> nettingSetManager_;
    boost::shared_ptr<Market> market_;
    const std::string configuration_;
    boost::shared_ptr<NPVCube> cube_;
    boost::shared_ptr<AggregationScenarioData> scenarioData_;
    map<string, bool> analytics_;

    map<string, vector<vector<Real>>> nettingSetNPV_, nettingSetFLOW_, nettingSetDIM_, nettingSetLocalDIM_,
        nettingSetDeltaNPV_;
    map<string, vector<vector<Array>>> regressorArray_;
    map<string, vector<Real>> nettingSetExpectedDIM_, nettingSetZeroOrderDIM_, nettingSetSimpleDIMh_, nettingSetSimpleDIMp_;
    map<string, vector<Real>> tradeEPE_, tradeENE_, tradeEE_B_, tradeEEE_B_, tradePFE_, tradeVAR_;
    map<string, Real> tradeEPE_B_, tradeEEPE_B_;
    map<string, vector<Real>> allocatedTradeEPE_, allocatedTradeENE_;
    map<string, vector<Real>> netEPE_, netENE_, netEE_B_, netEEE_B_, netPFE_, netVAR_, expectedCollateral_;
    map<string, Real> netEPE_B_, netEEPE_B_;
    map<string, vector<Real>> colvaInc_, eoniaFloorInc_;
    map<string, Real> tradeCVA_, tradeDVA_, tradeMVA_, tradeFBA_, tradeFCA_;
    map<string, Real> sumTradeCVA_, sumTradeDVA_; // per netting set
    map<string, Real> allocatedTradeCVA_, allocatedTradeDVA_;
    map<string, Real> nettingSetCVA_, nettingSetDVA_, nettingSetMVA_;
    map<string, Real> nettingSetCOLVA_, nettingSetCollateralFloor_;
    map<string, Real> nettingSetFCA_, nettingSetFBA_;
    boost::shared_ptr<NPVCube> nettedCube_;
    boost::shared_ptr<NPVCube> dimCube_;
    map<string, Real> net_t0_im_reg_h_, net_t0_im_simple_h_;

    vector<string> tradeIds_;
    vector<string> nettingSetIds_;
    map<string, string> counterpartyId_; // for each nettingSetId
    string baseCurrency_;
    Real quantile_;
    CollateralExposureHelper::CalculationType calcType_;
    string dvaName_;
    string fvaBorrowingCurve_;
    string fvaLendingCurve_;
    Real collateralSpread_;
    Real dimQuantile_;
    Size dimHorizonCalendarDays_;
    Size dimRegressionOrder_;
    vector<string> dimRegressors_;
    Size dimLocalRegressionEvaluations_;
    Real dimLocalRegressionBandwidth_;
    Real dimScaling_;
};
}
}<|MERGE_RESOLUTION|>--- conflicted
+++ resolved
@@ -251,15 +251,10 @@
 
     //! Fill dynamic initial margin cube (per netting set, date and sample)
     void dynamicInitialMargin();
-<<<<<<< HEAD
-    //! Compile the array of DIM regressors for the specified date and sample index
-    Disposable<Array> regressorArray(Size dateIndex, Size sampleIndex);
+    //! Compile the array of DIM regressors for the specified netting set, date and sample index
+    Disposable<Array> regressorArray(string nettingSet, Size dateIndex, Size sampleIndex);
     //! Perform the calculation of IM as of t=t0
     void performT0DimCalc();
-=======
-    //! Compile the array of DIM regressors for the specified netting set, date and sample index
-    Disposable<Array> regressorArray(string nettingSet, Size dateIndex, Size sampleIndex);
->>>>>>> 04e261f2
 
     boost::shared_ptr<Portfolio> portfolio_;
     boost::shared_ptr<NettingSetManager> nettingSetManager_;
