--- conflicted
+++ resolved
@@ -53,15 +53,12 @@
     generateEquityScenarios(sensiScenarioFactory, true);
     generateEquityScenarios(sensiScenarioFactory, false);
 
-<<<<<<< HEAD
     generateEquityForecastCurveScenarios(sensiScenarioFactory, true);
     generateEquityForecastCurveScenarios(sensiScenarioFactory, false);
     
-=======
     generateDividendYieldScenarios(sensiScenarioFactory, true);
     generateDividendYieldScenarios(sensiScenarioFactory, false);
 
->>>>>>> 8173bb30
     if (simMarketData_->simulateFXVols()) {
         generateFxVolScenarios(sensiScenarioFactory, true);
         generateFxVolScenarios(sensiScenarioFactory, false);
@@ -460,7 +457,6 @@
     LOG("Yield curve scenarios done");
 }
 
-<<<<<<< HEAD
 void SensitivityScenarioGenerator::generateEquityForecastCurveScenarios(
     const boost::shared_ptr<ScenarioFactory>& sensiScenarioFactory, bool up) {
     // We can choose to shift fewer yield curves than listed in the market
@@ -481,7 +477,56 @@
     for (Size i = 0; i < n_curves; ++i) {
         string name = equityForecastNames_[i];
         Size n_ten = simMarketData_->equityForecastTenors(name).size();
-=======
+        // original curves' buffer
+        std::vector<Real> zeros(n_ten);
+        std::vector<Real> times(n_ten);
+        // buffer for shifted zero curves
+        std::vector<Real> shiftedZeros(n_ten);
+        SensitivityScenarioData::CurveShiftData data = sensitivityData_->equityForecastCurveShiftData()[name];
+        ShiftType shiftType = parseShiftType(data.shiftType);
+        Handle<YieldTermStructure> ts = initMarket_->equityForecastCurve(name, configuration_);
+        DayCounter dc = ts->dayCounter();
+        for (Size j = 0; j < n_ten; ++j) {
+            Date d = today_ + simMarketData_->equityForecastTenors(name)[j];
+            zeros[j] = ts->zeroRate(d, dc, Continuous);
+            times[j] = dc.yearFraction(today_, d);
+        }
+
+        const std::vector<Period>& shiftTenors = overrideTenors_ && simMarketData_->hasEquityForecastTenors(name)
+                                                     ? simMarketData_->equityForecastTenors(name)
+                                                     : data.shiftTenors;
+        QL_REQUIRE(shiftTenors.size() == data.shiftTenors.size(), "mismatch between effective shift tenors ("
+                                                                      << shiftTenors.size() << ") and shift tenors ("
+                                                                      << data.shiftTenors.size() << ")");
+        std::vector<Time> shiftTimes(shiftTenors.size());
+        for (Size j = 0; j < shiftTenors.size(); ++j)
+            shiftTimes[j] = dc.yearFraction(today_, today_ + shiftTenors[j]);
+        Real shiftSize = data.shiftSize;
+        QL_REQUIRE(shiftTenors.size() > 0, "Discount shift tenors not specified");
+
+        for (Size j = 0; j < shiftTenors.size(); ++j) {
+
+            boost::shared_ptr<Scenario> scenario = sensiScenarioFactory->buildScenario(today_);
+
+            scenarioDescriptions_.push_back(equityForecastCurveScenarioDescription(name, j, up));
+
+            // apply zero rate shift at tenor point j
+            applyShift(j, shiftSize, up, shiftType, shiftTimes, zeros, times, shiftedZeros, true);
+
+            // store shifted discount curve in the scenario
+            for (Size k = 0; k < n_ten; ++k) {
+                Real shiftedDiscount = exp(-shiftedZeros[k] * times[k]);
+                scenario->add(getEquityForecastKey(name, k), shiftedDiscount);
+            }
+            // add this scenario to the scenario vector
+            scenarios_.push_back(scenario);
+            DLOG("Sensitivity scenario # " << scenarios_.size() << ", label " << scenario->label() << " created");
+
+        } // end of shift curve tenors
+    }
+    LOG("Equity forecast curve scenarios done");
+}
+
 void SensitivityScenarioGenerator::generateDividendYieldScenarios(
     const boost::shared_ptr<ScenarioFactory>& sensiScenarioFactory, bool up) {
     // We can choose to shift fewer yield curves than listed in the market
@@ -501,38 +546,23 @@
     for (Size i = 0; i < n_curves; ++i) {
         string name = dividendYieldNames_[i];
         Size n_ten = simMarketData_->equityTenors(name).size();
->>>>>>> 8173bb30
         // original curves' buffer
         std::vector<Real> zeros(n_ten);
         std::vector<Real> times(n_ten);
         // buffer for shifted zero curves
         std::vector<Real> shiftedZeros(n_ten);
-<<<<<<< HEAD
-        SensitivityScenarioData::CurveShiftData data = sensitivityData_->equityForecastCurveShiftData()[name];
-        ShiftType shiftType = parseShiftType(data.shiftType);
-        Handle<YieldTermStructure> ts = initMarket_->equityForecastCurve(name, configuration_);
-        DayCounter dc = ts->dayCounter();
-        for (Size j = 0; j < n_ten; ++j) {
-            Date d = today_ + simMarketData_->equityForecastTenors(name)[j];
-=======
         SensitivityScenarioData::CurveShiftData data = sensitivityData_->dividendYieldShiftData()[name];
         ShiftType shiftType = parseShiftType(data.shiftType);
         Handle<YieldTermStructure> ts = initMarket_->equityDividendCurve(name, configuration_);
         DayCounter dc = ts->dayCounter();
         for (Size j = 0; j < n_ten; ++j) {
             Date d = today_ + simMarketData_->equityTenors(name)[j];
->>>>>>> 8173bb30
             zeros[j] = ts->zeroRate(d, dc, Continuous);
             times[j] = dc.yearFraction(today_, d);
         }
 
-<<<<<<< HEAD
-        const std::vector<Period>& shiftTenors = overrideTenors_ && simMarketData_->hasEquityForecastTenors(name)
-                                                     ? simMarketData_->equityForecastTenors(name)
-=======
         const std::vector<Period>& shiftTenors = overrideTenors_ && simMarketData_->hasEquityTenors(name)
                                                      ? simMarketData_->equityTenors(name)
->>>>>>> 8173bb30
                                                      : data.shiftTenors;
         QL_REQUIRE(shiftTenors.size() == data.shiftTenors.size(), "mismatch between effective shift tenors ("
                                                                       << shiftTenors.size() << ") and shift tenors ("
@@ -547,11 +577,7 @@
 
             boost::shared_ptr<Scenario> scenario = sensiScenarioFactory->buildScenario(today_);
 
-<<<<<<< HEAD
-            scenarioDescriptions_.push_back(equityForecastCurveScenarioDescription(name, j, up));
-=======
             scenarioDescriptions_.push_back(dividendYieldScenarioDescription(name, j, up));
->>>>>>> 8173bb30
 
             // apply zero rate shift at tenor point j
             applyShift(j, shiftSize, up, shiftType, shiftTimes, zeros, times, shiftedZeros, true);
@@ -559,11 +585,7 @@
             // store shifted discount curve in the scenario
             for (Size k = 0; k < n_ten; ++k) {
                 Real shiftedDiscount = exp(-shiftedZeros[k] * times[k]);
-<<<<<<< HEAD
-                scenario->add(getEquityForecastKey(name, k), shiftedDiscount);
-=======
                 scenario->add(getDividendYieldKey(name, k), shiftedDiscount);
->>>>>>> 8173bb30
             }
             // add this scenario to the scenario vector
             scenarios_.push_back(scenario);
@@ -571,14 +593,9 @@
 
         } // end of shift curve tenors
     }
-<<<<<<< HEAD
-    LOG("Equity forecast curve scenarios done");
-}
-=======
     LOG("Dividend yield curve scenarios done");
 }
 
->>>>>>> 8173bb30
 void SensitivityScenarioGenerator::generateFxVolScenarios(
     const boost::shared_ptr<ScenarioFactory>& sensiScenarioFactory, bool up) {
     // We can choose to shift fewer discount curves than listed in the market
