--- conflicted
+++ resolved
@@ -182,16 +182,17 @@
     if (!parameters->simulateDividendYield()) {
         nonSimulatedFactors_.insert(RiskFactorKey::KeyType::DividendYield);
     }
-<<<<<<< HEAD
+
     if (!parameters->commodityCurveSimulate()) {
         nonSimulatedFactors_.insert(RiskFactorKey::KeyType::CommodityCurve);
     }
+
     if (!parameters->commodityVolSimulate()) {
         nonSimulatedFactors_.insert(RiskFactorKey::KeyType::CommodityVolatility);
-=======
+    }
+
     if (!parameters->securitySpreadsSimulate()) {
         nonSimulatedFactors_.insert(RiskFactorKey::KeyType::SecuritySpread);
->>>>>>> c9929ca3
     }
 
     // Build fixing manager
