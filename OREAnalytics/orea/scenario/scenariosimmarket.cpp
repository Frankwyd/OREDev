--- conflicted
+++ resolved
@@ -1122,14 +1122,9 @@
                                 cal = NullCalendar();
                             }
                             DayCounter dc = wrapper->dayCounter();
-<<<<<<< HEAD
-			                vector<Time> times;
-                            vector<Date> dates;
-=======
                             vector<vector<Handle<Quote>>> quotes;
                             vector<Time> times(m);
                             vector<Date> dates(m);
->>>>>>> c930f0e3
 
                             // Attempt to get the relevant yield curves from the initial market
                             Handle<YieldTermStructure> initForTS =
@@ -1180,31 +1175,7 @@
                                 Size n = strikes.size();
                                 quotes.resize(n, vector<Handle<Quote>>(m, Handle<Quote>()));
 
-<<<<<<< HEAD
-                                // Attempt to get the relevant yield curves from this scenario simulation market
-                                Handle<YieldTermStructure> forTS =
-                                    getYieldCurve(foreignTsId, todaysMarketParams, Market::defaultConfiguration);
-                                TLOG("Foreign term structure '" << foreignTsId << "' from sim market is "
-                                                                << (forTS.empty() ? "empty" : "not empty"));
-                                Handle<YieldTermStructure> domTS =
-                                    getYieldCurve(domesticTsId, todaysMarketParams, Market::defaultConfiguration);
-                                TLOG("Domestic term structure '" << domesticTsId << "' from sim market is "
-                                                                 << (domTS.empty() ? "empty" : "not empty"));
-
-                                // If either term structure is empty, fall back on this scenario simulation market's
-                                // discount curves
-                                if (forTS.empty() || domTS.empty()) {
-                                    TLOG("Falling back on the discount curves for " << forCcy << " and " << domCcy
-                                                                                    << " from sim market");
-                                    forTS = discountCurve(forCcy);
-                                    domTS = discountCurve(domCcy);
-                                }
-                                // set up a FX Index
-                                boost::shared_ptr<FxIndex> fxInd = fxIndex(forCcy + domCcy).currentLink();
-
-=======
                                 // hardcode these for now
->>>>>>> c930f0e3
                                 bool stickyStrike = true;
                                 bool flatExtrapolation = true;
 
@@ -1275,13 +1246,7 @@
                                             for (Size j = 0; j < m; ++j)
                                                 quotes[i][j] = Handle<Quote>(boost::make_shared<SimpleQuote>(0.0));
                                     } else {
-<<<<<<< HEAD
-                                        fxVolCurve = boost::make_shared<BlackVarianceSurfaceStdDevs>(
-                                            cal, spot, times, parameters->fxVolStdDevs(name), quotes, dc, fxInd,
-                                            stickyStrike, flatExtrapolation);
-=======
                                         quotes = absQuotes;
->>>>>>> c930f0e3
                                     }
 
                                     // sort out simDataTemp
@@ -1304,8 +1269,7 @@
                                     }
 
                                     // set up a FX Index
-                                    boost::shared_ptr<FxIndex> fxIndex = boost::make_shared<FxIndex>(
-                                        name, 0, parseCurrency(forCcy), parseCurrency(domCcy), cal, spot, forTS, domTS);
+                                    Handle<FxIndex> fxInd = fxIndex(name);
 
                                     if (parameters->fxUseMoneyness(name)) { // moneyness
                                     } else {                                // standard deviations
@@ -1317,7 +1281,8 @@
                                                 initForTS, initDomTS, forTS, domTS, stickyStrike);
                                         } else {
                                             fxVolCurve = boost::make_shared<BlackVarianceSurfaceStdDevs>(
-                                                cal, spot, times, parameters->fxVolStdDevs(name), quotes, dc, fxIndex,
+                                                cal, spot, times, parameters->fxVolStdDevs(name), quotes, dc,
+                                                fxInd.currentLink(),
                                                 stickyStrike, flatExtrapolation);
                                         }
                                     }
