--- conflicted
+++ resolved
@@ -183,12 +183,9 @@
     if (!parameters->securitySpreadsSimulate()) {
         nonSimulatedFactors_.insert(RiskFactorKey::KeyType::SecuritySpread);
     }
-<<<<<<< HEAD
     if (!parameters->simulateFxSpots()) {
         nonSimulatedFactors_.insert(RiskFactorKey::KeyType::FXSpot);
     }
-=======
->>>>>>> 425a47b3
 
     // Build fixing manager
     fixingManager_ = boost::make_shared<FixingManager>(asof_);
