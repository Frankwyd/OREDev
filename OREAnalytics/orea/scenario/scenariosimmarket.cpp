/*
 Copyright (C) 2016 Quaternion Risk Management Ltd
 All rights reserved.

 This file is part of ORE, a free-software/open-source library
 for transparent pricing and risk analysis - http://opensourcerisk.org

 ORE is free software: you can redistribute it and/or modify it
 under the terms of the Modified BSD License.  You should have received a
 copy of the license along with this program.
 The license is also available online at <http://opensourcerisk.org>

 This program is distributed on the basis that it will form a useful
 contribution to risk analytics and model standardisation, but WITHOUT
 ANY WARRANTY; without even the implied warranty of MERCHANTABILITY or
 FITNESS FOR A PARTICULAR PURPOSE. See the license for more details.
*/

/*! \file scenario/scenariosimmarket.cpp
    \brief A Market class that can be updated by Scenarios
    \ingroup
*/

#include <orea/engine/observationmode.hpp>
#include <orea/scenario/scenariosimmarket.hpp>
#include <orea/scenario/simplescenario.hpp>
#include <ql/experimental/credit/basecorrelationstructure.hpp>
#include <ql/math/interpolations/loginterpolation.hpp>
#include <ql/termstructures/credit/interpolatedsurvivalprobabilitycurve.hpp>
#include <ql/termstructures/defaulttermstructure.hpp>
#include <ql/termstructures/volatility/capfloor/capfloortermvolatilitystructure.hpp>
#include <ql/termstructures/volatility/capfloor/capfloortermvolsurface.hpp>
#include <ql/termstructures/volatility/equityfx/blackvariancecurve.hpp>
#include <ql/termstructures/volatility/equityfx/blackvoltermstructure.hpp>
#include <ql/termstructures/volatility/optionlet/strippedoptionlet.hpp>
#include <ql/termstructures/volatility/optionlet/strippedoptionletadapter.hpp>
#include <ql/termstructures/volatility/swaption/swaptionconstantvol.hpp>
#include <ql/termstructures/volatility/swaption/swaptionvolcube.hpp>
#include <ql/termstructures/volatility/swaption/swaptionvolmatrix.hpp>
#include <ql/termstructures/volatility/swaption/swaptionvolstructure.hpp>
#include <ql/termstructures/yield/discountcurve.hpp>
#include <ql/time/calendars/target.hpp>
#include <ql/time/daycounters/actual365fixed.hpp>
#include <ql/time/daycounters/actualactual.hpp>

#include <qle/indexes/inflationindexobserver.hpp>
#include <qle/indexes/inflationindexwrapper.hpp>
#include <qle/termstructures/dynamicblackvoltermstructure.hpp>
#include <qle/termstructures/dynamicswaptionvolmatrix.hpp>
#include <qle/termstructures/pricecurve.hpp>
#include <qle/termstructures/strippedoptionletadapter2.hpp>
#include <qle/termstructures/survivalprobabilitycurve.hpp>
#include <qle/termstructures/swaptionvolatilityconverter.hpp>
#include <qle/termstructures/swaptionvolconstantspread.hpp>
#include <qle/termstructures/swaptionvolcube2.hpp>
#include <qle/termstructures/swaptionvolcubewithatm.hpp>
#include <qle/termstructures/yoyinflationcurveobservermoving.hpp>
#include <qle/termstructures/zeroinflationcurveobservermoving.hpp>
#include <qle/termstructures/interpolatedcorrelationcurve.hpp>
#include <qle/termstructures/flatcorrelation.hpp>

#include <boost/timer.hpp>

#include <ored/utilities/indexparser.hpp>
#include <ored/utilities/log.hpp>

using namespace QuantLib;
using namespace QuantExt;
using namespace ore::data;
using namespace std;

typedef QuantLib::BaseCorrelationTermStructure<QuantLib::BilinearInterpolation> BilinearBaseCorrelationTermStructure;

namespace ore {
namespace analytics {

RiskFactorKey::KeyType yieldCurveRiskFactor(const ore::data::YieldCurveType y) {

    if (y == ore::data::YieldCurveType::Discount) {
        return RiskFactorKey::KeyType::DiscountCurve;
    } else if (y == ore::data::YieldCurveType::Yield) {
        return RiskFactorKey::KeyType::YieldCurve;
    } else if (y == ore::data::YieldCurveType::EquityDividend) {
        return RiskFactorKey::KeyType::DividendYield;
    } else if (y == ore::data::YieldCurveType::EquityForecast) {
        return RiskFactorKey::KeyType::EquityForecastCurve;
    } else {
        QL_FAIL("yieldCurveType not supported");
    }
}

ore::data::YieldCurveType riskFactorYieldCurve(const RiskFactorKey::KeyType rf) {

    if (rf == RiskFactorKey::KeyType::DiscountCurve) {
        return ore::data::YieldCurveType::Discount;
    }
    else if (rf == RiskFactorKey::KeyType::YieldCurve) {
        return ore::data::YieldCurveType::Yield;
    }
    else if (rf == RiskFactorKey::KeyType::DividendYield) {
        return ore::data::YieldCurveType::EquityDividend;
    }
    else if (rf == RiskFactorKey::KeyType::EquityForecastCurve) {
        return ore::data::YieldCurveType::EquityForecast;
    }
    else {
        QL_FAIL("RiskFactorKey::KeyType not supported");
    }
}

namespace {
ReactionToTimeDecay parseDecayMode(const string& s) {
    static map<string, ReactionToTimeDecay> m = {{"ForwardVariance", ForwardForwardVariance},
                                                 {"ConstantVariance", ConstantVariance}};

    auto it = m.find(s);
    if (it != m.end()) {
        return it->second;
    } else {
        QL_FAIL("Decay mode \"" << s << "\" not recognized");
    }
}

} // namespace

void ScenarioSimMarket::addYieldCurve(const boost::shared_ptr<Market>& initMarket, const std::string& configuration,
                                      const RiskFactorKey::KeyType rf, const string& key,
                                      const vector<Period>& tenors, const string& dayCounter) {
    Handle<YieldTermStructure> wrapper = initMarket->yieldCurve(riskFactorYieldCurve(rf), key, configuration);
    QL_REQUIRE(!wrapper.empty(), "yield curve not provided for " << key);
    QL_REQUIRE(tenors.front() > 0 * Days, "yield curve tenors must not include t=0");
    // include today

    // constructing yield curves
    DayCounter dc = ore::data::parseDayCounter(dayCounter); // used to convert YieldCurve Periods to Times
    vector<Time> yieldCurveTimes(1, 0.0);                   // include today
    vector<Date> yieldCurveDates(1, asof_);
    for (auto& tenor : tenors) {
        yieldCurveTimes.push_back(dc.yearFraction(asof_, asof_ + tenor));
        yieldCurveDates.push_back(asof_ + tenor);
    }

    vector<Handle<Quote>> quotes;
    boost::shared_ptr<SimpleQuote> q(new SimpleQuote(1.0));
    quotes.push_back(Handle<Quote>(q));
    vector<Real> discounts(yieldCurveTimes.size());
    for (Size i = 0; i < yieldCurveTimes.size() - 1; i++) {
        boost::shared_ptr<SimpleQuote> q(new SimpleQuote(wrapper->discount(yieldCurveDates[i + 1])));
        Handle<Quote> qh(q);
        quotes.push_back(qh);

        // Check if the risk factor is simulated before adding it
        if (nonSimulatedFactors_.find(rf) == nonSimulatedFactors_.end()) {
            simData_.emplace(std::piecewise_construct, std::forward_as_tuple(rf, key, i), std::forward_as_tuple(q));
            DLOG("ScenarioSimMarket yield curve " << key << " discount[" << i << "]=" << q->value());
        }
    }

    boost::shared_ptr<YieldTermStructure> yieldCurve;

    if (ObservationMode::instance().mode() == ObservationMode::Mode::Unregister) {
        yieldCurve = boost::shared_ptr<YieldTermStructure>(
            new QuantExt::InterpolatedDiscountCurve(yieldCurveTimes, quotes, 0, TARGET(), dc));
    } else {
        yieldCurve = boost::shared_ptr<YieldTermStructure>(
            new QuantExt::InterpolatedDiscountCurve2(yieldCurveTimes, quotes, dc));
    }

    Handle<YieldTermStructure> ych(yieldCurve);
    if (wrapper->allowsExtrapolation())
        ych->enableExtrapolation();
    yieldCurves_.insert(pair<tuple<string, ore::data::YieldCurveType, string>, Handle<YieldTermStructure>>(
        make_tuple(Market::defaultConfiguration, riskFactorYieldCurve(rf), key), ych));
}

ScenarioSimMarket::ScenarioSimMarket(const boost::shared_ptr<Market>& initMarket,
                                     const boost::shared_ptr<ScenarioSimMarketParameters>& parameters,
                                     const Conventions& conventions, const std::string& configuration)
    : SimMarket(conventions), parameters_(parameters), filter_(boost::make_shared<ScenarioFilter>()) {

    LOG("building ScenarioSimMarket...");
    asof_ = initMarket->asofDate();
    LOG("AsOf " << QuantLib::io::iso_date(asof_));

    // Set non simulated risk factor key types
    if (!parameters->simulateSwapVols())
        nonSimulatedFactors_.insert(RiskFactorKey::KeyType::SwaptionVolatility);
    if (!parameters->simulateCapFloorVols())
        nonSimulatedFactors_.insert(RiskFactorKey::KeyType::OptionletVolatility);
    if (!parameters->simulateSurvivalProbabilities())
        nonSimulatedFactors_.insert(RiskFactorKey::KeyType::SurvivalProbability);
    if (!parameters->simulateCdsVols())
        nonSimulatedFactors_.insert(RiskFactorKey::KeyType::CDSVolatility);
    if (!parameters->simulateFXVols())
        nonSimulatedFactors_.insert(RiskFactorKey::KeyType::FXVolatility);
    if (!parameters->simulateEquityVols())
        nonSimulatedFactors_.insert(RiskFactorKey::KeyType::EquityVolatility);
    if (!parameters->simulateBaseCorrelations())
        nonSimulatedFactors_.insert(RiskFactorKey::KeyType::BaseCorrelation);
    if (!parameters->simulateEquityForecastCurve())
        nonSimulatedFactors_.insert(RiskFactorKey::KeyType::EquityForecastCurve);
    if (!parameters->simulateDividendYield())
        nonSimulatedFactors_.insert(RiskFactorKey::KeyType::DividendYield);
    if (!parameters->commodityCurveSimulate())
        nonSimulatedFactors_.insert(RiskFactorKey::KeyType::CommodityCurve);
    if (!parameters->commodityVolSimulate())
        nonSimulatedFactors_.insert(RiskFactorKey::KeyType::CommodityVolatility);
    if (!parameters->securitySpreadsSimulate())
        nonSimulatedFactors_.insert(RiskFactorKey::KeyType::SecuritySpread);
    if (!parameters->simulateFxSpots())
        nonSimulatedFactors_.insert(RiskFactorKey::KeyType::FXSpot);
    if (!parameters->simulateCorrelations())
        nonSimulatedFactors_.insert(RiskFactorKey::KeyType::Correlation);

    // Build fixing manager
    fixingManager_ = boost::make_shared<FixingManager>(asof_);
    
    // Sort parameters so they get processed in correct order
    map<RiskFactorKey::KeyType, set<string>> params;
    params.insert(parameters->parameters().begin(), parameters->parameters().end());

    for (const auto& param : params) {

        switch (param.first) {
        case RiskFactorKey::KeyType::FXSpot:
            for (const auto& name : param.second) {
                // constructing fxSpots_
                LOG("adding " << name << " FX rates");
                boost::shared_ptr<SimpleQuote> q(new SimpleQuote(initMarket->fxSpot(name, configuration)->value()));
                Handle<Quote> qh(q);
                fxSpots_[Market::defaultConfiguration].addQuote(name, qh);
                // Check if the risk factor is simulated before adding it
                if (nonSimulatedFactors_.find(param.first) == nonSimulatedFactors_.end()) {
                    simData_.emplace(std::piecewise_construct,
                        std::forward_as_tuple(param.first, name),
                        std::forward_as_tuple(q));
                }
            }
            continue;

        case RiskFactorKey::KeyType::DiscountCurve:
        case RiskFactorKey::KeyType::YieldCurve:
            for (const auto& name : param.second) {
                LOG("building " << name << " yield curve..");
                vector<Period> tenors = parameters->yieldCurveTenors(name);
                addYieldCurve(initMarket, configuration, param.first, name, tenors,
                    parameters->yieldCurveDayCounter(name));
                LOG("building " << name << " yield curve done");
            }
            continue;

        case RiskFactorKey::KeyType::EquitySpot:
            for (const auto& name : param.second) {
                // building equity spots
                LOG("adding " << name << " equity spot...");
                Real spotVal = initMarket->equitySpot(name, configuration)->value();
                boost::shared_ptr<SimpleQuote> q(new SimpleQuote(spotVal));
                Handle<Quote> qh(q);
                equitySpots_.insert(
                    pair<pair<string, string>, Handle<Quote>>(make_pair(Market::defaultConfiguration, name), qh));
                simData_.emplace(std::piecewise_construct,
                    std::forward_as_tuple(param.first, name),
                    std::forward_as_tuple(q));
                LOG("adding " << name << " equity spot done");
            }
            continue;

        case RiskFactorKey::KeyType::EquityForecastCurve:
            for (const auto& name : param.second) {
                LOG("building " << name << " equity forecast curve..");
                vector<Period> tenors = parameters->equityForecastTenors(name);
                addYieldCurve(initMarket, configuration, param.first, name, tenors,
                    parameters->yieldCurveDayCounter(name));
                LOG("building " << name << " equity forecast done");
            }
            continue;


        case RiskFactorKey::KeyType::DividendYield:
            for (const auto& name : param.second) {
                LOG("building " << name << " equity dividend yield curve..");
                vector<Period> tenors = parameters->equityDividendTenors(name);
                addYieldCurve(initMarket, configuration, param.first, name, tenors,
                    parameters->yieldCurveDayCounter(name));
                LOG("building " << name << " equity dividend yield curve done");

                // Equity forecast and spot curves built first so we can now build equity index

                Handle<EquityIndex> curve = initMarket->equityCurve(name, configuration);
                boost::shared_ptr<EquityIndex> ei(curve->clone(equitySpot(name, configuration),
                    yieldCurve(YieldCurveType::EquityForecast, name, configuration),
                    yieldCurve(YieldCurveType::EquityDividend, name, configuration)));
                Handle<EquityIndex> eh(ei);
                equityCurves_.insert(
                    pair<pair<string, string>, Handle<EquityIndex>>(make_pair(Market::defaultConfiguration, name), eh));
            }
            continue;

        case RiskFactorKey::KeyType::SecuritySpread:
            for (const auto& name : param.second) {
                DLOG("Adding security spread " << name << " from configuration " << configuration);
                // we have a security spread for each security, so no try-catch block required
                boost::shared_ptr<SimpleQuote> spreadQuote(
                    new SimpleQuote(initMarket->securitySpread(name, configuration)->value()));
                if (parameters->securitySpreadsSimulate()) {
                    simData_.emplace(std::piecewise_construct,
                        std::forward_as_tuple(param.first, name),
                        std::forward_as_tuple(spreadQuote));
                }
                securitySpreads_.insert(pair<pair<string, string>, Handle<Quote>>(make_pair(Market::defaultConfiguration, name),
                    Handle<Quote>(spreadQuote)));
            }
            continue;

        case RiskFactorKey::KeyType::RecoveryRate:
            for (const auto& name : param.second) {
                DLOG("Adding security recovery rate " << name << " from configuration " << configuration);
                // security recovery rates are optional, so we need a try-catch block
                try {
                    boost::shared_ptr<SimpleQuote> recoveryQuote(
                        new SimpleQuote(initMarket->recoveryRate(name, configuration)->value()));
                    if (parameters->simulateRecoveryRates()) {
                        simData_.emplace(std::piecewise_construct,
                            std::forward_as_tuple(param.first, name),
                            std::forward_as_tuple(recoveryQuote));
                    }
                    recoveryRates_.insert(pair<pair<string, string>, Handle<Quote>>(
                        make_pair(Market::defaultConfiguration, name), Handle<Quote>(recoveryQuote)));
                }
                catch (...) {
                }
            }
            continue;

        case RiskFactorKey::KeyType::IndexCurve:
            for (const auto& name : param.second) {
                LOG("building " << name << " index curve");
                std::vector<string> indexTokens;
                split(indexTokens, name, boost::is_any_of("-"));
                Handle<IborIndex> index;
                if (indexTokens[1] == "GENERIC") {
                    // If we have a generic curve build the index using the index currency's discount curve
                    index = Handle<IborIndex>(parseIborIndex(name, initMarket->discountCurve(indexTokens[0], configuration)));
                }
                else {
                    index = initMarket->iborIndex(name, configuration);
                }
                QL_REQUIRE(!index.empty(), "index object for " << name << " not provided");
                Handle<YieldTermStructure> wrapperIndex = index->forwardingTermStructure();
                QL_REQUIRE(!wrapperIndex.empty(), "no termstructure for index " << name);
                vector<string> keys(parameters->yieldCurveTenors(name).size());

                DayCounter dc = ore::data::parseDayCounter(
                    parameters->yieldCurveDayCounter(name)); // used to convert YieldCurve Periods to Times
                vector<Time> yieldCurveTimes(1, 0.0);       // include today
                vector<Date> yieldCurveDates(1, asof_);
                QL_REQUIRE(parameters->yieldCurveTenors(name).front() > 0 * Days, "yield curve tenors must not include t=0");
                for (auto& tenor : parameters->yieldCurveTenors(name)) {
                    yieldCurveTimes.push_back(dc.yearFraction(asof_, asof_ + tenor));
                    yieldCurveDates.push_back(asof_ + tenor);
                }

                // include today
                vector<Handle<Quote>> quotes;
                boost::shared_ptr<SimpleQuote> q(new SimpleQuote(1.0));
                quotes.push_back(Handle<Quote>(q));

                for (Size i = 0; i < yieldCurveTimes.size() - 1; i++) {
                    boost::shared_ptr<SimpleQuote> q(new SimpleQuote(wrapperIndex->discount(yieldCurveDates[i + 1])));
                    Handle<Quote> qh(q);
                    quotes.push_back(qh);

                    simData_.emplace(std::piecewise_construct,
                        std::forward_as_tuple(param.first, name, i),
                        std::forward_as_tuple(q));

                    DLOG("ScenarioSimMarket index curve " << name << " discount[" << i << "]=" << q->value());
                }
                // FIXME interpolation fixed to linear, added to xml??
                boost::shared_ptr<YieldTermStructure> indexCurve;
                if (ObservationMode::instance().mode() == ObservationMode::Mode::Unregister) {
                    indexCurve = boost::shared_ptr<YieldTermStructure>(
                        new QuantExt::InterpolatedDiscountCurve(yieldCurveTimes, quotes, 0, index->fixingCalendar(), dc));
                }
                else {
                    indexCurve = boost::shared_ptr<YieldTermStructure>(
                        new QuantExt::InterpolatedDiscountCurve2(yieldCurveTimes, quotes, dc));
                }

                // wrapped curve, is slower than a native curve
                // boost::shared_ptr<YieldTermStructure> correctedIndexCurve(
                //     new StaticallyCorrectedYieldTermStructure(
                //         discountCurves_[ccy], initMarket->discountCurve(ccy, configuration),
                //         wrapperIndex));

                Handle<YieldTermStructure> ich(indexCurve);
                // Handle<YieldTermStructure> ich(correctedIndexCurve);
                if (wrapperIndex->allowsExtrapolation())
                    ich->enableExtrapolation();

                boost::shared_ptr<IborIndex> i(index->clone(ich));
                Handle<IborIndex> ih(i);
                iborIndices_.insert(
                    pair<pair<string, string>, Handle<IborIndex>>(make_pair(Market::defaultConfiguration, name), ih));
                LOG("building " << name << " index curve done");
            }
            continue;

        case RiskFactorKey::KeyType::SwaptionVolatility:
            for (const auto& name : param.second) {
                LOG("building " << name << " swaption volatility curve...");
                RelinkableHandle<SwaptionVolatilityStructure> wrapper(*initMarket->swaptionVol(name, configuration));

                LOG("Initial market " << name << " swaption volatility type = " << wrapper->volatilityType());

                string shortSwapIndexBase = initMarket->shortSwapIndexBase(name, configuration);
                string swapIndexBase = initMarket->swapIndexBase(name, configuration);

                bool isCube = parameters->swapVolIsCube();

                // If swaption volatility type is not Normal, convert to Normal for the simulation
                if (wrapper->volatilityType() != Normal) {
                    // FIXME we can not convert constant swaption vol structures yet
                    if (boost::dynamic_pointer_cast<ConstantSwaptionVolatility>(*wrapper) != nullptr) {
                        ALOG("Constant swaption volatility found in configuration " << configuration << " for currency " << name
                            << " will not be converted to normal");
                    }
                    else {
                        // Get swap index associated with this volatility structure
                        string swapIndexName = initMarket->swapIndexBase(name, configuration);
                        string shortSwapIndexName = initMarket->shortSwapIndexBase(name, configuration);
                        Handle<SwapIndex> swapIndex = initMarket->swapIndex(swapIndexName, configuration);
                        Handle<SwapIndex> shortSwapIndex = initMarket->swapIndex(shortSwapIndexName, configuration);

                        // Set up swaption volatility converter
                        SwaptionVolatilityConverter converter(asof_, *wrapper, *swapIndex, *shortSwapIndex, Normal);
                        wrapper.linkTo(converter.convert());

                        LOG("Converting swaption volatilities in configuration " << configuration << " with currency " << name
                            << " to normal swaption volatilities");
                    }
                }
                Handle<SwaptionVolatilityStructure> svp;
                if (parameters->simulateSwapVols()) {
                    LOG("Simulating (" << wrapper->volatilityType() << ") Swaption vols for ccy " << name);
                    vector<Period> optionTenors = parameters->swapVolExpiries();
                    vector<Period> swapTenors = parameters->swapVolTerms();
                    vector<Real> strikeSpreads = parameters->swapVolStrikeSpreads();
                    bool atmOnly = parameters->simulateSwapVolATMOnly();
                    if (atmOnly) {
                        QL_REQUIRE(strikeSpreads.size() == 1 && close_enough(strikeSpreads[0], 0),
                            "for atmOnly strikeSpreads must be {0.0}");
                    }
                    boost::shared_ptr<QuantLib::SwaptionVolatilityCube> cube;
                    if (isCube) {
                        boost::shared_ptr<SwaptionVolCubeWithATM> tmp =
                            boost::dynamic_pointer_cast<SwaptionVolCubeWithATM>(*wrapper);
                        QL_REQUIRE(tmp, "swaption cube missing")
                            cube = tmp->cube();
                    }
                    vector<vector<Handle<Quote>>> quotes, atmQuotes;
                    quotes.resize(optionTenors.size() * swapTenors.size(),
                        vector<Handle<Quote>>(strikeSpreads.size(), Handle<Quote>()));
                    atmQuotes.resize(optionTenors.size(), std::vector<Handle<Quote>>(swapTenors.size(), Handle<Quote>()));
                    vector<vector<Real>> shift(optionTenors.size(), vector<Real>(swapTenors.size(), 0.0));
                    Size atmSlice = std::find_if(strikeSpreads.begin(), strikeSpreads.end(),
                        [](const Real s) { return close_enough(s, 0.0); }) -
                        strikeSpreads.begin();
                    QL_REQUIRE(atmSlice < strikeSpreads.size(), "could not find atm slice (strikeSpreads do not contain 0.0)");
                    for (Size k = 0; k < strikeSpreads.size(); ++k) {
                        for (Size i = 0; i < optionTenors.size(); ++i) {
                            for (Size j = 0; j < swapTenors.size(); ++j) {
                                Real strike =
                                    atmOnly ? Null<Real>() : cube->atmStrike(optionTenors[i], swapTenors[j]) + strikeSpreads[k];
                                Real vol = wrapper->volatility(optionTenors[i], swapTenors[j], strike, true);
                                boost::shared_ptr<SimpleQuote> q(new SimpleQuote(vol));

                                Size index = i * swapTenors.size() * strikeSpreads.size() + j * strikeSpreads.size() + k;

                                simData_.emplace(std::piecewise_construct,
                                    std::forward_as_tuple(param.first, name, index),
                                    std::forward_as_tuple(q));
                                auto tmp = Handle<Quote>(q);
                                quotes[i * swapTenors.size() + j][k] = tmp;
                                if (k == atmSlice) {
                                    atmQuotes[i][j] = tmp;
                                    shift[i][j] = wrapper->volatilityType() == ShiftedLognormal
                                        ? wrapper->shift(optionTenors[i], swapTenors[j])
                                        : 0.0;
                                }
                            }
                        }
                    }
                    bool flatExtrapolation = true; // FIXME: get this from curve configuration
                    VolatilityType volType = wrapper->volatilityType();
                    DayCounter dc = ore::data::parseDayCounter(parameters->swapVolDayCounter(name));
                    Handle<SwaptionVolatilityStructure> atm(boost::make_shared<SwaptionVolatilityMatrix>(
                        wrapper->calendar(), wrapper->businessDayConvention(), optionTenors, swapTenors, atmQuotes, dc,
                        flatExtrapolation, volType, shift));
                    if (atmOnly) {
                        // floating reference date matrix in sim market
                        // if we have a cube, we keep the vol spreads constant under scenarios
                        // notice that cube is from todaysmarket, so it has a fixed reference date, which means that
                        // we keep the smiles constant in terms of vol spreads when moving forward in time;
                        // notice also that the volatility will be "sticky strike", i.e. it will not react to
                        // changes in the ATM level
                        if (isCube) {
                            svp = Handle<SwaptionVolatilityStructure>(
                                boost::make_shared<SwaptionVolatilityConstantSpread>(atm, wrapper));
                        }
                        else {
                            svp = atm;
                        }
                    }
                    else {
                        QL_REQUIRE(isCube, "Only atmOnly simulation supported for swaption vol surfaces");
                        boost::shared_ptr<SwaptionVolatilityCube> tmp(new QuantExt::SwaptionVolCube2(
                            atm, optionTenors, swapTenors, strikeSpreads, quotes,
                            *initMarket->swapIndex(swapIndexBase, configuration),
                            *initMarket->swapIndex(shortSwapIndexBase, configuration), false, flatExtrapolation, false));
                        svp = Handle<SwaptionVolatilityStructure>(boost::make_shared<SwaptionVolCubeWithATM>(tmp));
                    }

                }
                else {
                    string decayModeString = parameters->swapVolDecayMode();
                    ReactionToTimeDecay decayMode = parseDecayMode(decayModeString);
                    LOG("Dynamic (" << wrapper->volatilityType() << ") Swaption vols (" << decayModeString << ") for ccy "
                        << name);
                    if (isCube)
                        WLOG("Only ATM slice is considered from init market's cube");
                    boost::shared_ptr<QuantLib::SwaptionVolatilityStructure> svolp =
                        boost::make_shared<QuantExt::DynamicSwaptionVolatilityMatrix>(*wrapper, 0, NullCalendar(), decayMode);
                    svp = Handle<SwaptionVolatilityStructure>(svolp);
                }

                svp->enableExtrapolation(); // FIXME
                swaptionCurves_.insert(pair<pair<string, string>, Handle<SwaptionVolatilityStructure>>(
                    make_pair(Market::defaultConfiguration, name), svp));

                LOG("Simulaton market " << name << " swaption volatility type = " << svp->volatilityType());

                swaptionIndexBases_.insert(pair<pair<string, string>, pair<string, string>>(
                    make_pair(Market::defaultConfiguration, name), make_pair(shortSwapIndexBase, swapIndexBase)));
                swaptionIndexBases_.insert(pair<pair<string, string>, pair<string, string>>(
                    make_pair(Market::defaultConfiguration, name), make_pair(swapIndexBase, swapIndexBase)));
            }
            continue;

        case RiskFactorKey::KeyType::OptionletVolatility:
            for (const auto& name : param.second) {
                LOG("building " << name << " cap/floor volatility curve...");
                Handle<OptionletVolatilityStructure> wrapper = initMarket->capFloorVol(name, configuration);

                LOG("Initial market cap/floor volatility type = " << wrapper->volatilityType());

                Handle<OptionletVolatilityStructure> hCapletVol;

                if (parameters->simulateCapFloorVols()) {
                    LOG("Simulating Cap/Floor Optionlet vols for ccy " << name);
                    vector<Period> optionTenors = parameters->capFloorVolExpiries(name);
                    vector<Date> optionDates(optionTenors.size());
                    vector<Real> strikes = parameters->capFloorVolStrikes();
                    vector<vector<Handle<Quote>>> quotes(optionTenors.size(),
                        vector<Handle<Quote>>(strikes.size(), Handle<Quote>()));
                    for (Size i = 0; i < optionTenors.size(); ++i) {
                        optionDates[i] = wrapper->optionDateFromTenor(optionTenors[i]);
                        for (Size j = 0; j < strikes.size(); ++j) {
                            Real vol = wrapper->volatility(optionTenors[i], strikes[j], wrapper->allowsExtrapolation());
                            boost::shared_ptr<SimpleQuote> q(new SimpleQuote(vol));
                            Size index = i * strikes.size() + j;
                            simData_.emplace(std::piecewise_construct,
                                std::forward_as_tuple(param.first, name, index),
                                std::forward_as_tuple(q));
                            quotes[i][j] = Handle<Quote>(q);
                        }
                    }
                    DayCounter dc = ore::data::parseDayCounter(parameters->capFloorVolDayCounter(name));
                    // FIXME: Works as of today only, i.e. for sensitivity/scenario analysis.
                    // TODO: Build floating reference date StrippedOptionlet class for MC path generators
                    boost::shared_ptr<StrippedOptionlet> optionlet = boost::make_shared<StrippedOptionlet>(
                        0, // FIXME: settlement days
                        wrapper->calendar(), wrapper->businessDayConvention(),
                        boost::shared_ptr<IborIndex>(), // FIXME: required for ATM vol calculation
                        optionDates, strikes, quotes, dc, wrapper->volatilityType(), wrapper->displacement());
                    boost::shared_ptr<StrippedOptionletAdapter2> adapter =
                        boost::make_shared<StrippedOptionletAdapter2>(optionlet, true); // FIXME always flat extrapolation
                    hCapletVol = Handle<OptionletVolatilityStructure>(adapter);
                }
                else {
                    string decayModeString = parameters->capFloorVolDecayMode();
                    ReactionToTimeDecay decayMode = parseDecayMode(decayModeString);
                    boost::shared_ptr<OptionletVolatilityStructure> capletVol =
                        boost::make_shared<DynamicOptionletVolatilityStructure>(*wrapper, 0, NullCalendar(), decayMode);
                    hCapletVol = Handle<OptionletVolatilityStructure>(capletVol);
                }

                hCapletVol->enableExtrapolation(); // FIXME
                capFloorCurves_.emplace(std::piecewise_construct, std::forward_as_tuple(Market::defaultConfiguration, name),
                    std::forward_as_tuple(hCapletVol));

                LOG("Simulaton market cap/floor volatility type = " << hCapletVol->volatilityType());
            }
            continue;

        case RiskFactorKey::KeyType::SurvivalProbability:
            for (const auto& name : param.second) {
                LOG("building " << name << " default curve..");
                Handle<DefaultProbabilityTermStructure> wrapper = initMarket->defaultCurve(name, configuration);
                vector<Handle<Quote>> quotes;

                QL_REQUIRE(parameters->defaultTenors(name).front() > 0 * Days, "default curve tenors must not include t=0");

                vector<Date> dates(1, asof_);

                for (Size i = 0; i < parameters->defaultTenors(name).size(); i++) {
                    dates.push_back(asof_ + parameters->defaultTenors(name)[i]);
                }

                boost::shared_ptr<SimpleQuote> q(new SimpleQuote(1.0));
                quotes.push_back(Handle<Quote>(q));
                for (Size i = 0; i < dates.size() - 1; i++) {
                    Probability prob = wrapper->survivalProbability(dates[i + 1], true);
                    boost::shared_ptr<SimpleQuote> q(new SimpleQuote(prob));
                    if (parameters->simulateSurvivalProbabilities()) {
                        simData_.emplace(std::piecewise_construct,
                            std::forward_as_tuple(param.first, name, i),
                            std::forward_as_tuple(q));
                        DLOG("ScenarioSimMarket default curve " << name << " survival[" << i << "]=" << prob);
                    }
                    Handle<Quote> qh(q);
                    quotes.push_back(qh);
                }
                DayCounter dc = ore::data::parseDayCounter(parameters->defaultCurveDayCounter(name));
                Calendar cal = ore::data::parseCalendar(parameters->defaultCurveCalendar(name));
                // FIXME riskmarket uses SurvivalProbabilityCurve but this isn't added to ore
                boost::shared_ptr<DefaultProbabilityTermStructure> defaultCurve(
                    new QuantExt::SurvivalProbabilityCurve<Linear>(dates, quotes, dc, cal));
                Handle<DefaultProbabilityTermStructure> dch(defaultCurve);

                dch->enableExtrapolation();

                defaultCurves_.insert(pair<pair<string, string>, Handle<DefaultProbabilityTermStructure>>(
                    make_pair(Market::defaultConfiguration, name), dch));

                // add recovery rate
                boost::shared_ptr<SimpleQuote> rrQuote(new SimpleQuote(initMarket->recoveryRate(name, configuration)->value()));
                if (parameters->simulateRecoveryRates()) {
                    simData_.emplace(std::piecewise_construct,
                        std::forward_as_tuple(RiskFactorKey::KeyType::RecoveryRate, name),
                        std::forward_as_tuple(rrQuote));
                }
                recoveryRates_.insert(pair<pair<string, string>, Handle<Quote>>(make_pair(Market::defaultConfiguration, name),
                    Handle<Quote>(rrQuote)));
            }
            continue;

        case RiskFactorKey::KeyType::CDSVolatility:
            for (const auto& name : param.second) {
                LOG("building " << name << "  cds vols..");
                Handle<BlackVolTermStructure> wrapper = initMarket->cdsVol(name, configuration);
                Handle<BlackVolTermStructure> cvh;
                if (parameters->simulateCdsVols()) {
                    LOG("Simulating CDS Vols for " << name);
                    vector<Handle<Quote>> quotes;
                    vector<Time> times;
                    for (Size i = 0; i < parameters->cdsVolExpiries().size(); i++) {
                        Date date = asof_ + parameters->cdsVolExpiries()[i];
                        Volatility vol = wrapper->blackVol(date, Null<Real>(), true);
                        times.push_back(wrapper->timeFromReference(date));
                        boost::shared_ptr<SimpleQuote> q(new SimpleQuote(vol));
                        if (parameters->simulateCdsVols()) {
                            simData_.emplace(std::piecewise_construct,
                                std::forward_as_tuple(param.first, name, i),
                                std::forward_as_tuple(q));
                        }
                        quotes.emplace_back(q);
                    }

                    DayCounter dc = ore::data::parseDayCounter(parameters->cdsVolDayCounter(name));
                    boost::shared_ptr<BlackVolTermStructure> cdsVolCurve(
                        new BlackVarianceCurve3(0, NullCalendar(), wrapper->businessDayConvention(), dc, times, quotes));

                    cvh = Handle<BlackVolTermStructure>(cdsVolCurve);
                }
                else {
                    string decayModeString = parameters->cdsVolDecayMode();
                    LOG("Deterministic CDS Vols with decay mode " << decayModeString << " for " << name);
                    ReactionToTimeDecay decayMode = parseDecayMode(decayModeString);

                    // currently only curves (i.e. strike indepdendent) CDS volatility structures are
                    // supported, so we use a) the more efficient curve tag and b) a hard coded sticky
                    // strike stickyness, since then no yield term structures and no fx spot are required
                    // that define the ATM level
                    cvh = Handle<BlackVolTermStructure>(boost::make_shared<QuantExt::DynamicBlackVolTermStructure<tag::curve>>(
                        wrapper, 0, NullCalendar(), decayMode, StickyStrike));
                }

                if (wrapper->allowsExtrapolation())
                    cvh->enableExtrapolation();
                cdsVols_.insert(pair<pair<string, string>, Handle<BlackVolTermStructure>>(
                    make_pair(Market::defaultConfiguration, name), cvh));
            }
            continue;

        case RiskFactorKey::KeyType::FXVolatility:
            for (const auto& name : param.second) {
                Handle<BlackVolTermStructure> wrapper = initMarket->fxVol(name, configuration);
                Handle<Quote> spot = fxSpot(name);
                QL_REQUIRE(name.length() == 6, "invalid ccy pair length");
                string forCcy = name.substr(0, 3);
                string domCcy = name.substr(3, 3);
                Handle<YieldTermStructure> forTS = discountCurve(forCcy);
                Handle<YieldTermStructure> domTS = discountCurve(domCcy);
                Handle<BlackVolTermStructure> fvh;

                if (parameters->simulateFXVols()) {
                    LOG("Simulating FX Vols (BlackVarianceCurve3) for " << name);
                    Size n = parameters->fxVolExpiries().size();
                    Size m = parameters->fxVolMoneyness().size();
                    vector<vector<Handle<Quote>>> quotes(m, vector<Handle<Quote>>(n, Handle<Quote>()));
                    Calendar cal = wrapper->calendar();
                    // FIXME hardcoded in todaysmarket
                    DayCounter dc = ore::data::parseDayCounter(parameters->fxVolDayCounter(name));
                    vector<Time> times;

                    for (Size i = 0; i < n; i++) {
                        Date date = asof_ + parameters->fxVolExpiries()[i];

                        times.push_back(wrapper->timeFromReference(date));

                        for (Size j = 0; j < m; j++) {
                            Size idx = j * n + i;
                            Real mon = parameters->fxVolMoneyness()[j]; // 0 if ATM

                            // strike (assuming forward prices)
                            Real k = spot->value() * mon * forTS->discount(date) / domTS->discount(date);
                            Volatility vol = wrapper->blackVol(date, k, true);
                            boost::shared_ptr<SimpleQuote> q(new SimpleQuote(vol));
                            simData_.emplace(std::piecewise_construct,
                                std::forward_as_tuple(param.first, name, idx),
                                std::forward_as_tuple(q));
                            quotes[j][i] = Handle<Quote>(q);
                        }
                    }

                    boost::shared_ptr<BlackVolTermStructure> fxVolCurve;
                    if (parameters->fxVolIsSurface()) {
                        bool stickyStrike = true;
                        fxVolCurve = boost::shared_ptr<BlackVolTermStructure>(new BlackVarianceSurfaceMoneynessForward(
                            cal, spot, times, parameters->fxVolMoneyness(), quotes, dc, forTS, domTS, stickyStrike));
                    }
                    else {
                        fxVolCurve = boost::shared_ptr<BlackVolTermStructure>(
                            new BlackVarianceCurve3(0, NullCalendar(), wrapper->businessDayConvention(), dc, times, quotes[0], false));
                    }
                    fvh = Handle<BlackVolTermStructure>(fxVolCurve);

                }
                else {
                    string decayModeString = parameters->fxVolDecayMode();
                    LOG("Deterministic FX Vols with decay mode " << decayModeString << " for " << name);
                    ReactionToTimeDecay decayMode = parseDecayMode(decayModeString);

                    // currently only curves (i.e. strike indepdendent) FX volatility structures are
                    // supported, so we use a) the more efficient curve tag and b) a hard coded sticky
                    // strike stickyness, since then no yield term structures and no fx spot are required
                    // that define the ATM level - to be revisited when FX surfaces are supported
                    fvh = Handle<BlackVolTermStructure>(boost::make_shared<QuantExt::DynamicBlackVolTermStructure<tag::curve>>(
                        wrapper, 0, NullCalendar(), decayMode, StickyStrike));
                }

                fvh->enableExtrapolation();
                fxVols_.insert(pair<pair<string, string>, Handle<BlackVolTermStructure>>(
                    make_pair(Market::defaultConfiguration, name), fvh));

                // build inverted surface
                QL_REQUIRE(name.size() == 6, "Invalid Ccy pair " << name);
                string reverse = name.substr(3) + name.substr(0, 3);
                Handle<QuantLib::BlackVolTermStructure> ifvh(boost::make_shared<BlackInvertedVolTermStructure>(fvh));
                ifvh->enableExtrapolation();
                fxVols_.insert(pair<pair<string, string>, Handle<BlackVolTermStructure>>(
                    make_pair(Market::defaultConfiguration, reverse), ifvh));

            }
            continue;

        case RiskFactorKey::KeyType::EquityVolatility:
            for (const auto& name : param.second) {
                Handle<BlackVolTermStructure> wrapper = initMarket->equityVol(name, configuration);

                Handle<BlackVolTermStructure> evh;

                if (parameters->simulateEquityVols()) {
                    Handle<Quote> spot = equitySpots_[make_pair(Market::defaultConfiguration, name)];
                    Size n = parameters->equityVolMoneyness().size();
                    Size m = parameters->equityVolExpiries().size();
                    vector<vector<Handle<Quote>>> quotes(n, vector<Handle<Quote>>(m, Handle<Quote>()));
                    vector<Time> times(m);
                    Calendar cal = wrapper->calendar();
                    DayCounter dc = ore::data::parseDayCounter(parameters->equityVolDayCounter(name));
                    bool atmOnly = parameters->simulateEquityVolATMOnly();

                    for (Size i = 0; i < n; i++) {
                        Real mon = parameters->equityVolMoneyness()[i];
                        // strike
                        Real k = atmOnly ? Null<Real>() : spot->value() * mon;

                        for (Size j = 0; j < m; j++) {
                            // Index is expires then moneyness. TODO: is this the best?
                            Size idx = i * m + j;
                            times[j] = dc.yearFraction(asof_, asof_ + parameters->equityVolExpiries()[j]);
                            Volatility vol = wrapper->blackVol(asof_ + parameters->equityVolExpiries()[j], k);
                            boost::shared_ptr<SimpleQuote> q(new SimpleQuote(vol));
                            simData_.emplace(std::piecewise_construct,
                                std::forward_as_tuple(param.first, name, idx),
                                std::forward_as_tuple(q));
                            quotes[i][j] = Handle<Quote>(q);
                        }
                    }
                    boost::shared_ptr<BlackVolTermStructure> eqVolCurve;
                    if (!parameters->simulateEquityVolATMOnly()) {
                        LOG("Simulating EQ Vols (BlackVarianceSurfaceMoneyness) for " << name);
                        // If true, the strikes are fixed, if false they move with the spot handle
                        // Should probably be false, but some people like true for sensi runs.
                        bool stickyStrike = true;

                        eqVolCurve = boost::shared_ptr<BlackVolTermStructure>(new BlackVarianceSurfaceMoneynessSpot(
                            cal, spot, times, parameters->equityVolMoneyness(), quotes, dc, stickyStrike));
                        eqVolCurve->enableExtrapolation();
                    }
                    else {
                        LOG("Simulating EQ Vols (BlackVarianceCurve3) for " << name);
                        eqVolCurve = boost::shared_ptr<BlackVolTermStructure>(
                            new BlackVarianceCurve3(0, NullCalendar(), wrapper->businessDayConvention(), dc, times, quotes[0]));
                    }

                    // if we have a surface but are only simulating atm vols we wrap the atm curve and the full t0 surface
                    if (parameters->equityVolIsSurface() && parameters->simulateEquityVolATMOnly()) {
                        LOG("Simulating EQ Vols (EquityVolatilityConstantSpread) for " << name);
                        evh = Handle<BlackVolTermStructure>(boost::make_shared<EquityVolatilityConstantSpread>(
                            Handle<BlackVolTermStructure>(eqVolCurve), wrapper));
                    }
                    else {
                        evh = Handle<BlackVolTermStructure>(eqVolCurve);
                    }
                }
                else {
                    string decayModeString = parameters->equityVolDecayMode();
                    DLOG("Deterministic EQ Vols with decay mode " << decayModeString << " for " << name);
                    ReactionToTimeDecay decayMode = parseDecayMode(decayModeString);

                    // currently only curves (i.e. strike indepdendent) EQ volatility structures are
                    // supported, so we use a) the more efficient curve tag and b) a hard coded sticky
                    // strike stickyness, since then no yield term structures and no EQ spot are required
                    // that define the ATM level - to be revisited when EQ surfaces are supported
                    evh = Handle<BlackVolTermStructure>(boost::make_shared<QuantExt::DynamicBlackVolTermStructure<tag::curve>>(
                        wrapper, 0, NullCalendar(), decayMode, StickyStrike));
                }
                if (wrapper->allowsExtrapolation())
                    evh->enableExtrapolation();
                equityVols_.insert(pair<pair<string, string>, Handle<BlackVolTermStructure>>(
                    make_pair(Market::defaultConfiguration, name), evh));
                DLOG("EQ volatility curve built for " << name);
            }
            continue;

        case RiskFactorKey::KeyType::BaseCorrelation:
            for (const auto& name : param.second) {
                Handle<BaseCorrelationTermStructure<BilinearInterpolation>> wrapper =
                    initMarket->baseCorrelation(name, configuration);
                if (!parameters->simulateBaseCorrelations())
                    baseCorrelations_.insert(
                        pair<pair<string, string>, Handle<BaseCorrelationTermStructure<BilinearInterpolation>>>(
                            make_pair(Market::defaultConfiguration, name), wrapper));
                else {
                    Size nd = parameters->baseCorrelationDetachmentPoints().size();
                    Size nt = parameters->baseCorrelationTerms().size();
                    vector<vector<Handle<Quote>>> quotes(nd, vector<Handle<Quote>>(nt));
                    vector<Period> terms(nt);
                    for (Size i = 0; i < nd; ++i) {
                        Real lossLevel = parameters->baseCorrelationDetachmentPoints()[i];
                        for (Size j = 0; j < nt; ++j) {
                            Period term = parameters->baseCorrelationTerms()[j];
                            if (i == 0)
                                terms[j] = term;
                            Real bc = wrapper->correlation(asof_ + term, lossLevel, true); // extrapolate
                            boost::shared_ptr<SimpleQuote> q(new SimpleQuote(bc));
                            simData_.emplace(std::piecewise_construct,
                                std::forward_as_tuple(param.first, name, i * nt + j),
                                std::forward_as_tuple(q));
                            quotes[i][j] = Handle<Quote>(q);
                        }
                    }

                    // FIXME: Same change as in ored/market/basecorrelationcurve.cpp
                    if (nt == 1) {
                        terms.push_back(terms[0] + 1 * Days); // arbitrary, but larger than the first term
                        for (Size i = 0; i < nd; ++i)
                            quotes[i].push_back(quotes[i][0]);
                    }
                    DayCounter dc = ore::data::parseDayCounter(parameters->baseCorrelationDayCounter(name));
                    boost::shared_ptr<BilinearBaseCorrelationTermStructure> bcp =
                        boost::make_shared<BilinearBaseCorrelationTermStructure>(
                            wrapper->settlementDays(), wrapper->calendar(), wrapper->businessDayConvention(), terms,
                            parameters->baseCorrelationDetachmentPoints(), quotes, dc);

                    bcp->enableExtrapolation(wrapper->allowsExtrapolation());
                    Handle<BilinearBaseCorrelationTermStructure> bch(bcp);
                    baseCorrelations_.insert(
                        pair<pair<string, string>, Handle<BaseCorrelationTermStructure<BilinearInterpolation>>>(
                            make_pair(Market::defaultConfiguration, name), bch));
                }
                DLOG("Base correlations built for " << name);
            }
            continue;

        case RiskFactorKey::KeyType::CPIIndex:
            for (const auto& name : param.second) {
                DLOG("adding " << name << " base CPI price");
                Handle<ZeroInflationIndex> zeroInflationIndex = initMarket->zeroInflationIndex(name, configuration);
                Period obsLag = zeroInflationIndex->zeroInflationTermStructure()->observationLag();
                Date fixingDate = zeroInflationIndex->zeroInflationTermStructure()->baseDate();
                Real baseCPI = zeroInflationIndex->fixing(fixingDate);

                boost::shared_ptr<SimpleQuote> q(new SimpleQuote(baseCPI));
                Handle<Quote> qh(q);

                boost::shared_ptr<InflationIndex> inflationIndex =
                    boost::dynamic_pointer_cast<InflationIndex>(*zeroInflationIndex);
                Handle<InflationIndexObserver> inflObserver(
                    boost::make_shared<InflationIndexObserver>(inflationIndex, qh, obsLag));

                baseCpis_.insert(pair<pair<string, string>, Handle<InflationIndexObserver>>(
                    make_pair(Market::defaultConfiguration, name), inflObserver));
                simData_.emplace(std::piecewise_construct, std::forward_as_tuple(param.first, name),
                    std::forward_as_tuple(q));
            }
            continue;

        case RiskFactorKey::KeyType::ZeroInflationCurve:
            for (const auto& name : param.second) {
                LOG("building " << name << " zero inflation curve");

                Handle<ZeroInflationIndex> inflationIndex = initMarket->zeroInflationIndex(name, configuration);
                Handle<ZeroInflationTermStructure> inflationTs = inflationIndex->zeroInflationTermStructure();
                vector<string> keys(parameters->zeroInflationTenors(name).size());

                string ccy = inflationIndex->currency().code();
                Handle<YieldTermStructure> yts = discountCurve(ccy, configuration);

                Date date0 = asof_ - inflationTs->observationLag();
                DayCounter dc = ore::data::parseDayCounter(parameters->zeroInflationDayCounter(name));
                vector<Date> quoteDates;
                vector<Time> zeroCurveTimes(1, -dc.yearFraction(inflationPeriod(date0, inflationTs->frequency()).first, asof_));
                vector<Handle<Quote>> quotes;
                QL_REQUIRE(parameters->zeroInflationTenors(name).front() > 0 * Days,
                    "zero inflation tenors must not include t=0");

                for (auto& tenor : parameters->zeroInflationTenors(name)) {
                    Date inflDate = inflationPeriod(date0 + tenor, inflationTs->frequency()).first;
                    zeroCurveTimes.push_back(dc.yearFraction(asof_, inflDate));
                    quoteDates.push_back(asof_ + tenor);
                }

<<<<<<< HEAD
                for (Size i = 1; i < zeroCurveTimes.size(); i++) {
                    boost::shared_ptr<SimpleQuote> q(new SimpleQuote(inflationTs->zeroRate(quoteDates[i - 1])));
                    Handle<Quote> qh(q);
                    if (i == 1) {
                        // add the zero rate at first tenor to the T0 time, to ensure flat interpolation of T1 rate
                        // for time t T0 < t < T1
                        quotes.push_back(qh);
                    }
                    quotes.push_back(qh);
                    simData_.emplace(std::piecewise_construct,
                        std::forward_as_tuple(param.first, name, i - 1),
                        std::forward_as_tuple(q));
                    DLOG("ScenarioSimMarket index curve " << name << " zeroRate[" << i << "]=" << q->value());
                }
=======
        // FIXME: Settlement days set to zero - needed for floating term structure implementation
        boost::shared_ptr<ZeroInflationTermStructure> zeroCurve;
        dc = ore::data::parseDayCounter(parameters->zeroInflationDayCounter(zic));
        zeroCurve =
            boost::shared_ptr<ZeroInflationCurveObserverMoving<Linear>>(new ZeroInflationCurveObserverMoving<Linear>(
                0, inflationIndex->fixingCalendar(), dc, inflationTs->observationLag(), inflationTs->frequency(),
                inflationTs->indexIsInterpolated(), yts, zeroCurveTimes, quotes, inflationTs->seasonality()));

        Handle<ZeroInflationTermStructure> its(zeroCurve);
        its->enableExtrapolation();
        boost::shared_ptr<ZeroInflationIndex> i =
            ore::data::parseZeroInflationIndex(zic, false, Handle<ZeroInflationTermStructure>(its));
        Handle<ZeroInflationIndex> zh(i);
        zeroInflationIndices_.insert(
            pair<pair<string, string>, Handle<ZeroInflationIndex>>(make_pair(Market::defaultConfiguration, zic), zh));

        LOG("building " << zic << " zero inflation curve done");
    }
    LOG("zero inflation curves done");

    LOG("building yoy inflation curves...");
    for (const auto& yic : parameters->yoyInflationIndices()) {

        Handle<YoYInflationIndex> yoyInflationIndex = initMarket->yoyInflationIndex(yic, configuration);
        Handle<YoYInflationTermStructure> yoyInflationTs = yoyInflationIndex->yoyInflationTermStructure();
        vector<string> keys(parameters->yoyInflationTenors(yic).size());

        string ccy = yoyInflationIndex->currency().code();
        Handle<YieldTermStructure> yts = discountCurve(ccy, configuration);

        Date date0 = asof_ - yoyInflationTs->observationLag();
        DayCounter dc = ore::data::parseDayCounter(parameters->yoyInflationDayCounter(yic));
        vector<Date> quoteDates;
        vector<Time> yoyCurveTimes(1,
                                   -dc.yearFraction(inflationPeriod(date0, yoyInflationTs->frequency()).first, asof_));
        vector<Handle<Quote>> quotes;
        QL_REQUIRE(parameters->yoyInflationTenors(yic).front() > 0 * Days,
                   "zero inflation tenors must not include t=0");

        for (auto& tenor : parameters->yoyInflationTenors(yic)) {
            Date inflDate = inflationPeriod(date0 + tenor, yoyInflationTs->frequency()).first;
            yoyCurveTimes.push_back(dc.yearFraction(asof_, inflDate));
            quoteDates.push_back(asof_ + tenor);
        }
>>>>>>> 0f9e8598

                // FIXME: Settlement days set to zero - needed for floating term structure implementation
                boost::shared_ptr<ZeroInflationTermStructure> zeroCurve;
                dc = ore::data::parseDayCounter(parameters->zeroInflationDayCounter(name));
                zeroCurve =
                    boost::shared_ptr<ZeroInflationCurveObserverMoving<Linear>>(new ZeroInflationCurveObserverMoving<Linear>(
                        0, inflationIndex->fixingCalendar(), dc, inflationTs->observationLag(), inflationTs->frequency(),
                        inflationTs->indexIsInterpolated(), yts, zeroCurveTimes, quotes, inflationTs->seasonality()));

                Handle<ZeroInflationTermStructure> its(zeroCurve);
                its->enableExtrapolation();
                boost::shared_ptr<ZeroInflationIndex> i =
                    ore::data::parseZeroInflationIndex(name, false, Handle<ZeroInflationTermStructure>(its));
                Handle<ZeroInflationIndex> zh(i);
                zeroInflationIndices_.insert(
                    pair<pair<string, string>, Handle<ZeroInflationIndex>>(make_pair(Market::defaultConfiguration, name), zh));

                LOG("building " << name << " zero inflation curve done");
            }
            continue;

        case RiskFactorKey::KeyType::ZeroInflationCapFloorVolatility:
            WLOG("ZeroInflationCapFloorVolatility not yet implemented");
            continue;

        case RiskFactorKey::KeyType::YoYInflationCurve:
            for (const auto& name : param.second) {
                Handle<YoYInflationIndex> yoyInflationIndex = initMarket->yoyInflationIndex(name, configuration);
                Handle<YoYInflationTermStructure> yoyInflationTs = yoyInflationIndex->yoyInflationTermStructure();
                vector<string> keys(parameters->yoyInflationTenors(name).size());

                string ccy = yoyInflationIndex->currency().code();
                Handle<YieldTermStructure> yts = initMarket->discountCurve(ccy, configuration);

                Date date0 = asof_ - yoyInflationTs->observationLag();
                DayCounter dc = ore::data::parseDayCounter(parameters->yoyInflationDayCounter(name));
                vector<Date> quoteDates;
                vector<Time> yoyCurveTimes(1,
                    -dc.yearFraction(inflationPeriod(date0, yoyInflationTs->frequency()).first, asof_));
                vector<Handle<Quote>> quotes;
                QL_REQUIRE(parameters->yoyInflationTenors(name).front() > 0 * Days,
                    "zero inflation tenors must not include t=0");

                for (auto& tenor : parameters->yoyInflationTenors(name)) {
                    Date inflDate = inflationPeriod(date0 + tenor, yoyInflationTs->frequency()).first;
                    yoyCurveTimes.push_back(dc.yearFraction(asof_, inflDate));
                    quoteDates.push_back(asof_ + tenor);
                }

                for (Size i = 1; i < yoyCurveTimes.size(); i++) {
                    boost::shared_ptr<SimpleQuote> q(new SimpleQuote(yoyInflationTs->yoyRate(quoteDates[i - 1])));
                    Handle<Quote> qh(q);
                    if (i == 1) {
                        // add the zero rate at first tenor to the T0 time, to ensure flat interpolation of T1 rate
                        // for time t T0 < t < T1
                        quotes.push_back(qh);
                    }
                    quotes.push_back(qh);
                    simData_.emplace(std::piecewise_construct,
                        std::forward_as_tuple(param.first, name, i - 1),
                        std::forward_as_tuple(q));
                    DLOG("ScenarioSimMarket index curve " << name << " zeroRate[" << i << "]=" << q->value());
                }

                boost::shared_ptr<YoYInflationTermStructure> yoyCurve;
                // Note this is *not* a floating term structure, it is only suitable for sensi runs
                // TODO: floating
                yoyCurve =
                    boost::shared_ptr<YoYInflationCurveObserverMoving<Linear>>(new YoYInflationCurveObserverMoving<Linear>(
                        0, yoyInflationIndex->fixingCalendar(), dc, yoyInflationTs->observationLag(),
                        yoyInflationTs->frequency(), yoyInflationTs->indexIsInterpolated(), yts, yoyCurveTimes, quotes,
                        yoyInflationTs->seasonality()));

                Handle<YoYInflationTermStructure> its(yoyCurve);
                its->enableExtrapolation();
                boost::shared_ptr<YoYInflationIndex> i(yoyInflationIndex->clone(its));
                Handle<YoYInflationIndex> zh(i);
                yoyInflationIndices_.insert(
                    pair<pair<string, string>, Handle<YoYInflationIndex>>(make_pair(Market::defaultConfiguration, name), zh));
            }
            continue;

        case RiskFactorKey::KeyType::YoYInflationCapFloorVolatility:
            WLOG("YoYInflationCapFloorVolatility not yet implemented");
            continue;

        case RiskFactorKey::KeyType::CommoditySpot:
            for (const auto& name : param.second) {
                Real spot = initMarket->commoditySpot(name, configuration)->value();
                DLOG("adding " << name << " commodity spot price");
                boost::shared_ptr<SimpleQuote> q = boost::make_shared<SimpleQuote>(spot);
                commoditySpots_.emplace(piecewise_construct,
                    forward_as_tuple(Market::defaultConfiguration, name), forward_as_tuple(q));
                simData_.emplace(piecewise_construct,
                    forward_as_tuple(param.first, name), forward_as_tuple(q));
            }
            continue;

        case RiskFactorKey::KeyType::CommodityCurve:
            for (const auto& name : param.second) {
                LOG("building commodity curve for " << name);

                // Time zero initial market commodity curve
                Handle<PriceTermStructure> initialCommodityCurve =
                    initMarket->commodityPriceCurve(name, configuration);
                bool allowsExtrapolation = initialCommodityCurve->allowsExtrapolation();

                // Get prices at specified simulation tenors from time 0 market curve and place in quotes
                vector<Period> simulationTenors = parameters->commodityCurveTenors(name);
                DayCounter commodityCurveDayCounter = parseDayCounter(parameters->commodityCurveDayCounter(name));
                vector<Time> times(simulationTenors.size());
                vector<Handle<Quote>> quotes(simulationTenors.size());

                for (Size i = 0; i < simulationTenors.size(); i++) {
                    times[i] = commodityCurveDayCounter.yearFraction(asof_, asof_ + simulationTenors[i]);
                    Real price = initialCommodityCurve->price(times[i], allowsExtrapolation);
                    boost::shared_ptr<SimpleQuote> quote = boost::make_shared<SimpleQuote>(price);
                    quotes[i] = Handle<Quote>(quote);

                    // If we are simulating commodities, add the quote to simData_
                    if (parameters->commodityCurveSimulate()) {
                        simData_.emplace(piecewise_construct,
                            forward_as_tuple(param.first, name, i),
                            forward_as_tuple(quote));
                    }
                }

                // Create a commodity price curve with simulation tenors as pillars and store
                // Hard-coded linear interpolation here - may need to make this more dynamic
                Handle<PriceTermStructure> simCommodityCurve(boost::make_shared<InterpolatedPriceCurve<Linear>>(
                    times, quotes, commodityCurveDayCounter));
                simCommodityCurve->enableExtrapolation(allowsExtrapolation);

                commodityCurves_.emplace(piecewise_construct,
                    forward_as_tuple(Market::defaultConfiguration, name),
                    forward_as_tuple(simCommodityCurve));
            }
            continue;

        case RiskFactorKey::KeyType::CommodityVolatility:
            for (const auto& name : param.second) {
                // Get initial base volatility structure
                Handle<BlackVolTermStructure> baseVol = initMarket->commodityVolatility(name, configuration);

                Handle<BlackVolTermStructure> newVol;
                if (parameters->commodityVolSimulate()) {
                    Handle<Quote> spot = commoditySpot(name, configuration);
                    const vector<Real>& moneyness = parameters->commodityVolMoneyness(name);
                    QL_REQUIRE(!moneyness.empty(), "Commodity volatility moneyness for " << name << " should have at least one element");
                    const vector<Period>& expiries = parameters->commodityVolExpiries(name);
                    QL_REQUIRE(!expiries.empty(), "Commodity volatility expiries for " << name << " should have at least one element");

                    // Create surface of quotes
                    vector<vector<Handle<Quote>>> quotes(moneyness.size(), vector<Handle<Quote>>(expiries.size()));
                    vector<Time> expiryTimes(expiries.size());
                    Size index = 0;
                    DayCounter dayCounter = baseVol->dayCounter();

                    for (Size i = 0; i < quotes.size(); i++) {
                        Real strike = moneyness[i] * spot->value();
                        for (Size j = 0; j < quotes[0].size(); j++) {
                            if (i == 0) expiryTimes[j] = dayCounter.yearFraction(asof_, asof_ + expiries[j]);
                            boost::shared_ptr<SimpleQuote> quote = boost::make_shared<SimpleQuote>(
                                baseVol->blackVol(asof_ + expiries[j], strike));
                            simData_.emplace(piecewise_construct,
                                forward_as_tuple(param.first, name, index++),
                                forward_as_tuple(quote));
                            quotes[i][j] = Handle<Quote>(quote);
                        }
                    }

                    // Create volatility structure
                    if (moneyness.size() == 1) {
                        // We have a term structure of volatilities with no strike dependence
                        LOG("Simulating commodity volatilites for " << name << " using BlackVarianceCurve3.");
                        newVol = Handle<BlackVolTermStructure>(boost::make_shared<BlackVarianceCurve3>(
                            0, NullCalendar(), baseVol->businessDayConvention(), dayCounter, expiryTimes, quotes[0]));
                    }
                    else {
                        // We have a volatility surface
                        LOG("Simulating commodity volatilites for " << name << " using BlackVarianceSurfaceMoneynessSpot.");
                        bool stickyStrike = true;
                        newVol = Handle<BlackVolTermStructure>(boost::make_shared<BlackVarianceSurfaceMoneynessSpot>(
                            baseVol->calendar(), spot, expiryTimes, moneyness, quotes, dayCounter, stickyStrike));
                    }

                }
                else {
                    string decayModeString = parameters->equityVolDecayMode();
                    DLOG("Deterministic commodity volatilities with decay mode " << decayModeString << " for " << name);
                    ReactionToTimeDecay decayMode = parseDecayMode(decayModeString);
                    // Copy what was done for equity here
                    // May need to revisit when looking at commodity RFE
                    newVol = Handle<BlackVolTermStructure>(boost::make_shared<QuantExt::DynamicBlackVolTermStructure<tag::curve>>(
                        baseVol, 0, NullCalendar(), decayMode, StickyStrike));
                }

                newVol->enableExtrapolation(baseVol->allowsExtrapolation());

                commodityVols_.emplace(piecewise_construct, forward_as_tuple(Market::defaultConfiguration, name),
                    forward_as_tuple(newVol));

                DLOG("Commodity volatility curve built for " << name);
            }
            continue;
        
        case RiskFactorKey::KeyType::Correlation:
            for (const auto& name : param.second) {
                LOG("Adding correlations for " << name << " from configuration " << configuration);
                
                vector<string> tokens;
                boost::split(tokens, name, boost::is_any_of(":"));
                QL_REQUIRE(tokens.size() == 2, "not a valid correlation pair: " << name);
                pair<string, string> pair = std::make_pair(tokens[0], tokens[1]);

                boost::shared_ptr<QuantExt::CorrelationTermStructure> corr;
                Handle<QuantExt::CorrelationTermStructure> baseCorr = initMarket->correlationCurve(pair.first, pair.second, configuration);


                Handle<QuantExt::CorrelationTermStructure> ch;
                if (parameters->simulateCorrelations()) {                    
                    Size n = parameters->correlationStrikes().size();
                    Size m = parameters->correlationExpiries().size();
                    vector<vector<Handle<Quote>>> quotes(n, vector<Handle<Quote>>(m, Handle<Quote>()));
                    vector<Time> times(m);
                    Calendar cal = baseCorr->calendar();
                    DayCounter dc = ore::data::parseDayCounter(parameters->correlationDayCounter(pair.first, pair.second));

                    for (Size i = 0; i < n; i++) {
                        Real strike = parameters->correlationStrikes()[i];

                        for (Size j = 0; j < m; j++) {
                            // Index is expiries then strike TODO: is this the best?
                            Size idx = i * m + j;
                            times[j] = dc.yearFraction(asof_, asof_ + parameters->correlationExpiries()[j]);
                            Real correlation = baseCorr->correlation(asof_ + parameters->correlationExpiries()[j], strike);
                            boost::shared_ptr<SimpleQuote> q(new SimpleQuote(correlation));
                            simData_.emplace(std::piecewise_construct,
                                std::forward_as_tuple(RiskFactorKey::KeyType::Correlation, name, idx),
                                std::forward_as_tuple(q));
                            quotes[i][j] = Handle<Quote>(q);
                        }
                    }

                    if (n == 1 && m == 1) {
                        ch = Handle<QuantExt::CorrelationTermStructure>(boost::make_shared<FlatCorrelation>
                            (baseCorr->settlementDays(), cal, quotes[0][0], dc));
                    }
                    else if (n == 1) {
                        ch = Handle<QuantExt::CorrelationTermStructure>(boost::make_shared<InterpolatedCorrelationCurve<Linear>>(times, quotes[0], dc, cal));
                    }
                    else {
                        QL_FAIL("only atm or flat correlation termstructures currently supported");
                    }

                    ch->enableExtrapolation(baseCorr->allowsExtrapolation());
                }
                else {
                    ch = Handle<QuantExt::CorrelationTermStructure>(*baseCorr);
                }
                               
                correlationCurves_[make_tuple(Market::defaultConfiguration, pair.first, pair.second)] = ch;
            }
            continue;
        }
    }

    // swap indices
    LOG("building swap indices...");
    for (const auto& it : parameters->swapIndices()) {
        const string& indexName = it.first;
        const string& discounting = it.second;
        LOG("Adding swap index " << indexName << " with discounting index " << discounting);

        addSwapIndex(indexName, discounting, Market::defaultConfiguration);
        LOG("Adding swap index " << indexName << " done.");
    }
    
    LOG("building base scenario");
    baseScenario_ = boost::make_shared<SimpleScenario>(initMarket->asofDate(), "BASE", 1.0);
    for (auto const& data : simData_) {
        baseScenario_->add(data.first, data.second->value());
    }
    LOG("building base scenario done");
}

void ScenarioSimMarket::applyScenario(const boost::shared_ptr<Scenario>& scenario) {
    const vector<RiskFactorKey>& keys = scenario->keys();

    Size count = 0;
    for (const auto& key : keys) {
        // Loop through the scenario keys and check which keys are present in simData_,
        // adding to the count when a match is identified
        // Then check that the count=simData_.size - this ensures that simData_ is a valid
        // subset of the scenario - fails is a member of simData is not present in the 
        // scenario
        auto it = simData_.find(key);
        if (it == simData_.end()) {
            ALOG("simulation data point missing for key " << key);
        } else {
            if (filter_->allow(key))
                it->second->setValue(scenario->get(key));
            count++;
        }
    }

    if (count != simData_.size()) {
        ALOG("mismatch between scenario and sim data size, " << count << " vs " << simData_.size());
        for (auto it : simData_) {
            if (!scenario->has(it.first))
                ALOG("Key " << it.first << " missing in scenario");
        }
        QL_FAIL("mismatch between scenario and sim data size, exit.");
    }

    // update market asof date
    asof_ = scenario->asof();
}

void ScenarioSimMarket::reset() {
    auto filterBackup = filter_;
    // no filter
    filter_ = boost::make_shared<ScenarioFilter>();
    // reset eval date
    Settings::instance().evaluationDate() = baseScenario_->asof();
    // reset numeraire
    numeraire_ = baseScenario_->getNumeraire();
    // reset term structures
    applyScenario(baseScenario_);
    // see the comment in update() for why this is necessary...
    if (ObservationMode::instance().mode() == ObservationMode::Mode::Unregister) {
        boost::shared_ptr<QuantLib::Observable> obs = QuantLib::Settings::instance().evaluationDate();
        obs->notifyObservers();
    }
    // reset fixing manager
    fixingManager_->reset();
    // restore the filter
    filter_ = filterBackup;
}

void ScenarioSimMarket::update(const Date& d) {
    // DLOG("ScenarioSimMarket::update called with Date " << QuantLib::io::iso_date(d));
    QL_REQUIRE(scenarioGenerator_ != nullptr, "ScenarioSimMarket::update: no scenario generator set");

    ObservationMode::Mode om = ObservationMode::instance().mode();
    if (om == ObservationMode::Mode::Disable)
        ObservableSettings::instance().disableUpdates(false);
    else if (om == ObservationMode::Mode::Defer)
        ObservableSettings::instance().disableUpdates(true);

    boost::shared_ptr<Scenario> scenario = scenarioGenerator_->next(d);
    QL_REQUIRE(scenario->asof() == d, "Invalid Scenario date " << scenario->asof() << ", expected " << d);

    numeraire_ = scenario->getNumeraire();

    if (d != Settings::instance().evaluationDate())
        Settings::instance().evaluationDate() = d;
    else if (om == ObservationMode::Mode::Unregister) {
        // Due to some of the notification chains having been unregistered,
        // it is possible that some lazy objects might be missed in the case
        // that the evaluation date has not been updated. Therefore, we
        // manually kick off an observer notification from this level.
        // We have unit regression tests in OREAnalyticsTestSuite to ensure
        // the various ObservationMode settings return the anticipated results.
        boost::shared_ptr<QuantLib::Observable> obs = QuantLib::Settings::instance().evaluationDate();
        obs->notifyObservers();
    }

    applyScenario(scenario);

    // Observation Mode - key to update these before fixings are set
    if (om == ObservationMode::Mode::Disable) {
        refresh();
        ObservableSettings::instance().enableUpdates();
    } else if (om == ObservationMode::Mode::Defer) {
        ObservableSettings::instance().enableUpdates();
    }

    // Apply fixings as historical fixings. Must do this before we populate ASD
    fixingManager_->update(d);

    if (asd_) {
        // add additional scenario data to the given container, if required
        for (auto i : parameters_->additionalScenarioDataIndices()) {
            boost::shared_ptr<QuantLib::Index> index;
            try {
                index = *iborIndex(i);
            } catch (...) {
            }
            try {
                index = *swapIndex(i);
            } catch (...) {
            }
            QL_REQUIRE(index != nullptr, "ScenarioSimMarket::update() index " << i << " not found in sim market");
            asd_->set(index->fixing(d), AggregationScenarioDataType::IndexFixing, i);
        }

        for (auto c : parameters_->additionalScenarioDataCcys()) {
            if (c != parameters_->baseCcy())
                asd_->set(fxSpot(c + parameters_->baseCcy())->value(), AggregationScenarioDataType::FXSpot, c);
        }

        asd_->set(numeraire_, AggregationScenarioDataType::Numeraire);

        asd_->next();
    }

    // DLOG("ScenarioSimMarket::update done");
}

bool ScenarioSimMarket::isSimulated(const RiskFactorKey::KeyType& factor) const {
    return std::find(nonSimulatedFactors_.begin(), nonSimulatedFactors_.end(), factor) == nonSimulatedFactors_.end();
}

} // namespace analytics
} // namespace ore<|MERGE_RESOLUTION|>--- conflicted
+++ resolved
@@ -963,7 +963,6 @@
                     quoteDates.push_back(asof_ + tenor);
                 }
 
-<<<<<<< HEAD
                 for (Size i = 1; i < zeroCurveTimes.size(); i++) {
                     boost::shared_ptr<SimpleQuote> q(new SimpleQuote(inflationTs->zeroRate(quoteDates[i - 1])));
                     Handle<Quote> qh(q);
@@ -978,52 +977,6 @@
                         std::forward_as_tuple(q));
                     DLOG("ScenarioSimMarket index curve " << name << " zeroRate[" << i << "]=" << q->value());
                 }
-=======
-        // FIXME: Settlement days set to zero - needed for floating term structure implementation
-        boost::shared_ptr<ZeroInflationTermStructure> zeroCurve;
-        dc = ore::data::parseDayCounter(parameters->zeroInflationDayCounter(zic));
-        zeroCurve =
-            boost::shared_ptr<ZeroInflationCurveObserverMoving<Linear>>(new ZeroInflationCurveObserverMoving<Linear>(
-                0, inflationIndex->fixingCalendar(), dc, inflationTs->observationLag(), inflationTs->frequency(),
-                inflationTs->indexIsInterpolated(), yts, zeroCurveTimes, quotes, inflationTs->seasonality()));
-
-        Handle<ZeroInflationTermStructure> its(zeroCurve);
-        its->enableExtrapolation();
-        boost::shared_ptr<ZeroInflationIndex> i =
-            ore::data::parseZeroInflationIndex(zic, false, Handle<ZeroInflationTermStructure>(its));
-        Handle<ZeroInflationIndex> zh(i);
-        zeroInflationIndices_.insert(
-            pair<pair<string, string>, Handle<ZeroInflationIndex>>(make_pair(Market::defaultConfiguration, zic), zh));
-
-        LOG("building " << zic << " zero inflation curve done");
-    }
-    LOG("zero inflation curves done");
-
-    LOG("building yoy inflation curves...");
-    for (const auto& yic : parameters->yoyInflationIndices()) {
-
-        Handle<YoYInflationIndex> yoyInflationIndex = initMarket->yoyInflationIndex(yic, configuration);
-        Handle<YoYInflationTermStructure> yoyInflationTs = yoyInflationIndex->yoyInflationTermStructure();
-        vector<string> keys(parameters->yoyInflationTenors(yic).size());
-
-        string ccy = yoyInflationIndex->currency().code();
-        Handle<YieldTermStructure> yts = discountCurve(ccy, configuration);
-
-        Date date0 = asof_ - yoyInflationTs->observationLag();
-        DayCounter dc = ore::data::parseDayCounter(parameters->yoyInflationDayCounter(yic));
-        vector<Date> quoteDates;
-        vector<Time> yoyCurveTimes(1,
-                                   -dc.yearFraction(inflationPeriod(date0, yoyInflationTs->frequency()).first, asof_));
-        vector<Handle<Quote>> quotes;
-        QL_REQUIRE(parameters->yoyInflationTenors(yic).front() > 0 * Days,
-                   "zero inflation tenors must not include t=0");
-
-        for (auto& tenor : parameters->yoyInflationTenors(yic)) {
-            Date inflDate = inflationPeriod(date0 + tenor, yoyInflationTs->frequency()).first;
-            yoyCurveTimes.push_back(dc.yearFraction(asof_, inflDate));
-            quoteDates.push_back(asof_ + tenor);
-        }
->>>>>>> 0f9e8598
 
                 // FIXME: Settlement days set to zero - needed for floating term structure implementation
                 boost::shared_ptr<ZeroInflationTermStructure> zeroCurve;
@@ -1056,7 +1009,7 @@
                 vector<string> keys(parameters->yoyInflationTenors(name).size());
 
                 string ccy = yoyInflationIndex->currency().code();
-                Handle<YieldTermStructure> yts = initMarket->discountCurve(ccy, configuration);
+                Handle<YieldTermStructure> yts = discountCurve(ccy, configuration);
 
                 Date date0 = asof_ - yoyInflationTs->observationLag();
                 DayCounter dc = ore::data::parseDayCounter(parameters->yoyInflationDayCounter(name));
