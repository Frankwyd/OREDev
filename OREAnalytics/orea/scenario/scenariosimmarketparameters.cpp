/*
 Copyright (C) 2016 Quaternion Risk Management Ltd
 All rights reserved.

 This file is part of ORE, a free-software/open-source library
 for transparent pricing and risk analysis - http://opensourcerisk.org

 ORE is free software: you can redistribute it and/or modify it
 under the terms of the Modified BSD License.  You should have received a
 copy of the license along with this program.
 The license is also available online at <http://opensourcerisk.org>

 This program is distributed on the basis that it will form a useful
 contribution to risk analytics and model standardisation, but WITHOUT
 ANY WARRANTY; without even the implied warranty of MERCHANTABILITY or
 FITNESS FOR A PARTICULAR PURPOSE. See the license for more details.
*/

#include <orea/scenario/scenariosimmarketparameters.hpp>
#include <ored/utilities/log.hpp>
#include <ored/utilities/xmlutils.hpp>

#include <boost/lexical_cast.hpp>

using namespace QuantLib;
using namespace ore::data;

namespace ore {
namespace analytics {

namespace {
const vector<Period>& returnTenors(const map<string, vector<Period>>& m, const string& k) {
    if (m.count(k) > 0) {
        return m.at(k);
    } else if (m.count("") > 0) {
        return m.at("");
    } else
        QL_FAIL("no period vector for key \"" << k << "\" found.");
}
} // namespace

const vector<Period>& ScenarioSimMarketParameters::yieldCurveTenors(const string& key) const {
    return returnTenors(yieldCurveTenors_, key);
}

const vector<Period>& ScenarioSimMarketParameters::capFloorVolExpiries(const string& key) const {
    return returnTenors(capFloorVolExpiries_, key);
}

const vector<Period>& ScenarioSimMarketParameters::defaultTenors(const string& key) const {
    return returnTenors(defaultTenors_, key);
}

const vector<Period>& ScenarioSimMarketParameters::equityDividendTenors(const string& key) const {
    return returnTenors(equityDividendTenors_, key);
}
    
const vector<Period>& ScenarioSimMarketParameters::equityForecastTenors(const string& key) const {
        return returnTenors(equityForecastTenors_, key);
}

const vector<Period>& ScenarioSimMarketParameters::zeroInflationTenors(const string& key) const {
    return returnTenors(zeroInflationTenors_, key);
}

const vector<Period>& ScenarioSimMarketParameters::yoyInflationTenors(const string& key) const {
    return returnTenors(yoyInflationTenors_, key);
}

void ScenarioSimMarketParameters::setYieldCurveTenors(const string& key, const std::vector<Period>& p) {
    yieldCurveTenors_[key] = p;
}

void ScenarioSimMarketParameters::setCapFloorVolExpiries(const string& key, const std::vector<Period>& p) {
    capFloorVolExpiries_[key] = p;
}

void ScenarioSimMarketParameters::setDefaultTenors(const string& key, const std::vector<Period>& p) {
    defaultTenors_[key] = p;
}

void ScenarioSimMarketParameters::setEquityDividendTenors(const string& key, const std::vector<Period>& p) {
    equityDividendTenors_[key] = p;
}
    
void ScenarioSimMarketParameters::setEquityForecastTenors(const string& key, const std::vector<Period>& p) {
    equityForecastTenors_[key] = p;
}

void ScenarioSimMarketParameters::setZeroInflationTenors(const string& key, const std::vector<Period>& p) {
    zeroInflationTenors_[key] = p;
}

void ScenarioSimMarketParameters::setYoyInflationTenors(const string& key, const std::vector<Period>& p) {
    yoyInflationTenors_[key] = p;
}

bool ScenarioSimMarketParameters::operator==(const ScenarioSimMarketParameters& rhs) {

    if (baseCcy_ != rhs.baseCcy_ || ccys_ != rhs.ccys_ || yieldCurveNames_ != rhs.yieldCurveNames_ ||
        yieldCurveCurrencies_ != rhs.yieldCurveCurrencies_ || yieldCurveTenors_ != rhs.yieldCurveTenors_ ||
        indices_ != rhs.indices_ || swapIndices_ != rhs.swapIndices_ || interpolation_ != rhs.interpolation_ ||
        extrapolate_ != rhs.extrapolate_ || swapVolTerms_ != rhs.swapVolTerms_ || swapVolCcys_ != rhs.swapVolCcys_ ||
        swapVolSimulate_ != rhs.swapVolSimulate_ || swapVolExpiries_ != rhs.swapVolExpiries_ ||
        swapVolDecayMode_ != rhs.swapVolDecayMode_ || capFloorVolSimulate_ != rhs.capFloorVolSimulate_ ||
        capFloorVolCcys_ != rhs.capFloorVolCcys_ || capFloorVolExpiries_ != rhs.capFloorVolExpiries_ ||
        capFloorVolStrikes_ != rhs.capFloorVolStrikes_ || capFloorVolDecayMode_ != rhs.capFloorVolDecayMode_ ||
        defaultNames_ != rhs.defaultNames_ || defaultTenors_ != rhs.defaultTenors_ ||
        cdsVolSimulate_ != rhs.cdsVolSimulate_ || cdsVolNames_ != rhs.cdsVolNames_ ||
        cdsVolExpiries_ != rhs.cdsVolExpiries_ || cdsVolDecayMode_ != rhs.cdsVolDecayMode_ ||
        equityNames_ != rhs.equityNames_ || equityDividendTenors_ != rhs.equityDividendTenors_ || equityForecastTenors_ != rhs.equityForecastTenors_ ||
        fxVolSimulate_ != rhs.fxVolSimulate_ || fxVolExpiries_ != rhs.fxVolExpiries_ ||
        fxVolDecayMode_ != rhs.fxVolDecayMode_ || fxVolCcyPairs_ != rhs.fxVolCcyPairs_ ||
        fxCcyPairs_ != rhs.fxCcyPairs_ || equityVolSimulate_ != rhs.equityVolSimulate_ ||
        equityVolExpiries_ != rhs.equityVolExpiries_ || equityVolDecayMode_ != rhs.equityVolDecayMode_ ||
        equityVolNames_ != rhs.equityVolNames_ || equityIsSurface_ != rhs.equityIsSurface_ || 
        equityVolSimulateATMOnly_ != rhs.equityVolSimulateATMOnly_ || equityMoneyness_ != rhs.equityMoneyness_ ||
        additionalScenarioDataIndices_ != rhs.additionalScenarioDataIndices_ ||
        additionalScenarioDataCcys_ != rhs.additionalScenarioDataCcys_ || securities_ != rhs.securities_ ||
        baseCorrelationSimulate_ != rhs.baseCorrelationSimulate_ ||
        baseCorrelationNames_ != rhs.baseCorrelationNames_ || baseCorrelationTerms_ != rhs.baseCorrelationTerms_ ||
        baseCorrelationDetachmentPoints_ != rhs.baseCorrelationDetachmentPoints_ ||
        zeroInflationIndices_ != rhs.zeroInflationIndices_ || zeroInflationTenors_ != rhs.zeroInflationTenors_ || 
        yoyInflationIndices_ != rhs.yoyInflationIndices_ || yoyInflationTenors_ != rhs.yoyInflationTenors_ ) {
        return false;
    } else {
        return true;
    }
}

bool ScenarioSimMarketParameters::operator!=(const ScenarioSimMarketParameters& rhs) { return !(*this == rhs); }

void ScenarioSimMarketParameters::fromXML(XMLNode* root) {
    DLOG("ScenarioSimMarketParameters::fromXML()");

    XMLNode* sim = XMLUtils::locateNode(root, "Simulation");
    XMLNode* node = XMLUtils::getChildNode(sim, "Market");
    XMLUtils::checkNode(node, "Market");

    yieldCurveTenors_.clear();
    capFloorVolExpiries_.clear();
    defaultTenors_.clear();
    equityDividendTenors_.clear();
    equityForecastTenors_.clear();
    swapIndices_.clear();

    // TODO: add in checks (checkNode or QL_REQUIRE) on mandatory nodes
    DLOG("Loading Currencies");

    baseCcy_ = XMLUtils::getChildValue(node, "BaseCurrency");
    ccys_ = XMLUtils::getChildrenValues(node, "Currencies", "Currency");

    DLOG("Loading BenchmarkCurve");

    XMLNode* nodeChild = XMLUtils::getChildNode(node, "BenchmarkCurves");
    yieldCurveNames_.clear();
    yieldCurveCurrencies_.clear();
    if (nodeChild) {
        for (XMLNode* n = XMLUtils::getChildNode(nodeChild, "BenchmarkCurve"); n != nullptr;
             n = XMLUtils::getNextSibling(n, "BenchmarkCurve")) {
            yieldCurveNames_.push_back(XMLUtils::getChildValue(n, "Name", true));
            yieldCurveCurrencies_.push_back(XMLUtils::getChildValue(n, "Currency", true));
        }
    }

    DLOG("Loading YieldCurves");

    nodeChild = XMLUtils::getChildNode(node, "YieldCurves");
<<<<<<< HEAD
    nodeChild = XMLUtils::getChildNode(nodeChild, "Configuration");
    yieldCurveTenors_[""] = XMLUtils::getChildrenValuesAsPeriods(nodeChild, "Tenors", true);
    // TODO read other keys
    interpolation_ = XMLUtils::getChildValue(nodeChild, "Interpolation", true);
    extrapolate_ = XMLUtils::getChildValueAsBool(nodeChild, "Extrapolation");
=======
    if (nodeChild) {
        nodeChild = XMLUtils::getChildNode(nodeChild, "Configuration");
        yieldCurveTenors_[""] = XMLUtils::getChildrenValuesAsPeriods(nodeChild, "Tenors", true);
        // TODO read other keys
        interpolation_ = XMLUtils::getChildValue(nodeChild, "Interpolation", true);
        extrapolate_ = XMLUtils::getChildValueAsBool(nodeChild, "Extrapolate");
    }
>>>>>>> 1d3cac0b

    indices_ = XMLUtils::getChildrenValues(node, "Indices", "Index");

    nodeChild = XMLUtils::getChildNode(node, "SwapIndices");
    if (nodeChild) {
        for (XMLNode* n = XMLUtils::getChildNode(nodeChild, "SwapIndex"); n != nullptr;
             n = XMLUtils::getNextSibling(n, "SwapIndex")) {
            string name = XMLUtils::getChildValue(n, "Name");
            string disc = XMLUtils::getChildValue(n, "DiscountingIndex");
            swapIndices_[name] = disc;
        }
    }

    DLOG("Loading FX Rates");

    nodeChild = XMLUtils::getChildNode(node, "FxRates");
    if (nodeChild)
        fxCcyPairs_ = XMLUtils::getChildrenValues(nodeChild, "CurrencyPairs", "CurrencyPair", true);
    else {
        fxCcyPairs_.resize(0);
        for (auto ccy : ccys_) {
            if (ccy != baseCcy_)
                fxCcyPairs_.push_back(ccy + baseCcy_);
        }
    }

    DLOG("Loading SwaptionVolatilities Rates");

    nodeChild = XMLUtils::getChildNode(node, "SwaptionVolatilities");
    swapVolSimulate_ = false;
    XMLNode* swapVolSimNode = XMLUtils::getChildNode(nodeChild, "Simulate");
    if (swapVolSimNode) {
        swapVolSimulate_ = ore::data::parseBool(XMLUtils::getNodeValue(swapVolSimNode));
        swapVolTerms_ = XMLUtils::getChildrenValuesAsPeriods(nodeChild, "Terms", true);
        swapVolExpiries_ = XMLUtils::getChildrenValuesAsPeriods(nodeChild, "Expiries", true);
        swapVolCcys_ = XMLUtils::getChildrenValues(nodeChild, "Currencies", "Currency", true);
        swapVolDecayMode_ = XMLUtils::getChildValue(nodeChild, "ReactionToTimeDecay");
        XMLNode* cubeNode = XMLUtils::getChildNode(nodeChild, "Cube");
        if (cubeNode) {
            swapVolIsCube_ = true;
            XMLNode* atmOnlyNode = XMLUtils::getChildNode(cubeNode, "SimulateATMOnly");
            if(atmOnlyNode) {
                swapVolSimulateATMOnly_ = XMLUtils::getChildValueAsBool(cubeNode, "SimulateATMOnly", true);
            } else {
                swapVolSimulateATMOnly_ = false;
            }
            if(!swapVolSimulateATMOnly_) 
                swapVolStrikeSpreads_ = XMLUtils::getChildrenValuesAsDoublesCompact(cubeNode, "StrikeSpreads", true);
        } else {
            swapVolIsCube_ = false;
        }
    }

    nodeChild = XMLUtils::getChildNode(node, "CapFloorVolatilities");
    if (nodeChild) {
        capFloorVolSimulate_ = false;
        XMLNode* capVolSimNode = XMLUtils::getChildNode(nodeChild, "Simulate");
        if (capVolSimNode)
            capFloorVolSimulate_ = ore::data::parseBool(XMLUtils::getNodeValue(capVolSimNode));
        capFloorVolExpiries_[""] = XMLUtils::getChildrenValuesAsPeriods(nodeChild, "Expiries", true);
        // TODO read other keys
        capFloorVolStrikes_ = XMLUtils::getChildrenValuesAsDoublesCompact(nodeChild, "Strikes", true);
        capFloorVolCcys_ = XMLUtils::getChildrenValues(nodeChild, "Currencies", "Currency", true);
        capFloorVolDecayMode_ = XMLUtils::getChildValue(nodeChild, "ReactionToTimeDecay");
    }

    DLOG("Loading DefaultCurves Rates");

    survivalProbabilitySimulate_ = false;
    recoveryRateSimulate_ = false;
    nodeChild = XMLUtils::getChildNode(node, "DefaultCurves");
    if (nodeChild) {
        defaultNames_ = XMLUtils::getChildrenValues(nodeChild, "Names", "Name", true);
        defaultTenors_[""] = XMLUtils::getChildrenValuesAsPeriods(nodeChild, "Tenors", true);
        // TODO read other keys
        XMLNode* survivalProbabilitySimNode = XMLUtils::getChildNode(nodeChild, "SimulateSurvivalProbabilities");
        if (survivalProbabilitySimNode)
            survivalProbabilitySimulate_ = ore::data::parseBool(XMLUtils::getNodeValue(survivalProbabilitySimNode));
        XMLNode* recoveryRateSimNode = XMLUtils::getChildNode(nodeChild, "SimulateRecoveryRates");
        if (recoveryRateSimNode)
            recoveryRateSimulate_ = ore::data::parseBool(XMLUtils::getNodeValue(recoveryRateSimNode));
    }

    DLOG("Loading Equities Rates");

    nodeChild = XMLUtils::getChildNode(node, "Equities");
    equityNames_.clear();
    if (nodeChild) {
        equityNames_ = XMLUtils::getChildrenValues(nodeChild, "Names", "Name", true); 
        equityDividendTenors_[""] = XMLUtils::getChildrenValuesAsPeriods(nodeChild, "DividendTenors", true);
        equityForecastTenors_[""] = XMLUtils::getChildrenValuesAsPeriods(nodeChild, "ForecastTenors", true);
    } else {
        equityDividendTenors_.clear();
        equityForecastTenors_.clear();
    }
<<<<<<< HEAD
    
    DLOG("Loading CDSVolatilities Rates");
=======
>>>>>>> 1d3cac0b

    nodeChild = XMLUtils::getChildNode(node, "CDSVolatilities");
    cdsVolSimulate_ = false;
    if (nodeChild) {
        XMLNode* cdsVolSimNode = XMLUtils::getChildNode(nodeChild, "Simulate");
        if (cdsVolSimNode)
            cdsVolSimulate_ = ore::data::parseBool(XMLUtils::getNodeValue(cdsVolSimNode));
        cdsVolExpiries_ = XMLUtils::getChildrenValuesAsPeriods(nodeChild, "Expiries", true);
        cdsVolNames_ = XMLUtils::getChildrenValues(nodeChild, "Names", "Name", true);
        cdsVolDecayMode_ = XMLUtils::getChildValue(nodeChild, "ReactionToTimeDecay");
    }

    DLOG("Loading FXVolatilities");

    nodeChild = XMLUtils::getChildNode(node, "FxVolatilities");
    if (nodeChild) {
        fxVolSimulate_ = false;
        XMLNode* fxVolSimNode = XMLUtils::getChildNode(nodeChild, "Simulate");
        if (fxVolSimNode)
            fxVolSimulate_ = ore::data::parseBool(XMLUtils::getNodeValue(fxVolSimNode));
        fxVolExpiries_ = XMLUtils::getChildrenValuesAsPeriods(nodeChild, "Expiries", true);
        fxVolDecayMode_ = XMLUtils::getChildValue(nodeChild, "ReactionToTimeDecay");
        fxVolCcyPairs_ = XMLUtils::getChildrenValues(nodeChild, "CurrencyPairs", "CurrencyPair", true);
        XMLNode* fxSurfaceNode = XMLUtils::getChildNode(nodeChild, "Surface");
        if (fxSurfaceNode) {
            fxVolIsSurface_ = true;
            fxMoneyness_ = XMLUtils::getChildrenValuesAsDoublesCompact(fxSurfaceNode, "Moneyness", true);
        }
        else {
            fxVolIsSurface_ = false;
            fxMoneyness_ = { 0.0 };
        }
    }

    DLOG("Loading EquityVolatilities");

    nodeChild = XMLUtils::getChildNode(node, "EquityVolatilities");
    if (nodeChild) {
        equityVolSimulate_ = XMLUtils::getChildValueAsBool(nodeChild, "Simulate", true);
        equityVolExpiries_ = XMLUtils::getChildrenValuesAsPeriods(nodeChild, "Expiries", true);
        equityVolDecayMode_ = XMLUtils::getChildValue(nodeChild, "ReactionToTimeDecay");
        equityVolNames_ = XMLUtils::getChildrenValues(nodeChild, "Names", "Name", true);
        XMLNode* eqSurfaceNode = XMLUtils::getChildNode(nodeChild, "Surface");
        if (eqSurfaceNode) {
            equityIsSurface_ = true;
            XMLNode* atmOnlyNode = XMLUtils::getChildNode(eqSurfaceNode, "SimulateATMOnly");
            if(atmOnlyNode) {
                equityVolSimulateATMOnly_ = XMLUtils::getChildValueAsBool(eqSurfaceNode, "SimulateATMOnly", true);
            } else {
                equityVolSimulateATMOnly_ = false;
            }
            if(!equityVolSimulateATMOnly_) 
                equityMoneyness_ = XMLUtils::getChildrenValuesAsDoublesCompact(eqSurfaceNode, "Moneyness", true);
        } else {
            equityIsSurface_ = false;
        }
    } else {
        equityVolSimulate_ = false;
        equityVolExpiries_.clear();
        equityVolNames_.clear();
    }

    DLOG("Loading ZeroInflationIndexCurves");

    nodeChild = XMLUtils::getChildNode(node, "ZeroInflationIndexCurves");
    if (nodeChild) {
        zeroInflationIndices_ = XMLUtils::getChildrenValues(nodeChild, "Names", "Name", true);
        zeroInflationTenors_[""] = XMLUtils::getChildrenValuesAsPeriods(nodeChild, "Tenors", true);
    }
    else {
        zeroInflationIndices_.clear();
        zeroInflationTenors_.clear();
    }

    DLOG("Loading YYInflationIndexCurves");

    nodeChild = XMLUtils::getChildNode(node, "YYInflationIndexCurves");
    if (nodeChild) {
        yoyInflationIndices_ = XMLUtils::getChildrenValues(nodeChild, "Names", "Name", true);
        yoyInflationTenors_[""] = XMLUtils::getChildrenValuesAsPeriods(nodeChild, "Tenors", true);
    }
    else {
        yoyInflationIndices_.clear();
        yoyInflationTenors_.clear();
    }

    DLOG("Loading AggregationScenarioDataIndices");

    additionalScenarioDataIndices_ = XMLUtils::getChildrenValues(node, "AggregationScenarioDataIndices", "Index");
    additionalScenarioDataCcys_ =
        XMLUtils::getChildrenValues(node, "AggregationScenarioDataCurrencies", "Currency", true);

    nodeChild = XMLUtils::getChildNode(node, "Securities");
    if (nodeChild)
        securities_ = XMLUtils::getChildrenValues(node, "Securities", "Security");

    nodeChild = XMLUtils::getChildNode(node, "BaseCorrelations");
    if (nodeChild) {
        baseCorrelationSimulate_ = XMLUtils::getChildValueAsBool(nodeChild, "Simulate", true);
        baseCorrelationNames_ = XMLUtils::getChildrenValues(nodeChild, "IndexNames", "IndexName", true);
        baseCorrelationTerms_ = XMLUtils::getChildrenValuesAsPeriods(nodeChild, "Terms", true);
        baseCorrelationDetachmentPoints_ =
            XMLUtils::getChildrenValuesAsDoublesCompact(nodeChild, "DetachmentPoints", true);
    } else {
        baseCorrelationSimulate_ = false;
        baseCorrelationNames_.clear();
        baseCorrelationTerms_.clear();
        baseCorrelationDetachmentPoints_.clear();
    }

    DLOG("Loaded ScenarioSimMarketParameters");
}

XMLNode* ScenarioSimMarketParameters::toXML(XMLDocument& doc) {

    XMLNode* marketNode = doc.allocNode("Market");

    // currencies
    XMLUtils::addChild(doc, marketNode, "BaseCurrency", baseCcy_);
    XMLUtils::addChildren(doc, marketNode, "Currencies", "Currency", ccys_);

    // benchmark yield curves
    XMLNode* benchmarkCurvesNode = XMLUtils::addChild(doc, marketNode, "BenchmarkCurves");
    for (Size i = 0; i < yieldCurveNames_.size(); ++i) {
        XMLNode* benchmarkCurveNode = XMLUtils::addChild(doc, benchmarkCurvesNode, "BenchmarkCurve");
        XMLUtils::addChild(doc, benchmarkCurveNode, "Currency", yieldCurveCurrencies_[i]);
        XMLUtils::addChild(doc, benchmarkCurveNode, "Name", yieldCurveNames_[i]);
    }

    // yield curves
    XMLNode* yieldCurvesNode = XMLUtils::addChild(doc, marketNode, "YieldCurves");
    XMLNode* configurationNode = XMLUtils::addChild(doc, yieldCurvesNode, "Configuration");
    XMLUtils::addGenericChildAsList(doc, configurationNode, "Tenors", returnTenors(yieldCurveTenors_, ""));
    // TODO write other keys
    XMLUtils::addChild(doc, configurationNode, "Interpolation", interpolation_);
    XMLUtils::addChild(doc, configurationNode, "Extrapolation", extrapolate_);

    // indices
    XMLUtils::addChildren(doc, marketNode, "Indices", "Index", indices_);

    // swap indices
    XMLNode* swapIndicesNode = XMLUtils::addChild(doc, marketNode, "SwapIndices");
    for (auto swapIndexInterator : swapIndices_) {
        XMLNode* swapIndexNode = XMLUtils::addChild(doc, swapIndicesNode, "SwapIndex");
        XMLUtils::addChild(doc, swapIndexNode, "Name", swapIndexInterator.first);
        XMLUtils::addChild(doc, swapIndexNode, "DiscountingIndex", swapIndexInterator.second);
    }

    // default curves

    XMLNode* defaultCurvesNode = XMLUtils::addChild(doc, marketNode, "DefaultCurves");
    XMLUtils::addChildren(doc, defaultCurvesNode, "Names", "Name", defaultNames_);
    XMLUtils::addGenericChildAsList(doc, defaultCurvesNode, "Tenors", returnTenors(defaultTenors_, ""));
    // TODO write other keys
    XMLUtils::addChild(doc, defaultCurvesNode, "SimulateSurvivalProbabilities", survivalProbabilitySimulate_);
    XMLUtils::addChild(doc, defaultCurvesNode, "SimulateRecoveryRates", recoveryRateSimulate_);

    // equities
    XMLNode* equitiesNode = XMLUtils::addChild(doc, marketNode, "Equities");
    XMLUtils::addChildren(doc, equitiesNode, "Names", "Name", equityNames_);
    XMLUtils::addGenericChildAsList(doc, equitiesNode, "DividendTenors", returnTenors(equityDividendTenors_, ""));
    XMLUtils::addGenericChildAsList(doc, equitiesNode, "ForecastTenors", returnTenors(equityForecastTenors_, ""));
    // swaption volatilities
    XMLNode* swaptionVolatilitiesNode = XMLUtils::addChild(doc, marketNode, "SwaptionVolatilities");
    XMLUtils::addChild(doc, swaptionVolatilitiesNode, "Simulate", swapVolSimulate_);
    XMLUtils::addChild(doc, swaptionVolatilitiesNode, "ReactionToTimeDecay", swapVolDecayMode_);
    XMLUtils::addChildren(doc, swaptionVolatilitiesNode, "Currencies", "Currency", swapVolCcys_);
    XMLUtils::addGenericChildAsList(doc, swaptionVolatilitiesNode, "Expiries", swapVolExpiries_);
    XMLUtils::addGenericChildAsList(doc, swaptionVolatilitiesNode, "Terms", swapVolTerms_);

    // cap/floor volatilities
    XMLNode* capFloorVolatilitiesNode = XMLUtils::addChild(doc, marketNode, "CapFloorVolatilities");
    XMLUtils::addChild(doc, capFloorVolatilitiesNode, "Simulate", capFloorVolSimulate_);
    XMLUtils::addChild(doc, capFloorVolatilitiesNode, "ReactionToTimeDecay", capFloorVolDecayMode_);
    XMLUtils::addChildren(doc, capFloorVolatilitiesNode, "Currencies", "Currency", capFloorVolCcys_);
    XMLUtils::addGenericChildAsList(doc, capFloorVolatilitiesNode, "Expiries", returnTenors(capFloorVolExpiries_, ""));
    // TODO write other keys
    XMLUtils::addGenericChildAsList(doc, capFloorVolatilitiesNode, "Strikes", capFloorVolStrikes_);

    // fx volatilities
    XMLNode* fxVolatilitiesNode = XMLUtils::addChild(doc, marketNode, "FxVolatilities");
    XMLUtils::addChild(doc, fxVolatilitiesNode, "Simulate", fxVolSimulate_);
    XMLUtils::addChild(doc, fxVolatilitiesNode, "ReactionToTimeDecay", fxVolDecayMode_);
    XMLUtils::addChildren(doc, fxVolatilitiesNode, "CurrencyPairs", "CurrencyPair", fxVolCcyPairs_);
    XMLUtils::addGenericChildAsList(doc, fxVolatilitiesNode, "Expiries", fxVolExpiries_);

    // fx rates
    XMLNode* fxRatesNode = XMLUtils::addChild(doc, marketNode, "FxRates");
    XMLUtils::addChildren(doc, fxRatesNode, "CurrencyPairs", "CurrencyPair", fxCcyPairs_);

    // eq volatilities
    XMLNode* eqVolatilitiesNode = XMLUtils::addChild(doc, marketNode, "EquityVolatilities");
    XMLUtils::addChild(doc, eqVolatilitiesNode, "Simulate", equityVolSimulate_);
    XMLUtils::addChild(doc, eqVolatilitiesNode, "ReactionToTimeDecay", equityVolDecayMode_);
    XMLUtils::addChildren(doc, eqVolatilitiesNode, "Names", "Name", equityVolNames_);
    XMLUtils::addGenericChildAsList(doc, eqVolatilitiesNode, "Expiries", equityVolExpiries_);
    if (equityIsSurface_) {
        XMLNode* eqSurfaceNode = XMLUtils::addChild(doc, eqVolatilitiesNode, "Surface");
        XMLUtils::addGenericChildAsList(doc, eqSurfaceNode, "Moneyness", equityMoneyness_);
    }

    // additional scenario data currencies
    XMLUtils::addChildren(doc, marketNode, "AggregationScenarioDataCurrencies", "Currency",
                          additionalScenarioDataCcys_);

    // additional scenario data indices
    XMLUtils::addChildren(doc, marketNode, "AggregationScenarioDataIndices", "Index", additionalScenarioDataIndices_);

    // securities
    XMLUtils::addChildren(doc, marketNode, "Securities", "Security", securities_);

    // base correlations
    XMLNode* bcNode = XMLUtils::addChild(doc, marketNode, "BaseCorrelations");
    XMLUtils::addChild(doc, bcNode, "Simulate", baseCorrelationSimulate_);
    XMLUtils::addChildren(doc, bcNode, "IndexNames", "IndexName", baseCorrelationNames_);
    XMLUtils::addGenericChildAsList(doc, bcNode, "Terms", baseCorrelationTerms_);
    XMLUtils::addGenericChildAsList(doc, bcNode, "DetachmentPoints", baseCorrelationDetachmentPoints_);

    // zero inflation
    XMLNode* zeroNode = XMLUtils::addChild(doc, marketNode, "ZeroInflationIndexCurves");
    XMLUtils::addChildren(doc, zeroNode, "Names", "Name", zeroInflationIndices_);
    XMLUtils::addGenericChildAsList(doc, zeroNode, "Tenors", returnTenors(zeroInflationTenors_, ""));

    // yoy inflation
    XMLNode* yoyNode = XMLUtils::addChild(doc, marketNode, "YYInflationIndexCurves");
    XMLUtils::addChildren(doc, yoyNode, "Names", "Name", yoyInflationIndices_);
    XMLUtils::addGenericChildAsList(doc, yoyNode, "Tenors", returnTenors(yoyInflationTenors_, ""));

    return marketNode;
}
} // namespace analytics
} // namespace ore<|MERGE_RESOLUTION|>--- conflicted
+++ resolved
@@ -166,13 +166,6 @@
     DLOG("Loading YieldCurves");
 
     nodeChild = XMLUtils::getChildNode(node, "YieldCurves");
-<<<<<<< HEAD
-    nodeChild = XMLUtils::getChildNode(nodeChild, "Configuration");
-    yieldCurveTenors_[""] = XMLUtils::getChildrenValuesAsPeriods(nodeChild, "Tenors", true);
-    // TODO read other keys
-    interpolation_ = XMLUtils::getChildValue(nodeChild, "Interpolation", true);
-    extrapolate_ = XMLUtils::getChildValueAsBool(nodeChild, "Extrapolation");
-=======
     if (nodeChild) {
         nodeChild = XMLUtils::getChildNode(nodeChild, "Configuration");
         yieldCurveTenors_[""] = XMLUtils::getChildrenValuesAsPeriods(nodeChild, "Tenors", true);
@@ -180,7 +173,6 @@
         interpolation_ = XMLUtils::getChildValue(nodeChild, "Interpolation", true);
         extrapolate_ = XMLUtils::getChildValueAsBool(nodeChild, "Extrapolate");
     }
->>>>>>> 1d3cac0b
 
     indices_ = XMLUtils::getChildrenValues(node, "Indices", "Index");
 
@@ -276,11 +268,8 @@
         equityDividendTenors_.clear();
         equityForecastTenors_.clear();
     }
-<<<<<<< HEAD
     
     DLOG("Loading CDSVolatilities Rates");
-=======
->>>>>>> 1d3cac0b
 
     nodeChild = XMLUtils::getChildNode(node, "CDSVolatilities");
     cdsVolSimulate_ = false;
