--- conflicted
+++ resolved
@@ -335,13 +335,9 @@
         commodityVolSimulate_ != rhs.commodityVolSimulate_ || commodityVolDecayMode_ != rhs.commodityVolDecayMode_ ||
         commodityVolNames_ != rhs.commodityVolNames_ || commodityVolExpiries_ != rhs.commodityVolExpiries_ ||
         commodityVolMoneyness_ != rhs.commodityVolMoneyness_ || commodityVolDayCounters_ != rhs.commodityVolDayCounters_ ||
-<<<<<<< HEAD
         correlationPairs_ != rhs.correlationPairs_ || correlationDayCounters_ != rhs.correlationDayCounters_ || 
         correlationSimulate_ != rhs.correlationSimulate_ || correlationIsSurface_ != rhs.correlationIsSurface_ || 
-        correlationExpiries_ != rhs.correlationExpiries_ || correlationStrikes_ != rhs.correlationStrikes_) {
-=======
-        cprSimulate_ != rhs.cprSimulate_) {
->>>>>>> 9f7a32ad
+        correlationExpiries_ != rhs.correlationExpiries_ || correlationStrikes_ != rhs.correlationStrikes_ || cprSimulate_ != rhs.cprSimulate_) {
         return false;
     } else {
         return true;
