/*
 Copyright (C) 2016 Quaternion Risk Management Ltd
 All rights reserved.

 This file is part of ORE, a free-software/open-source library
 for transparent pricing and risk analysis - http://opensourcerisk.org

 ORE is free software: you can redistribute it and/or modify it
 under the terms of the Modified BSD License.  You should have received a
 copy of the license along with this program.
 The license is also available online at <http://opensourcerisk.org>

 This program is distributed on the basis that it will form a useful
 contribution to risk analytics and model standardisation, but WITHOUT
 ANY WARRANTY; without even the implied warranty of MERCHANTABILITY or
 FITNESS FOR A PARTICULAR PURPOSE. See the license for more details.
*/

/*! \file scenario/scenariosimmarket.hpp
    \brief A Market class that can be updated by Scenarios
    \ingroup scenario
*/

#pragma once

#include <orea/scenario/scenario.hpp>
#include <orea/scenario/scenariogenerator.hpp>
#include <orea/scenario/scenariosimmarketparameters.hpp>
#include <orea/simulation/simmarket.hpp>
#include <ored/configuration/conventions.hpp>
#include <ored/configuration/curveconfigurations.hpp>
#include <ql/quotes/all.hpp>
#include <qle/termstructures/averageoisratehelper.hpp>
#include <qle/termstructures/basistwoswaphelper.hpp>
#include <qle/termstructures/blackinvertedvoltermstructure.hpp>
#include <qle/termstructures/blackvariancecurve3.hpp>
#include <qle/termstructures/blackvariancesurfacemoneyness.hpp>
#include <qle/termstructures/blackvolsurfacewithatm.hpp>
#include <qle/termstructures/crossccybasisswaphelper.hpp>
#include <qle/termstructures/datedstrippedoptionlet.hpp>
#include <qle/termstructures/datedstrippedoptionletadapter.hpp>
#include <qle/termstructures/datedstrippedoptionletbase.hpp>
#include <qle/termstructures/defaultprobabilityhelpers.hpp>
#include <qle/termstructures/discountratiomodifiedcurve.hpp>
#include <qle/termstructures/dynamicblackvoltermstructure.hpp>
#include <qle/termstructures/dynamicoptionletvolatilitystructure.hpp>
#include <qle/termstructures/dynamicstype.hpp>
#include <qle/termstructures/dynamicswaptionvolmatrix.hpp>
#include <qle/termstructures/equityvolconstantspread.hpp>
#include <qle/termstructures/fxblackvolsurface.hpp>
#include <qle/termstructures/fxsmilesection.hpp>
#include <qle/termstructures/fxvannavolgasmilesection.hpp>
#include <qle/termstructures/hazardspreadeddefaulttermstructure.hpp>
#include <qle/termstructures/immfraratehelper.hpp>
#include <qle/termstructures/interpolateddiscountcurve.hpp>
#include <qle/termstructures/interpolateddiscountcurve2.hpp>
#include <qle/termstructures/interpolatedyoycapfloortermpricesurface.hpp>
#include <qle/termstructures/oibasisswaphelper.hpp>
#include <qle/termstructures/oiccbasisswaphelper.hpp>
#include <qle/termstructures/oisratehelper.hpp>
#include <qle/termstructures/optionletstripper1.hpp>
#include <qle/termstructures/optionletstripper2.hpp>
#include <qle/termstructures/pricecurve.hpp>
#include <qle/termstructures/pricetermstructure.hpp>
#include <qle/termstructures/pricetermstructureadapter.hpp>
#include <qle/termstructures/spreadedoptionletvolatility.hpp>
#include <qle/termstructures/spreadedsmilesection.hpp>
#include <qle/termstructures/spreadedswaptionvolatility.hpp>
#include <qle/termstructures/staticallycorrectedyieldtermstructure.hpp>
#include <qle/termstructures/strippedoptionletadapter2.hpp>
#include <qle/termstructures/subperiodsswaphelper.hpp>
#include <qle/termstructures/survivalprobabilitycurve.hpp>
#include <qle/termstructures/swaptionvolatilityconverter.hpp>
#include <qle/termstructures/swaptionvolconstantspread.hpp>
#include <qle/termstructures/swaptionvolcube2.hpp>
#include <qle/termstructures/swaptionvolcubewithatm.hpp>
#include <qle/termstructures/tenorbasisswaphelper.hpp>
#include <qle/termstructures/yoyinflationcurveobservermoving.hpp>
#include <qle/termstructures/yoyinflationcurveobserverstatic.hpp>
#include <qle/termstructures/yoyinflationoptionletvolstripper.hpp>
#include <qle/termstructures/yoyoptionletvolatilitysurface.hpp>
#include <qle/termstructures/zeroinflationcurveobservermoving.hpp>
#include <qle/termstructures/zeroinflationcurveobserverstatic.hpp>

#include <map>

namespace ore {
namespace analytics {
using namespace QuantLib;
using std::vector;
using std::map;
using std::string;

//! Map a yield curve type to a risk factor key type
RiskFactorKey::KeyType yieldCurveRiskFactor(const ore::data::YieldCurveType y);

//! A scenario filter can exclude certain key from updating the scenario
/*! Override this class with to provide custom filtering, by default all keys
 *  are allowed.
 */
class ScenarioFilter {
public:
    ScenarioFilter() {}
    virtual ~ScenarioFilter() {}

    //! Allow this key to be updated
    virtual bool allow(const RiskFactorKey& key) const { return true; }
};

//! Simulation Market updated with discrete scenarios
class ScenarioSimMarket : public analytics::SimMarket {
public:
    //! Constructor
    ScenarioSimMarket(const boost::shared_ptr<Market>& initMarket,
                      const boost::shared_ptr<ScenarioSimMarketParameters>& parameters, const Conventions& conventions,
<<<<<<< HEAD
                      const std::string& configuration = Market::defaultConfiguration, 
                      const ore::data::CurveConfigurations& curveConfigs = ore::data::CurveConfigurations(),
                      const ore::data::TodaysMarketParameters& todaysMarketParams = ore::data::TodaysMarketParameters());
=======
                      const std::string& configuration = Market::defaultConfiguration,
                      const bool continueOnError = false);
>>>>>>> e6e65ccf

    //! Set scenario generator
    boost::shared_ptr<ScenarioGenerator>& scenarioGenerator() { return scenarioGenerator_; }
    //! Get scenario generator
    const boost::shared_ptr<ScenarioGenerator>& scnearioGenerator() const { return scenarioGenerator_; }

    //! Set aggregation data
    boost::shared_ptr<AggregationScenarioData>& aggregationScenarioData() { return asd_; }
    //! Get aggregation data
    const boost::shared_ptr<AggregationScenarioData>& aggregationScenarioData() const { return asd_; }

    //! Set scenarioFilter
    boost::shared_ptr<ScenarioFilter>& filter() { return filter_; }
    //! Get scenarioFilter
    const boost::shared_ptr<ScenarioFilter>& filter() const { return filter_; }

    //! Update market snapshot and relevant fixing history
    void update(const Date& d) override;

    //! Reset sim market to initial state
    virtual void reset() override;

    //! Scenario representing the initial state of the market
    boost::shared_ptr<Scenario> baseScenario() const { return baseScenario_; }

    //! Return the fixing manager
    const boost::shared_ptr<FixingManager>& fixingManager() const override { return fixingManager_; }

    //! is risk factor key simulated by this sim market instance?
    bool isSimulated(const RiskFactorKey::KeyType& factor) const;

private:
    void applyScenario(const boost::shared_ptr<Scenario>& scenario);
    void addYieldCurve(const boost::shared_ptr<Market>& initMarket, const std::string& configuration,
                       const ore::data::YieldCurveType y, const string& key, const vector<Period>& tenors,
                       const std::string& dc);

    /*! Given a yield curve spec ID, \p yieldSpecId, return the corresponding yield term structure 
        from the \p market. If \p market is `nullptr`, then the yield term structure is taken from 
        this ScenarioSimMarket instance.
     */
    QuantLib::Handle<QuantLib::YieldTermStructure> getYieldCurve(const std::string& yieldSpecId, 
        const ore::data::TodaysMarketParameters& todaysMarketParams, const std::string& configuration, 
        const boost::shared_ptr<ore::data::Market>& market = nullptr) const;

    const boost::shared_ptr<ScenarioSimMarketParameters> parameters_;
    boost::shared_ptr<ScenarioGenerator> scenarioGenerator_;
    boost::shared_ptr<AggregationScenarioData> asd_;
    boost::shared_ptr<FixingManager> fixingManager_;
    boost::shared_ptr<ScenarioFilter> filter_;

    std::map<RiskFactorKey, boost::shared_ptr<SimpleQuote>> simData_;
    boost::shared_ptr<Scenario> baseScenario_;

    std::set<RiskFactorKey::KeyType> nonSimulatedFactors_;
};
} // namespace analytics
} // namespace ore<|MERGE_RESOLUTION|>--- conflicted
+++ resolved
@@ -113,14 +113,10 @@
     //! Constructor
     ScenarioSimMarket(const boost::shared_ptr<Market>& initMarket,
                       const boost::shared_ptr<ScenarioSimMarketParameters>& parameters, const Conventions& conventions,
-<<<<<<< HEAD
                       const std::string& configuration = Market::defaultConfiguration, 
                       const ore::data::CurveConfigurations& curveConfigs = ore::data::CurveConfigurations(),
-                      const ore::data::TodaysMarketParameters& todaysMarketParams = ore::data::TodaysMarketParameters());
-=======
-                      const std::string& configuration = Market::defaultConfiguration,
+                      const ore::data::TodaysMarketParameters& todaysMarketParams = ore::data::TodaysMarketParameters(),
                       const bool continueOnError = false);
->>>>>>> e6e65ccf
 
     //! Set scenario generator
     boost::shared_ptr<ScenarioGenerator>& scenarioGenerator() { return scenarioGenerator_; }
