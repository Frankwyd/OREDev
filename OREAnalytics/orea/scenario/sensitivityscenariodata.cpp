/*
 Copyright (C) 2017 Quaternion Risk Management Ltd
 All rights reserved.

 This file is part of ORE, a free-software/open-source library
 for transparent pricing and risk analysis - http://opensourcerisk.org

 ORE is free software: you can redistribute it and/or modify it
 under the terms of the Modified BSD License.  You should have received a
 copy of the license along with this program.
 The license is also available online at <http://opensourcerisk.org>

 This program is distributed on the basis that it will form a useful
 contribution to risk analytics and model standardisation, but WITHOUT
 ANY WARRANTY; without even the implied warranty of MERCHANTABILITY or
 FITNESS FOR A PARTICULAR PURPOSE. See the license for more details.
*/

#include <boost/make_shared.hpp>
#include <orea/scenario/sensitivityscenariodata.hpp>
#include <ored/utilities/log.hpp>
#include <ored/utilities/xmlutils.hpp>
#include <ored/utilities/parsers.hpp>

using ore::analytics::RiskFactorKey;
using ore::data::XMLDocument;
using ore::data::parseBool;
using std::string;

using namespace QuantLib;

namespace ore {
namespace analytics {

using RFType = RiskFactorKey::KeyType;
using ShiftData = SensitivityScenarioData::ShiftData;

void SensitivityScenarioData::shiftDataFromXML(XMLNode* child, ShiftData& data) {
    data.shiftType = XMLUtils::getChildValue(child, "ShiftType", true);
    data.shiftSize = XMLUtils::getChildValueAsDouble(child, "ShiftSize", true);
}

void SensitivityScenarioData::curveShiftDataFromXML(XMLNode* child, CurveShiftData& data) {
    shiftDataFromXML(child, data);
    data.shiftTenors = XMLUtils::getChildrenValuesAsPeriods(child, "ShiftTenors", true);
}

void SensitivityScenarioData::volShiftDataFromXML(XMLNode* child, VolShiftData& data, const bool requireShiftStrikes) {
    shiftDataFromXML(child, data);
    data.shiftExpiries = XMLUtils::getChildrenValuesAsPeriods(child, "ShiftExpiries", true);
    data.shiftStrikes = XMLUtils::getChildrenValuesAsDoublesCompact(child, "ShiftStrikes", requireShiftStrikes);
    if (data.shiftStrikes.size() == 0)
        data.shiftStrikes = {0.0};

    // Set data.isRelative if it is provided explicitly
    if (XMLNode* n = XMLUtils::getChildNode(child, "IsRelative")) {
        data.isRelative = parseBool(XMLUtils::getNodeValue(n));
    }
}

void SensitivityScenarioData::shiftDataToXML(XMLDocument& doc, XMLNode* node, const ShiftData& data) const {
    XMLUtils::addChild(doc, node, "ShiftType", data.shiftType);
    XMLUtils::addChild(doc, node, "ShiftSize", data.shiftSize);
}

void SensitivityScenarioData::curveShiftDataToXML(XMLDocument& doc, XMLNode* node, const CurveShiftData& data) const {
    shiftDataToXML(doc, node, data);
    XMLUtils::addGenericChildAsList(doc, node, "ShiftTenors", data.shiftTenors);
}

void SensitivityScenarioData::volShiftDataToXML(XMLDocument& doc, XMLNode* node, const VolShiftData& data) const {
    shiftDataToXML(doc, node, data);
    XMLUtils::addGenericChildAsList(doc, node, "ShiftExpiries", data.shiftExpiries);
    XMLUtils::addChild(doc, node, "ShiftStrikes", data.shiftStrikes);
}

const ShiftData& SensitivityScenarioData::shiftData(const RiskFactorKey::KeyType& keyType, const string& name) const {
    // Not nice but not spending time refactoring the class now.
    switch (keyType) {
    case RFType::DiscountCurve:
        return *discountCurveShiftData().at(name);
    case RFType::IndexCurve:
        return *indexCurveShiftData().at(name);
    case RFType::YieldCurve:
        return *yieldCurveShiftData().at(name);
    case RFType::FXSpot:
        return fxShiftData().at(name);
    case RFType::SwaptionVolatility:
        return swaptionVolShiftData().at(name);
    case RFType::YieldVolatility:
        return yieldVolShiftData().at(name);
    case RFType::OptionletVolatility:
        return capFloorVolShiftData().at(name);
    case RFType::FXVolatility:
        return fxVolShiftData().at(name);
    case RFType::CDSVolatility:
        return cdsVolShiftData().at(name);
    case RFType::BaseCorrelation:
        return baseCorrelationShiftData().at(name);
    case RFType::ZeroInflationCurve:
        return *zeroInflationCurveShiftData().at(name);
    case RFType::SurvivalProbability:
        return *creditCurveShiftData().at(name);
    case RFType::YoYInflationCurve:
        return *yoyInflationCurveShiftData().at(name);
    case RFType::YoYInflationCapFloorVolatility:
        return yoyInflationCapFloorVolShiftData().at(name);
    case RFType::EquitySpot:
        return equityShiftData().at(name);
    case RFType::EquityVolatility:
        return equityVolShiftData().at(name);
    case RFType::DividendYield:
        return *dividendYieldShiftData().at(name);
    case RFType::CommodityCurve:
        return *commodityCurveShiftData().at(name);
    case RFType::CommodityVolatility:
        return commodityVolShiftData().at(name);
    case RFType::SecuritySpread:
        return securityShiftData().at(name);
    case RFType::Correlation:
        return correlationShiftData().at(name);
    default:
        QL_FAIL("Cannot return shift data for key type: " << keyType);
    }
}

void SensitivityScenarioData::fromXML(XMLNode* root) {
    XMLNode* node = XMLUtils::locateNode(root, "SensitivityAnalysis");
    XMLUtils::checkNode(node, "SensitivityAnalysis");

    LOG("Get discount curve sensitivity parameters");
    XMLNode* discountCurves = XMLUtils::getChildNode(node, "DiscountCurves");
    if (discountCurves) {
        for (XMLNode* child = XMLUtils::getChildNode(discountCurves, "DiscountCurve"); child;
             child = XMLUtils::getNextSibling(child)) {
            string ccy = XMLUtils::getAttribute(child, "ccy");
            LOG("Discount curve for ccy " << ccy);
            CurveShiftData data;
            curveShiftDataFromXML(child, data);
            discountCurveShiftData_[ccy] = boost::make_shared<CurveShiftData>(data);
        }
    }

    LOG("Get index curve sensitivity parameters");
    XMLNode* indexCurves = XMLUtils::getChildNode(node, "IndexCurves");
    if (indexCurves) {
        for (XMLNode* child = XMLUtils::getChildNode(indexCurves, "IndexCurve"); child;
             child = XMLUtils::getNextSibling(child)) {
            string index = XMLUtils::getAttribute(child, "index");
            CurveShiftData data;
            curveShiftDataFromXML(child, data);
            indexCurveShiftData_[index] = boost::make_shared<CurveShiftData>(data);
        }
    }

    LOG("Get yield curve sensitivity parameters");
    XMLNode* yieldCurves = XMLUtils::getChildNode(node, "YieldCurves");
    if (yieldCurves) {
        for (XMLNode* child = XMLUtils::getChildNode(yieldCurves, "YieldCurve"); child;
             child = XMLUtils::getNextSibling(child)) {
            string curveName = XMLUtils::getAttribute(child, "name");
            CurveShiftData data;
            curveShiftDataFromXML(child, data);

            string curveType = XMLUtils::getChildValue(child, "CurveType", false);
            yieldCurveShiftData_[curveName] = boost::make_shared<CurveShiftData>(data);
        }
    }

    LOG("Get dividend yield curve sensitivity parameters");
    XMLNode* dividendYieldCurves = XMLUtils::getChildNode(node, "DividendYieldCurves");
    if (dividendYieldCurves) {
        for (XMLNode* child = XMLUtils::getChildNode(dividendYieldCurves, "DividendYieldCurve"); child;
             child = XMLUtils::getNextSibling(child)) {
            string curveName = XMLUtils::getAttribute(child, "equity");
            LOG("Add dividend yield curve data for equity " << curveName);
            CurveShiftData data;
            curveShiftDataFromXML(child, data);
            dividendYieldShiftData_[curveName] = boost::make_shared<CurveShiftData>(data);
        }
    }

    LOG("Get FX spot sensitivity parameters");
    XMLNode* fxSpots = XMLUtils::getChildNode(node, "FxSpots");
    if (fxSpots) {
        for (XMLNode* child = XMLUtils::getChildNode(fxSpots, "FxSpot"); child;
             child = XMLUtils::getNextSibling(child)) {
            string ccypair = XMLUtils::getAttribute(child, "ccypair");
            SpotShiftData data;
            shiftDataFromXML(child, data);
            fxShiftData_[ccypair] = data;
        }
    }

    LOG("Get swaption vol sensitivity parameters");
    XMLNode* swaptionVols = XMLUtils::getChildNode(node, "SwaptionVolatilities");
    if (swaptionVols) {
        for (XMLNode* child = XMLUtils::getChildNode(swaptionVols, "SwaptionVolatility"); child;
             child = XMLUtils::getNextSibling(child)) {
            string ccy = XMLUtils::getAttribute(child, "ccy");
            GenericYieldVolShiftData data;
            volShiftDataFromXML(child, data);
            data.shiftTerms = XMLUtils::getChildrenValuesAsPeriods(child, "ShiftTerms", true);
            if (data.shiftStrikes.size() == 0)
                data.shiftStrikes = {0.0};
            swaptionVolShiftData_[ccy] = data;
        }
    }

    LOG("Get yield vol sensitivity parameters");
    XMLNode* yieldVols = XMLUtils::getChildNode(node, "YieldVolatilities");
    if (yieldVols) {
        for (XMLNode* child = XMLUtils::getChildNode(yieldVols, "YieldVolatility"); child;
            child = XMLUtils::getNextSibling(child)) {
            string securityId = XMLUtils::getAttribute(child, "name");
            GenericYieldVolShiftData data;
            volShiftDataFromXML(child, data, false);
            data.shiftTerms = XMLUtils::getChildrenValuesAsPeriods(child, "ShiftTerms", true);
            QL_REQUIRE(data.shiftStrikes.size() == 0 ||
                           (data.shiftStrikes.size() == 1 && close_enough(data.shiftStrikes[0], 0.0)),
                       "no shift strikes (or exactly {0.0}) should be given for yield volatilities");
            data.shiftStrikes = { 0.0 };
            yieldVolShiftData_[securityId] = data;
        }
    }

    LOG("Get cap/floor vol sensitivity parameters");
    XMLNode* capVols = XMLUtils::getChildNode(node, "CapFloorVolatilities");
    if (capVols) {
        for (XMLNode* child = XMLUtils::getChildNode(capVols, "CapFloorVolatility"); child;
             child = XMLUtils::getNextSibling(child)) {
            string ccy = XMLUtils::getAttribute(child, "ccy");
            CapFloorVolShiftData data;
            volShiftDataFromXML(child, data);
            data.indexName = XMLUtils::getChildValue(child, "Index", true);
            capFloorVolShiftData_[ccy] = data;
        }
    }

    LOG("Get fx vol sensitivity parameters");
    XMLNode* fxVols = XMLUtils::getChildNode(node, "FxVolatilities");
    if (fxVols) {
        for (XMLNode* child = XMLUtils::getChildNode(fxVols, "FxVolatility"); child;
             child = XMLUtils::getNextSibling(child)) {
            string ccypair = XMLUtils::getAttribute(child, "ccypair");
            VolShiftData data;
            volShiftDataFromXML(child, data);
            fxVolShiftData_[ccypair] = data;
        }
    }

    LOG("Get credit curve sensitivity parameters");
    XMLNode* creditCurves = XMLUtils::getChildNode(node, "CreditCurves");
    if (creditCurves) {
        for (XMLNode* child = XMLUtils::getChildNode(creditCurves, "CreditCurve"); child;
             child = XMLUtils::getNextSibling(child)) {
            string name = XMLUtils::getAttribute(child, "name");
            string ccy = XMLUtils::getChildValue(child, "Currency", true);
            creditCcys_[name] = ccy;
            CurveShiftData data;
            curveShiftDataFromXML(child, data);
            creditCurveShiftData_[name] = boost::make_shared<CurveShiftData>(data);
        }
    }

    LOG("Get cds vol sensitivity parameters");
    XMLNode* cdsVols = XMLUtils::getChildNode(node, "CDSVolatilities");
    if (cdsVols) {
        for (XMLNode* child = XMLUtils::getChildNode(cdsVols, "CDSVolatility"); child;
             child = XMLUtils::getNextSibling(child)) {
            string name = XMLUtils::getAttribute(child, "name");
            CdsVolShiftData data;
            shiftDataFromXML(child, data);
            data.shiftExpiries = XMLUtils::getChildrenValuesAsPeriods(child, "ShiftExpiries", true);
            cdsVolShiftData_[name] = data;
        }
    }

    LOG("Get Base Correlation sensitivity parameters");
    XMLNode* bcNode = XMLUtils::getChildNode(node, "BaseCorrelations");
    if (bcNode) {
        for (XMLNode* child = XMLUtils::getChildNode(bcNode, "BaseCorrelation"); child;
             child = XMLUtils::getNextSibling(child)) {
            string name = XMLUtils::getAttribute(child, "indexName");
            BaseCorrelationShiftData data;
            shiftDataFromXML(child, data);
            data.shiftTerms = XMLUtils::getChildrenValuesAsPeriods(child, "ShiftTerms", true);
            data.shiftLossLevels = XMLUtils::getChildrenValuesAsDoublesCompact(child, "ShiftLossLevels", true);
            baseCorrelationShiftData_[name] = data;
        }
    }

    LOG("Get Equity spot sensitivity parameters");
    XMLNode* equitySpots = XMLUtils::getChildNode(node, "EquitySpots");
    if (equitySpots) {
        for (XMLNode* child = XMLUtils::getChildNode(equitySpots, "EquitySpot"); child;
             child = XMLUtils::getNextSibling(child)) {
            string equity = XMLUtils::getAttribute(child, "equity");
            SpotShiftData data;
            shiftDataFromXML(child, data);
            equityShiftData_[equity] = data;
        }
    }

    LOG("Get Equity vol sensitivity parameters");
    XMLNode* equityVols = XMLUtils::getChildNode(node, "EquityVolatilities");
    if (equityVols) {
        for (XMLNode* child = XMLUtils::getChildNode(equityVols, "EquityVolatility"); child;
             child = XMLUtils::getNextSibling(child)) {
            string equity = XMLUtils::getAttribute(child, "equity");
            VolShiftData data;
            volShiftDataFromXML(child, data);
            equityVolShiftData_[equity] = data;
        }
    }

    LOG("Get Zero Inflation sensitivity parameters");
    XMLNode* zeroInflation = XMLUtils::getChildNode(node, "ZeroInflationIndexCurves");
    if (zeroInflation) {
        for (XMLNode* child = XMLUtils::getChildNode(zeroInflation, "ZeroInflationIndexCurve"); child;
             child = XMLUtils::getNextSibling(child)) {
            string index = XMLUtils::getAttribute(child, "index");
            CurveShiftData data;
            curveShiftDataFromXML(child, data);
            zeroInflationCurveShiftData_[index] = boost::make_shared<CurveShiftData>(data);
        }
    }

    LOG("Get Yoy Inflation sensitivity parameters");
    XMLNode* yoyInflation = XMLUtils::getChildNode(node, "YYInflationIndexCurves");
    if (yoyInflation) {
        for (XMLNode* child = XMLUtils::getChildNode(yoyInflation, "YYInflationIndexCurve"); child;
             child = XMLUtils::getNextSibling(child)) {
            string index = XMLUtils::getAttribute(child, "index");
            CurveShiftData data;
            curveShiftDataFromXML(child, data);
            yoyInflationCurveShiftData_[index] = boost::make_shared<CurveShiftData>(data);
        }
    }

    LOG("Get yoy inflation cap/floor vol sensitivity parameters");
    XMLNode* yoyCapVols = XMLUtils::getChildNode(node, "YYCapFloorVolatilities");
    if (yoyCapVols) {
        for (XMLNode* child = XMLUtils::getChildNode(yoyCapVols, "YYCapFloorVolatility"); child;
            child = XMLUtils::getNextSibling(child)) {
            string index = XMLUtils::getAttribute(child, "index");
            VolShiftData data;
            volShiftDataFromXML(child, data);
            yoyInflationCapFloorVolShiftData_[index] = data;
        }
    }

    LOG("Get commodity curve sensitivity parameters");
    XMLNode* ccNode = XMLUtils::getChildNode(node, "CommodityCurves");
    if (ccNode) {
        for (XMLNode* child = XMLUtils::getChildNode(ccNode, "CommodityCurve"); child;
             child = XMLUtils::getNextSibling(child)) {
            string name = XMLUtils::getAttribute(child, "name");
            commodityCurrencies_[name] = XMLUtils::getChildValue(child, "Currency", true);
            CurveShiftData data;
            curveShiftDataFromXML(child, data);
            commodityCurveShiftData_[name] = boost::make_shared<CurveShiftData>(data);
        }
    }

    LOG("Get commodity volatility sensitivity parameters");
    XMLNode* cvNode = XMLUtils::getChildNode(node, "CommodityVolatilities");
    if (cvNode) {
        for (XMLNode* child = XMLUtils::getChildNode(cvNode, "CommodityVolatility"); child;
             child = XMLUtils::getNextSibling(child)) {
            string name = XMLUtils::getAttribute(child, "name");
            VolShiftData data;
            volShiftDataFromXML(child, data);
            // If data has one strike and it is 0.0, it needs to be overwritten for commodity volatilities
            // Commodity volatility surface in simulation market is defined in terms of spot moneyness e.g.
            // strike sets like {0.99 * S(0), 1.00 * S(0), 1.01 * S(0)} => we need to define sensitivity
            // data in the same way
            if (data.shiftStrikes.size() == 1 && close_enough(data.shiftStrikes[0], 0.0)) {
                data.shiftStrikes[0] = 1.0;
            }
            commodityVolShiftData_[name] = data;
        }
    }

    LOG("Get security spread sensitivity parameters");
    XMLNode* securitySpreads = XMLUtils::getChildNode(node, "SecuritySpreads");
    if (securitySpreads) {
        for (XMLNode* child = XMLUtils::getChildNode(securitySpreads, "SecuritySpread"); child;
             child = XMLUtils::getNextSibling(child)) {
            string bond = XMLUtils::getAttribute(child, "security");
            SpotShiftData data;
            shiftDataFromXML(child, data);
            securityShiftData_[bond] = data;
        }
    }

    LOG("Get correlation sensitivity parameters");
    XMLNode* correlations = XMLUtils::getChildNode(node, "Correlations");
    if (correlations) {
        for (XMLNode* child = XMLUtils::getChildNode(correlations, "Correlation"); child;
             child = XMLUtils::getNextSibling(child)) {
            string index1 = XMLUtils::getAttribute(child, "index1");
            string index2 = XMLUtils::getAttribute(child, "index2");
            string label = index1 + ":" + index2;
            VolShiftData data;
            volShiftDataFromXML(child, data);
            correlationShiftData_[label] = data;
        }
    }

    XMLNode* CGF = XMLUtils::getChildNode(node, "CrossGammaFilter");
    if (CGF) {
        LOG("Get cross gamma parameters");
        vector<string> filter = XMLUtils::getChildrenValues(node, "CrossGammaFilter", "Pair", true);
        for (Size i = 0; i < filter.size(); ++i) {
            vector<string> tokens;
            boost::split(tokens, filter[i], boost::is_any_of(","));
            QL_REQUIRE(tokens.size() == 2, "expected 2 tokens, found " << tokens.size() << " in " << filter[i]);
            crossGammaFilter_.push_back(pair<string, string>(tokens[0], tokens[1]));
        }
    }
<<<<<<< HEAD

    LOG("Get compute gamma flag");
    computeGamma_ = XMLUtils::getChildValueAsBool(node, "ComputeGamma", false); // defaults to true
=======
    
>>>>>>> dfd2fa2c
}

XMLNode* SensitivityScenarioData::toXML(XMLDocument& doc) {

    XMLNode* root = doc.allocNode("SensitivityAnalysis");

    if (!discountCurveShiftData_.empty()) {
        LOG("toXML for DiscountCurves");
        XMLNode* parent = XMLUtils::addChild(doc, root, "DiscountCurves");
        for (const auto& kv : discountCurveShiftData_) {
            XMLNode* node = XMLUtils::addChild(doc, parent, "DiscountCurve");
            XMLUtils::addAttribute(doc, node, "ccy", kv.first);
            curveShiftDataToXML(doc, node, *kv.second);
        }
    }

    if (!indexCurveShiftData_.empty()) {
        LOG("toXML for IndexCurves");
        XMLNode* parent = XMLUtils::addChild(doc, root, "IndexCurves");
        for (const auto& kv : indexCurveShiftData_) {
            XMLNode* node = XMLUtils::addChild(doc, parent, "IndexCurve");
            XMLUtils::addAttribute(doc, node, "index", kv.first);
            curveShiftDataToXML(doc, node, *kv.second);
        }
    }

    if (!yieldCurveShiftData_.empty()) {
        XMLNode* yieldCurvesNode = XMLUtils::addChild(doc, root, "YieldCurves");
        LOG("toXML for YieldCurves");
        for (const auto& kv : yieldCurveShiftData_) {
            XMLNode* node = XMLUtils::addChild(doc, yieldCurvesNode, "YieldCurve");
            XMLUtils::addAttribute(doc, node, "name", kv.first);
            curveShiftDataToXML(doc, node, *kv.second);
        }
    }

    if (!dividendYieldShiftData_.empty()) {
        LOG("toXML for DividendYieldCurves");
        XMLNode* parent = XMLUtils::addChild(doc, root, "DividendYieldCurves");
        for (const auto& kv : dividendYieldShiftData_) {
            XMLNode* node = XMLUtils::addChild(doc, parent, "DividendYieldCurve");
            XMLUtils::addAttribute(doc, node, "equity", kv.first);
            curveShiftDataToXML(doc, node, *kv.second);
        }
    }

    if (!fxShiftData_.empty()) {
        LOG("toXML for FxSpots");
        XMLNode* parent = XMLUtils::addChild(doc, root, "FxSpots");
        for (const auto& kv : fxShiftData_) {
            XMLNode* node = XMLUtils::addChild(doc, parent, "FxSpot");
            XMLUtils::addAttribute(doc, node, "ccypair", kv.first);
            shiftDataToXML(doc, node, kv.second);
        }
    }

    if (!swaptionVolShiftData_.empty()) {
        LOG("toXML for SwaptionVolatilities");
        XMLNode* parent = XMLUtils::addChild(doc, root, "SwaptionVolatilities");
        for (const auto& kv : swaptionVolShiftData_) {
            XMLNode* node = XMLUtils::addChild(doc, parent, "SwaptionVolatility");
            XMLUtils::addAttribute(doc, node, "ccy", kv.first);
            volShiftDataToXML(doc, node, kv.second);
            XMLUtils::addGenericChildAsList(doc, node, "ShiftTerms", kv.second.shiftTerms);
        }
    }

    if (!yieldVolShiftData_.empty()) {
        LOG("toXML for YieldVolatilities");
        XMLNode* parent = XMLUtils::addChild(doc, root, "YieldVolatilities");
        for (const auto& kv : yieldVolShiftData_) {
            XMLNode* node = XMLUtils::addChild(doc, parent, "YieldVolatility");
            XMLUtils::addAttribute(doc, node, "name", kv.first);
            volShiftDataToXML(doc, node, kv.second);
            XMLUtils::addGenericChildAsList(doc, node, "ShiftTerms", kv.second.shiftTerms);
        }
    }

    if (!capFloorVolShiftData_.empty()) {
        LOG("toXML for CapFloorVolatilities");
        XMLNode* parent = XMLUtils::addChild(doc, root, "CapFloorVolatilities");
        for (const auto& kv : capFloorVolShiftData_) {
            XMLNode* node = XMLUtils::addChild(doc, parent, "CapFloorVolatility");
            XMLUtils::addAttribute(doc, node, "ccy", kv.first);
            volShiftDataToXML(doc, node, kv.second);
            XMLUtils::addChild(doc, node, "Index", kv.second.indexName);
            XMLUtils::addChild(doc, node, "IsRelative", kv.second.isRelative);
        }
    }

    if (!fxVolShiftData_.empty()) {
        LOG("toXML for FxVolatilities");
        XMLNode* parent = XMLUtils::addChild(doc, root, "FxVolatilities");
        for (const auto& kv : fxVolShiftData_) {
            XMLNode* node = XMLUtils::addChild(doc, parent, "FxVolatility");
            XMLUtils::addAttribute(doc, node, "ccypair", kv.first);
            volShiftDataToXML(doc, node, kv.second);
        }
    }

    if (!creditCurveShiftData_.empty()) {
        LOG("toXML for CreditCurves");
        XMLNode* parent = XMLUtils::addChild(doc, root, "CreditCurves");
        for (const auto& kv : creditCurveShiftData_) {
            XMLNode* node = XMLUtils::addChild(doc, parent, "CreditCurve");
            XMLUtils::addAttribute(doc, node, "name", kv.first);
            XMLUtils::addChild(doc, node, "Currency", creditCcys_[kv.first]);
            curveShiftDataToXML(doc, node, *kv.second);
        }
    }

    if (!cdsVolShiftData_.empty()) {
        LOG("toXML for CDSVolatilities");
        XMLNode* parent = XMLUtils::addChild(doc, root, "CDSVolatilities");
        for (const auto& kv : cdsVolShiftData_) {
            XMLNode* node = XMLUtils::addChild(doc, parent, "CDSVolatility");
            XMLUtils::addAttribute(doc, node, "name", kv.first);
            shiftDataToXML(doc, node, kv.second);
            XMLUtils::addGenericChildAsList(doc, node, "ShiftExpiries", kv.second.shiftExpiries);
        }
    }

    if (!baseCorrelationShiftData_.empty()) {
        LOG("toXML for BaseCorrelations");
        XMLNode* parent = XMLUtils::addChild(doc, root, "BaseCorrelations");
        for (const auto& kv : baseCorrelationShiftData_) {
            XMLNode* node = XMLUtils::addChild(doc, parent, "BaseCorrelation");
            XMLUtils::addAttribute(doc, node, "indexName", kv.first);
            shiftDataToXML(doc, node, kv.second);
            XMLUtils::addGenericChildAsList(doc, node, "ShiftTerms", kv.second.shiftTerms);
            XMLUtils::addChild(doc, node, "ShiftLossLevels", kv.second.shiftLossLevels);
        }
    }

    if (!equityShiftData_.empty()) {
        LOG("toXML for EquitySpots");
        XMLNode* parent = XMLUtils::addChild(doc, root, "EquitySpots");
        for (const auto& kv : equityShiftData_) {
            XMLNode* node = XMLUtils::addChild(doc, parent, "EquitySpot");
            XMLUtils::addAttribute(doc, node, "equity", kv.first);
            shiftDataToXML(doc, node, kv.second);
        }
    }

    if (!equityVolShiftData_.empty()) {
        LOG("toXML for EquityVolatilities");
        XMLNode* parent = XMLUtils::addChild(doc, root, "EquityVolatilities");
        for (const auto& kv : equityVolShiftData_) {
            XMLNode* node = XMLUtils::addChild(doc, parent, "EquityVolatility");
            XMLUtils::addAttribute(doc, node, "equity", kv.first);
            volShiftDataToXML(doc, node, kv.second);
        }
    }

    if (!zeroInflationCurveShiftData_.empty()) {
        LOG("toXML for ZeroInflationIndexCurves");
        XMLNode* parent = XMLUtils::addChild(doc, root, "ZeroInflationIndexCurves");
        for (const auto& kv : zeroInflationCurveShiftData_) {
            XMLNode* node = XMLUtils::addChild(doc, parent, "ZeroInflationIndexCurve");
            XMLUtils::addAttribute(doc, node, "index", kv.first);
            curveShiftDataToXML(doc, node, *kv.second);
        }
    }

    if (!yoyInflationCurveShiftData_.empty()) {
        LOG("toXML for YYInflationIndexCurves");
        XMLNode* parent = XMLUtils::addChild(doc, root, "YYInflationIndexCurves");
        for (const auto& kv : yoyInflationCurveShiftData_) {
            XMLNode* node = XMLUtils::addChild(doc, parent, "YYInflationIndexCurve");
            XMLUtils::addAttribute(doc, node, "index", kv.first);
            curveShiftDataToXML(doc, node, *kv.second);
        }
    }

    if (!commodityCurveShiftData_.empty()) {
        LOG("toXML for CommodityCurves");
        XMLNode* parent = XMLUtils::addChild(doc, root, "CommodityCurves");
        for (const auto& kv : commodityCurveShiftData_) {
            XMLNode* node = XMLUtils::addChild(doc, parent, "CommodityCurve");
            XMLUtils::addAttribute(doc, node, "name", kv.first);
            XMLUtils::addChild(doc, node, "Currency", commodityCurrencies_[kv.first]);
            curveShiftDataToXML(doc, node, *kv.second);
        }
    }

    if (!commodityVolShiftData_.empty()) {
        LOG("toXML for CommodityVolatilities");
        XMLNode* parent = XMLUtils::addChild(doc, root, "CommodityVolatilities");
        for (const auto& kv : commodityVolShiftData_) {
            XMLNode* node = XMLUtils::addChild(doc, parent, "CommodityVolatility");
            XMLUtils::addAttribute(doc, node, "name", kv.first);
            volShiftDataToXML(doc, node, kv.second);
        }
    }

    if (!securityShiftData_.empty()) {
        LOG("toXML for SecuritySpreads");
        XMLNode* parent = XMLUtils::addChild(doc, root, "SecuritySpreads");
        for (const auto& kv : securityShiftData_) {
            XMLNode* node = XMLUtils::addChild(doc, parent, "SecuritySpread");
            XMLUtils::addAttribute(doc, node, "security", kv.first);
            shiftDataToXML(doc, node, kv.second);
        }
    }

    if (!correlationShiftData_.empty()) {
        LOG("toXML for Correlations");
        XMLNode* parent = XMLUtils::addChild(doc, root, "Correlations");
        for (const auto& kv : correlationShiftData_) {
            XMLNode* node = XMLUtils::addChild(doc, parent, "Correlation");
            vector<string> tokens;
            string label = kv.first;
            boost::split(tokens, label, boost::is_any_of(":"));
            XMLUtils::addAttribute(doc, node, "index1", tokens[0]);
            XMLUtils::addAttribute(doc, node, "index2", tokens[1]);
            shiftDataToXML(doc, node, kv.second);
        }
    }

    if (!crossGammaFilter_.empty()) {
        LOG("toXML for CrossGammaFilter");
        XMLNode* parent = XMLUtils::addChild(doc, root, "CrossGammaFilter");
        for (const auto& crossGamma : crossGammaFilter_) {
            XMLUtils::addChild(doc, parent, "Pair", crossGamma.first + "," + crossGamma.second);
        }
    }

    XMLUtils::addChild(doc, root, "ComputeGamma", computeGamma_);

    return root;
}

string SensitivityScenarioData::getIndexCurrency(string indexName) {
    vector<string> tokens;
    boost::split(tokens, indexName, boost::is_any_of("-"));
    QL_REQUIRE(tokens.size() > 1, "expected 2 or 3 tokens, found " << tokens.size() << " in " << indexName);
    return tokens[0];
}
} // namespace analytics
} // namespace ore<|MERGE_RESOLUTION|>--- conflicted
+++ resolved
@@ -419,13 +419,9 @@
             crossGammaFilter_.push_back(pair<string, string>(tokens[0], tokens[1]));
         }
     }
-<<<<<<< HEAD
 
     LOG("Get compute gamma flag");
     computeGamma_ = XMLUtils::getChildValueAsBool(node, "ComputeGamma", false); // defaults to true
-=======
-    
->>>>>>> dfd2fa2c
 }
 
 XMLNode* SensitivityScenarioData::toXML(XMLDocument& doc) {
