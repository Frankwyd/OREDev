--- conflicted
+++ resolved
@@ -142,8 +142,10 @@
     for (auto b : extraEngineBuilders_)
         b->reset();
 
+    DLOG("build scenario data");
+
     scenarioData_ = boost::make_shared<InMemoryAggregationScenarioData>(
-        scenarioGeneratorData_->grid()->valuationDates().size(), scenarioGeneratorData_->samples());
+        scenarioGeneratorData_->getGrid()->valuationDates().size(), scenarioGeneratorData_->samples());
     simMarket_->aggregationScenarioData() = scenarioData_;
 
     simFactory_ = boost::make_shared<EngineFactory>(engineData_, simMarket_, map<MarketContext, string>(),
@@ -221,15 +223,6 @@
 
     nettingCube_ = getNettingSetCube(calculators, portfolio);
 
-    DLOG("build scenario data");
-
-<<<<<<< HEAD
-=======
-    scenarioData_ = boost::make_shared<InMemoryAggregationScenarioData>(
-        scenarioGeneratorData_->getGrid()->valuationDates().size(), scenarioGeneratorData_->samples());
-    simMarket_->aggregationScenarioData() = scenarioData_;
-
->>>>>>> 574370ba
     DLOG("run valuation engine");
 
     ValuationEngine engine(asof_, scenarioGeneratorData_->getGrid(), simMarket_);
