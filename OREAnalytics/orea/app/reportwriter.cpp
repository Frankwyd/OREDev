/*
 Copyright (C) 2017 Quaternion Risk Management Ltd
 Copyright (C) 2017 Aareal Bank AG

 All rights reserved.

 This file is part of ORE, a free-software/open-source library
 for transparent pricing and risk analysis - http://opensourcerisk.org

 ORE is free software: you can redistribute it and/or modify it
 under the terms of the Modified BSD License.  You should have received a
 copy of the license along with this program.
 The license is also available online at <http://opensourcerisk.org>

 This program is distributed on the basis that it will form a useful
 contribution to risk analytics and model standardisation, but WITHOUT
 ANY WARRANTY; without even the implied warranty of MERCHANTABILITY or
 FITNESS FOR A PARTICULAR PURPOSE. See the license for more details.
*/

#include <orea/app/reportwriter.hpp>

// FIXME: including all is slow and bad
#include <orea/orea.hpp>
#include <ored/ored.hpp>
#include <ored/portfolio/structuredtradeerror.hpp>
#include <ostream>
#include <ql/cashflows/averagebmacoupon.hpp>
#include <ql/cashflows/indexedcashflow.hpp>
#include <ql/cashflows/inflationcoupon.hpp>
#include <ql/errors.hpp>
#include <qle/cashflows/fxlinkedcashflow.hpp>
#include <stdio.h>

using ore::data::to_string;
using QuantLib::Date;
using std::string;
using std::vector;

namespace ore {
namespace analytics {

void ReportWriter::writeNpv(ore::data::Report& report, const std::string& baseCurrency,
                            boost::shared_ptr<Market> market, const std::string& configuration,
                            boost::shared_ptr<Portfolio> portfolio) {
    LOG("portfolio valuation");
    DayCounter dc = ActualActual();
    Date today = Settings::instance().evaluationDate();
    report.addColumn("TradeId", string())
        .addColumn("TradeType", string())
        .addColumn("Maturity", Date())
        .addColumn("MaturityTime", double(), 6)
        .addColumn("NPV", double(), 6)
        .addColumn("NpvCurrency", string())
        .addColumn("NPV(Base)", double(), 6)
        .addColumn("BaseCurrency", string())
        .addColumn("Notional", double(), 2)
        .addColumn("NotionalCurrency", string())
        .addColumn("Notional(Base)", double(), 2)
        .addColumn("NettingSet", string())
        .addColumn("CounterParty", string());
    for (auto trade : portfolio->trades()) {
        try {
            string npvCcy = trade->npvCurrency();
            Real fx = 1.0, fxNotional = 1.0;
            if (npvCcy != baseCurrency)
                fx = market->fxSpot(npvCcy + baseCurrency, configuration)->value();
            if (trade->notionalCurrency() != "" && trade->notionalCurrency() != baseCurrency)
                fxNotional = market->fxSpot(trade->notionalCurrency() + baseCurrency, configuration)->value();
            Real npv = trade->instrument()->NPV();
            QL_REQUIRE(std::isfinite(npv), "npv is not finite (" << npv << ")");
            Date maturity = trade->maturity();
            report.next()
                .add(trade->id())
                .add(trade->tradeType())
                .add(maturity)
                .add(maturity == QuantLib::Null<Date>() ? Null<Real>() : dc.yearFraction(today, maturity))
                .add(npv)
                .add(npvCcy)
                .add(npv * fx)
                .add(baseCurrency)
                .add(trade->notional())
                .add(trade->notionalCurrency() == "" ? nullString_ : trade->notionalCurrency())
                .add(trade->notional() == Null<Real>() || trade->notionalCurrency() == ""
                         ? Null<Real>()
                         : trade->notional() * fxNotional)
                .add(trade->envelope().nettingSetId())
                .add(trade->envelope().counterparty());
        } catch (std::exception& e) {
            ALOG(StructuredTradeErrorMessage(trade->id(), trade->tradeType(), "Error during trade pricing", e.what()));
            Date maturity = trade->maturity();
            report.next()
                .add(trade->id())
                .add(trade->tradeType())
                .add(maturity)
                .add(maturity == QuantLib::Null<Date>() ? Null<Real>() : dc.yearFraction(today, maturity))
                .add(Null<Real>())
                .add(nullString_)
                .add(Null<Real>())
                .add(nullString_)
                .add(Null<Real>())
                .add(nullString_)
                .add(Null<Real>())
                .add(nullString_)
                .add(nullString_);
        }
    }
    report.end();
    LOG("NPV file written");
}

void ReportWriter::writeCashflow(ore::data::Report& report, boost::shared_ptr<ore::data::Portfolio> portfolio,
                                 boost::shared_ptr<ore::data::Market> market, const std::string& configuration) {
    Date asof = Settings::instance().evaluationDate();
    bool write_discount_factor = market ? true : false;
    LOG("Writing cashflow report for " << asof);
    report.addColumn("TradeId", string())
        .addColumn("Type", string())
        .addColumn("CashflowNo", Size())
        .addColumn("LegNo", Size())
        .addColumn("PayDate", Date())
        .addColumn("FlowType", string())
        .addColumn("Amount", double(), 4)
        .addColumn("Currency", string())
        .addColumn("Coupon", double(), 10)
        .addColumn("Accrual", double(), 10)
        .addColumn("fixingDate", Date())
        .addColumn("fixingValue", double(), 10)
        .addColumn("Notional", double(), 4);

    if (write_discount_factor) {
        report.addColumn("DiscountFactor", double(), 10);
        report.addColumn("PresentValue", double(), 10);
    }
    const vector<boost::shared_ptr<Trade>>& trades = portfolio->trades();

    for (Size k = 0; k < trades.size(); k++) {
        if (!trades[k]->hasCashflows()) {
            WLOG("cashflow for " << trades[k]->tradeType() << " " << trades[k]->id() << " skipped");
            continue;
        }
        try {
            const vector<Leg>& legs = trades[k]->legs();
            const Real multiplier = trades[k]->instrument()->multiplier();
            for (size_t i = 0; i < legs.size(); i++) {
                const QuantLib::Leg& leg = legs[i];
                bool payer = trades[k]->legPayers()[i];
                string ccy = trades[k]->legCurrencies()[i];
                Handle<YieldTermStructure> discountCurve;
                if (write_discount_factor)
                    discountCurve = market->discountCurve(ccy, configuration);
                for (size_t j = 0; j < leg.size(); j++) {
                    boost::shared_ptr<QuantLib::CashFlow> ptrFlow = leg[j];
                    Date payDate = ptrFlow->date();
                    if (!ptrFlow->hasOccurred(asof)) {
                        Real amount = ptrFlow->amount();
                        string flowType = "";
                        if (payer)
                            amount *= -1.0;
                        std::string ccy = trades[k]->legCurrencies()[i];
                        boost::shared_ptr<QuantLib::Coupon> ptrCoupon =
                            boost::dynamic_pointer_cast<QuantLib::Coupon>(ptrFlow);
                        Real coupon;
                        Real accrual;
                        Real notional;
                        if (ptrCoupon) {
                            coupon = ptrCoupon->rate();
                            accrual = ptrCoupon->accrualPeriod();
                            notional = ptrCoupon->nominal();
                            flowType = "Interest";
                        } else {
                            coupon = Null<Real>();
                            accrual = Null<Real>();
                            notional = Null<Real>();
                            flowType = "Notional";
                        }
                        // This BMA part here (and below) is necessary because the fixingDay() method of
                        // AverageBMACoupon returns an exception rather than the last fixing day of the period.
                        boost::shared_ptr<AverageBMACoupon> ptrBMA =
                            boost::dynamic_pointer_cast<QuantLib::AverageBMACoupon>(ptrFlow);
                        boost::shared_ptr<QuantLib::FloatingRateCoupon> ptrFloat =
                            boost::dynamic_pointer_cast<QuantLib::FloatingRateCoupon>(ptrFlow);
                        boost::shared_ptr<QuantLib::InflationCoupon> ptrInfl =
                            boost::dynamic_pointer_cast<QuantLib::InflationCoupon>(ptrFlow);
                        boost::shared_ptr<QuantLib::IndexedCashFlow> ptrIndCf =
                            boost::dynamic_pointer_cast<QuantLib::IndexedCashFlow>(ptrFlow);
                        boost::shared_ptr<QuantExt::FXLinkedCashFlow> ptrFxlCf =
                            boost::dynamic_pointer_cast<QuantExt::FXLinkedCashFlow>(ptrFlow);
                        Date fixingDate;
                        Real fixingValue;
                        if (ptrBMA) {
                            // We return the last fixing inside the coupon period
                            fixingDate = ptrBMA->fixingDates().end()[-2];
                            fixingValue = ptrBMA->pricer()->swapletRate();
                            if (fixingDate > asof)
                                flowType = "BMAaverage";
                        } else if (ptrFloat) {
                            fixingDate = ptrFloat->fixingDate();
                            fixingValue = ptrFloat->index()->fixing(fixingDate);
                            if (fixingDate > asof)
                                flowType = "InterestProjected";
                        } else if (ptrInfl) {
                            fixingDate = ptrInfl->fixingDate();
                            fixingValue = ptrInfl->indexFixing();
                            flowType = "Inflation";
                        } else if (ptrIndCf) {
                            fixingDate = ptrIndCf->fixingDate();
                            fixingValue = ptrIndCf->index()->fixing(fixingDate);
                            flowType = "Index";
                        } else if (ptrFxlCf) {
                            fixingDate = ptrFxlCf->fxFixingDate();
                            fixingValue = ptrFxlCf->fxRate();
                        } else {
                            fixingDate = Null<Date>();
                            fixingValue = Null<Real>();
                        }
                        Real effectiveAmount = amount * (amount == Null<Real>() ? 1.0 : multiplier);
                        report.next()
                            .add(trades[k]->id())
                            .add(trades[k]->tradeType())
                            .add(j + 1)
                            .add(i)
                            .add(payDate)
                            .add(flowType)
                            .add(effectiveAmount)
                            .add(ccy)
                            .add(coupon)
                            .add(accrual)
                            .add(fixingDate)
                            .add(fixingValue)
                            .add(notional * (notional == Null<Real>() ? 1.0 : multiplier));

                        if (write_discount_factor) {
                            Real discountFactor = discountCurve->discount(payDate);
                            report.add(discountFactor);
                            Real presentValue = discountFactor * effectiveAmount;
                            report.add(presentValue);
                        }
                    }
                }
            }

            // write conditional cashflows that might be provided as additional results
            // we assume fixed labels and types for these results, otherwise we don't
            // write out any conditional flows
            auto qlInstr = trades[k]->instrument()->qlInstrument();
            // we don't require a ql instrument always
            if (qlInstr) {
                auto condCfAmounts = qlInstr->additionalResults().find("cashflowAmounts");
                auto condCfDates = qlInstr->additionalResults().find("cashflowDates");
                auto condCfCurrencies = qlInstr->additionalResults().find("cashflowCurrencies");
                if (condCfAmounts != qlInstr->additionalResults().end() &&
                    condCfDates != qlInstr->additionalResults().end() &&
                    condCfCurrencies != qlInstr->additionalResults().end()) {
                    QL_REQUIRE(condCfAmounts->second.type() == typeid(std::vector<Real>),
                               "cashflowAmounts type not handled");
                    QL_REQUIRE(condCfAmounts->second.type() == typeid(std::vector<Real>),
                               "cashflowDates type not handled");
                    QL_REQUIRE(condCfAmounts->second.type() == typeid(std::vector<Real>),
                               "cashflowCurrencies type not handled");
                    std::vector<Real> condCfAmountsVec = boost::any_cast<std::vector<Real>>(condCfAmounts->second);
                    std::vector<Date> condCfDatesVec = boost::any_cast<std::vector<Date>>(condCfDates->second);
                    std::vector<string> condCfCurrenciesVec =
                        boost::any_cast<std::vector<string>>(condCfCurrencies->second);
                    QL_REQUIRE(condCfAmountsVec.size() == condCfDatesVec.size(),
                               "cashflowAmounts and cashflowDates size mismatch");
                    QL_REQUIRE(condCfAmountsVec.size() == condCfCurrenciesVec.size(),
                               "cashflowAmounts and cashflowCurrencies size mismatch");
                    for (Size i = 0; i < condCfAmountsVec.size(); ++i) {
                        Real effectiveAmount =
                            condCfAmountsVec[i] * (condCfAmountsVec[i] == Null<Real>() ? 1.0 : multiplier);
                        report.next()
                            .add(trades[k]->id())
                            .add(trades[k]->tradeType())
                            .add(i + 1)
                            .add(i)
                            .add(condCfDatesVec[i])
                            .add("")
                            .add(effectiveAmount)
                            .add(condCfCurrenciesVec[i])
                            .add(Null<Real>())
                            .add(Null<Real>())
                            .add(Null<Date>())
                            .add(Null<Real>())
                            .add(Null<Real>());
                        if (write_discount_factor) {
                            Handle<YieldTermStructure> discountCurve = market->discountCurve(condCfCurrenciesVec[i]);
                            Real discountFactor = discountCurve->discount(condCfDatesVec[i]);
                            report.add(discountFactor).add(discountFactor * effectiveAmount);
                        }
                    }
                }
            }

        } catch (std::exception& e) {
            ALOG("Exception writing cashflow report : " << e.what());
        } catch (...) {
            ALOG("Exception writing cashflow report : Unkown Exception");
        }
    }
    report.end();
    LOG("Cashflow report written");
}

void ReportWriter::writeCurves(ore::data::Report& report, const std::string& configID, const DateGrid& grid,
                               const TodaysMarketParameters& marketConfig, const boost::shared_ptr<Market>& market,
                               const bool continueOnError) {
    LOG("Write curves... ");

    QL_REQUIRE(marketConfig.hasConfiguration(configID), "curve configuration " << configID << " not found");

    map<string, string> discountCurves = marketConfig.mapping(MarketObject::DiscountCurve, configID);
    map<string, string> YieldCurves = marketConfig.mapping(MarketObject::YieldCurve, configID);
    map<string, string> indexCurves = marketConfig.mapping(MarketObject::IndexCurve, configID);
    map<string, string> zeroInflationIndices, defaultCurves;
    if (marketConfig.hasMarketObject(MarketObject::ZeroInflationCurve))
        zeroInflationIndices = marketConfig.mapping(MarketObject::ZeroInflationCurve, configID);
    if (marketConfig.hasMarketObject(MarketObject::DefaultCurve))
        defaultCurves = marketConfig.mapping(MarketObject::DefaultCurve, configID);

    vector<Handle<YieldTermStructure>> yieldCurves;
    vector<Handle<ZeroInflationIndex>> zeroInflationFixings;
    vector<Handle<DefaultProbabilityTermStructure>> probabilityCurves;

    report.addColumn("Tenor", Period()).addColumn("Date", Date());

    for (auto it : discountCurves) {
        DLOG("discount curve - " << it.first);
        try {
            yieldCurves.push_back(market->discountCurve(it.first, configID));
            report.addColumn(it.first, double(), 15);
        } catch (const std::exception& e) {
            if (continueOnError) {
                WLOG("skip this curve: " << e.what());
            } else {
                QL_FAIL(e.what());
            }
        }
    }
    for (auto it : YieldCurves) {
        DLOG("yield curve - " << it.first);
        try {
            yieldCurves.push_back(market->yieldCurve(it.first, configID));
            report.addColumn(it.first, double(), 15);
        } catch (const std::exception& e) {
            if (continueOnError) {
                WLOG("skip this curve: " << e.what());
            } else {
                QL_FAIL(e.what());
            }
        }
    }
    for (auto it : indexCurves) {
        DLOG("index curve - " << it.first);
        try {
            yieldCurves.push_back(market->iborIndex(it.first, configID)->forwardingTermStructure());
            report.addColumn(it.first, double(), 15);
        } catch (const std::exception& e) {
            if (continueOnError) {
                WLOG("skip this curve: " << e.what());
            } else {
                QL_FAIL(e.what());
            }
        }
    }
    for (auto it : zeroInflationIndices) {
        DLOG("inflation curve - " << it.first);
        try {
            zeroInflationFixings.push_back(market->zeroInflationIndex(it.first, configID));
            report.addColumn(it.first, double(), 15);
        } catch (const std::exception& e) {
            if (continueOnError) {
                WLOG("skip this curve: " << e.what());
            } else {
                QL_FAIL(e.what());
            }
        }
    }
    for (auto it : defaultCurves) {
        DLOG("default curve - " << it.first);
        try {
            probabilityCurves.push_back(market->defaultCurve(it.first, configID));
            report.addColumn(it.first, double(), 15);
        } catch (const std::exception& e) {
            if (continueOnError) {
                WLOG("skip this curve: " << e.what());
            } else {
                QL_FAIL(e.what());
            }
        }
    }

    for (Size j = 0; j < grid.size(); ++j) {
        Date date = grid[j];
        report.next().add(grid.tenors()[j]).add(date);
        for (Size i = 0; i < yieldCurves.size(); ++i)
            report.add(yieldCurves[i]->discount(date));
        for (Size i = 0; i < zeroInflationFixings.size(); ++i)
            report.add(zeroInflationFixings[i]->fixing(date));
        for (Size i = 0; i < probabilityCurves.size(); ++i)
            report.add(probabilityCurves[i]->survivalProbability(date));
    }
    report.end();
}

void ReportWriter::writeTradeExposures(ore::data::Report& report, boost::shared_ptr<PostProcess> postProcess,
                                       const string& tradeId) {
    const vector<Date> dates = postProcess->cube()->dates();
    Date today = Settings::instance().evaluationDate();
    DayCounter dc = ActualActual();
    const vector<Real>& epe = postProcess->tradeEPE(tradeId);
    const vector<Real>& ene = postProcess->tradeENE(tradeId);
    const vector<Real>& ee_b = postProcess->tradeEE_B(tradeId);
    const vector<Real>& eee_b = postProcess->tradeEEE_B(tradeId);
    const vector<Real>& pfe = postProcess->tradePFE(tradeId);
    const vector<Real>& aepe = postProcess->allocatedTradeEPE(tradeId);
    const vector<Real>& aene = postProcess->allocatedTradeENE(tradeId);
    report.addColumn("TradeId", string())
        .addColumn("Date", Date())
        .addColumn("Time", double(), 6)
        .addColumn("EPE", double())
        .addColumn("ENE", double())
        .addColumn("AllocatedEPE", double())
        .addColumn("AllocatedENE", double())
        .addColumn("PFE", double())
        .addColumn("BaselEE", double())
        .addColumn("BaselEEE", double());

    report.next()
        .add(tradeId)
        .add(today)
        .add(0.0)
        .add(epe[0])
        .add(ene[0])
        .add(aepe[0])
        .add(aene[0])
        .add(pfe[0])
        .add(ee_b[0])
        .add(eee_b[0]);
    for (Size j = 0; j < dates.size(); ++j) {
        Time time = dc.yearFraction(today, dates[j]);
        report.next()
            .add(tradeId)
            .add(dates[j])
            .add(time)
            .add(epe[j + 1])
            .add(ene[j + 1])
            .add(aepe[j + 1])
            .add(aene[j + 1])
            .add(pfe[j + 1])
            .add(ee_b[j + 1])
            .add(eee_b[j + 1]);
    }
    report.end();
}

void ReportWriter::writeNettingSetExposures(ore::data::Report& report, boost::shared_ptr<PostProcess> postProcess,
                                            const string& nettingSetId) {
    const vector<Date> dates = postProcess->cube()->dates();
    Date today = Settings::instance().evaluationDate();
    DayCounter dc = ActualActual();
    const vector<Real>& epe = postProcess->netEPE(nettingSetId);
    const vector<Real>& ene = postProcess->netENE(nettingSetId);
    const vector<Real>& ee_b = postProcess->netEE_B(nettingSetId);
    const vector<Real>& eee_b = postProcess->netEEE_B(nettingSetId);
    const vector<Real>& pfe = postProcess->netPFE(nettingSetId);
    const vector<Real>& ecb = postProcess->expectedCollateral(nettingSetId);
    report.addColumn("NettingSet", string())
        .addColumn("Date", Date())
        .addColumn("Time", double(), 6)
        .addColumn("EPE", double(), 2)
        .addColumn("ENE", double(), 2)
        .addColumn("PFE", double(), 2)
        .addColumn("ExpectedCollateral", double(), 2)
        .addColumn("BaselEE", double(), 2)
        .addColumn("BaselEEE", double(), 2);

    report.next()
        .add(nettingSetId)
        .add(today)
        .add(0.0)
        .add(epe[0])
        .add(ene[0])
        .add(pfe[0])
        .add(ecb[0])
        .add(ee_b[0])
        .add(eee_b[0]);
    for (Size j = 0; j < dates.size(); ++j) {
        Real time = dc.yearFraction(today, dates[j]);
        report.next()
            .add(nettingSetId)
            .add(dates[j])
            .add(time)
            .add(epe[j + 1])
            .add(ene[j + 1])
            .add(pfe[j + 1])
            .add(ecb[j + 1])
            .add(ee_b[j + 1])
            .add(eee_b[j + 1]);
    }
    report.end();
}

void ReportWriter::writeNettingSetCvaSensitivities(ore::data::Report& report, boost::shared_ptr<PostProcess> postProcess,
                                            const string& nettingSetId) {
    const vector<Real> grid = postProcess->spreadSensitivityTimes();
    const vector<Real>& sensiHazardRate = postProcess->netCvaHazardRateSensitivity(nettingSetId);
    const vector<Real>& sensiCdsSpread = postProcess->netCvaSpreadSensitivity(nettingSetId);
    report.addColumn("NettingSet", string())
        .addColumn("Time", double(), 6)
        .addColumn("CvaHazardRateSensitivity", double(), 6)
        .addColumn("CvaSpreadSensitivity", double(), 6);

    for (Size j = 0; j < grid.size(); ++j) {
        report.next()
            .add(nettingSetId)
            .add(grid[j])
            .add(sensiHazardRate[j])
            .add(sensiCdsSpread[j]);
    }
    report.end();
}

void ReportWriter::writeXVA(ore::data::Report& report, const string& allocationMethod,
                            boost::shared_ptr<Portfolio> portfolio, boost::shared_ptr<PostProcess> postProcess) {
    const vector<Date> dates = postProcess->cube()->dates();
    DayCounter dc = ActualActual();
    Size precision = 2;
    report.addColumn("TradeId", string())
        .addColumn("NettingSetId", string())
<<<<<<< HEAD
        .addColumn("CVA", double(), 6)
        .addColumn("DVA", double(), 6)
        .addColumn("FBA", double(), 6)
        .addColumn("FCA", double(), 6)
        .addColumn("FBAexOwnSP", double(), 6)
        .addColumn("FCAexOwnSP", double(), 6)
        .addColumn("FBAexAllSP", double(), 6)
        .addColumn("FCAexAllSP", double(), 6)
        .addColumn("COLVA", double(), 6)
        .addColumn("MVA", double(), 6)
        .addColumn("OurKVACCR", double(), 6)
        .addColumn("TheirKVACCR", double(), 6)
        .addColumn("OurKVACVA", double(), 6)
        .addColumn("TheirKVACVA", double(), 6)
        .addColumn("CollateralFloor", double(), 6)
        .addColumn("AllocatedCVA", double(), 6)
        .addColumn("AllocatedDVA", double(), 6)
        .addColumn("AllocationMethod", string())
        .addColumn("BaselEPE", double(), 6)
        .addColumn("BaselEEPE", double(), 6);
=======
        .addColumn("CVA", double(), precision)
        .addColumn("DVA", double(), precision)
        .addColumn("FBA", double(), precision)
        .addColumn("FCA", double(), precision)
        .addColumn("FBAexOwnSP", double(), precision)
        .addColumn("FCAexOwnSP", double(), precision)
        .addColumn("FBAexAllSP", double(), precision)
        .addColumn("FCAexAllSP", double(), precision)
        .addColumn("COLVA", double(), precision)
        .addColumn("MVA", double(), precision)
        .addColumn("OurKVACCR", double(), precision)
        .addColumn("TheirKVACCR", double(), precision)
        .addColumn("OurKVACVA", double(), precision)
        .addColumn("TheirKVACVA", double(), precision)
        .addColumn("CollateralFloor", double(), precision)
        .addColumn("AllocatedCVA", double(), precision)
        .addColumn("AllocatedDVA", double(), precision)
        .addColumn("AllocationMethod", string())
        .addColumn("BaselEPE", double(), precision)
        .addColumn("BaselEEPE", double(), precision);
>>>>>>> b0eae91a

    for (auto n : postProcess->nettingSetIds()) {
        report.next()
            .add("")
            .add(n)
            .add(postProcess->nettingSetCVA(n))
            .add(postProcess->nettingSetDVA(n))
            .add(postProcess->nettingSetFBA(n))
            .add(postProcess->nettingSetFCA(n))
            .add(postProcess->nettingSetFBA_exOwnSP(n))
            .add(postProcess->nettingSetFCA_exOwnSP(n))
            .add(postProcess->nettingSetFBA_exAllSP(n))
            .add(postProcess->nettingSetFCA_exAllSP(n))
            .add(postProcess->nettingSetCOLVA(n))
            .add(postProcess->nettingSetMVA(n))
            .add(postProcess->nettingSetOurKVACCR(n))
            .add(postProcess->nettingSetTheirKVACCR(n))
            .add(postProcess->nettingSetOurKVACVA(n))
            .add(postProcess->nettingSetTheirKVACVA(n))
            .add(postProcess->nettingSetCollateralFloor(n))
            .add(postProcess->nettingSetCVA(n))
            .add(postProcess->nettingSetDVA(n))
            .add(allocationMethod)
            .add(postProcess->netEPE_B(n))
            .add(postProcess->netEEPE_B(n));

        for (Size k = 0; k < portfolio->trades().size(); ++k) {
            string tid = portfolio->trades()[k]->id();
            string nid = portfolio->trades()[k]->envelope().nettingSetId();
            if (nid != n)
                continue;
            report.next()
                .add(tid)
                .add(nid)
                .add(postProcess->tradeCVA(tid))
                .add(postProcess->tradeDVA(tid))
                .add(postProcess->tradeFBA(tid))
                .add(postProcess->tradeFCA(tid))
                .add(postProcess->tradeFBA_exOwnSP(tid))
                .add(postProcess->tradeFCA_exOwnSP(tid))
                .add(postProcess->tradeFBA_exAllSP(tid))
                .add(postProcess->tradeFCA_exAllSP(tid))
                .add(Null<Real>())
                .add(Null<Real>())
                .add(Null<Real>())
                .add(Null<Real>())
                .add(Null<Real>())
                .add(Null<Real>())
                .add(Null<Real>())
                .add(postProcess->allocatedTradeCVA(tid))
                .add(postProcess->allocatedTradeDVA(tid))
                .add(allocationMethod)
                .add(postProcess->tradeEPE_B(tid))
                .add(postProcess->tradeEEPE_B(tid));
        }
    }
    report.end();
}

void ReportWriter::writeNettingSetColva(ore::data::Report& report, boost::shared_ptr<PostProcess> postProcess,
                                        const string& nettingSetId) {
    const vector<Date> dates = postProcess->cube()->dates();
    Date today = Settings::instance().evaluationDate();
    DayCounter dc = ActualActual();
    const vector<Real>& collateral = postProcess->expectedCollateral(nettingSetId);
    const vector<Real>& colvaInc = postProcess->colvaIncrements(nettingSetId);
    const vector<Real>& floorInc = postProcess->collateralFloorIncrements(nettingSetId);
    Real colva = postProcess->nettingSetCOLVA(nettingSetId);
    Real floorValue = postProcess->nettingSetCollateralFloor(nettingSetId);

    report.addColumn("NettingSet", string())
        .addColumn("Date", Date())
        .addColumn("Time", double(), 4)
        .addColumn("CollateralBalance", double(), 4)
        .addColumn("COLVA Increment", double(), 4)
        .addColumn("COLVA", double(), 4)
        .addColumn("CollateralFloor Increment", double(), 4)
        .addColumn("CollateralFloor", double(), 4);

    report.next()
        .add(nettingSetId)
        .add(Null<Date>())
        .add(Null<Real>())
        .add(Null<Real>())
        .add(Null<Real>())
        .add(colva)
        .add(Null<Real>())
        .add(floorValue);
    Real colvaSum = 0.0;
    Real floorSum = 0.0;
    for (Size j = 0; j < dates.size(); ++j) {
        Real time = dc.yearFraction(today, dates[j]);
        colvaSum += colvaInc[j + 1];
        floorSum += floorInc[j + 1];
        report.next()
            .add(nettingSetId)
            .add(dates[j])
            .add(time)
            .add(collateral[j + 1])
            .add(colvaInc[j + 1])
            .add(colvaSum)
            .add(floorInc[j + 1])
            .add(floorSum);
    }
    report.end();
}

void ReportWriter::writeAggregationScenarioData(ore::data::Report& report, const AggregationScenarioData& data) {
    report.addColumn("Date", Size()).addColumn("Scenario", Size());
    for (auto const& k : data.keys()) {
        std::string tmp = ore::data::to_string(k.first) + k.second;
        report.addColumn(tmp.c_str(), double(), 8);
    }
    for (Size d = 0; d < data.dimDates(); ++d) {
        for (Size s = 0; s < data.dimSamples(); ++s) {
            report.next();
            report.add(d).add(s);
            for (auto const& k : data.keys()) {
                report.add(data.get(d, s, k.first, k.second));
            }
        }
    }
    report.end();
}

void ReportWriter::writeScenarioReport(ore::data::Report& report,
                                       const boost::shared_ptr<SensitivityCube>& sensitivityCube,
                                       Real outputThreshold) {

    LOG("Writing Scenario report");

    report.addColumn("TradeId", string());
    report.addColumn("Factor", string());
    report.addColumn("Up/Down", string());
    report.addColumn("Base NPV", double(), 2);
    report.addColumn("Scenario NPV", double(), 2);
    report.addColumn("Difference", double(), 2);

    auto scenarioDescriptions = sensitivityCube->scenarioDescriptions();
    auto tradeIds = sensitivityCube->tradeIds();
    auto npvCube = sensitivityCube->npvCube();

    for (Size i = 0; i < tradeIds.size(); i++) {
        Real baseNpv = npvCube->getT0(i);
        auto tradeId = tradeIds[i];

        for (Size j = 0; j < scenarioDescriptions.size(); j++) {
            auto scenarioDescription = scenarioDescriptions[j];

            Real scenarioNpv = npvCube->get(i, j);
            Real difference = scenarioNpv - baseNpv;

            if (fabs(difference) > outputThreshold) {
                report.next();
                report.add(tradeId);
                report.add(scenarioDescription.factors());
                report.add(scenarioDescription.typeString());
                report.add(baseNpv);
                report.add(scenarioNpv);
                report.add(difference);
            } else if (!std::isfinite(difference)) {
                // TODO: is this needed?
                ALOG("sensitivity scenario for trade " << tradeId << ", factor " << scenarioDescription.factors()
                                                       << " is not finite (" << difference << ")");
            }
        }
    }

    report.end();
    LOG("Scenario report finished");
}

void ReportWriter::writeSensitivityReport(Report& report, const boost::shared_ptr<SensitivityStream>& ss,
                                          Real outputThreshold) {

    LOG("Writing Sensitivity report");

    report.addColumn("TradeId", string());
    report.addColumn("IsPar", string());
    report.addColumn("Factor_1", string());
    report.addColumn("ShiftSize_1", double(), 6);
    report.addColumn("Factor_2", string());
    report.addColumn("ShiftSize_2", double(), 6);
    report.addColumn("Currency", string());
    report.addColumn("Base NPV", double(), 2);
    report.addColumn("Delta", double(), 2);
    report.addColumn("Gamma", double(), 2);

    // Make sure that we are starting from the start
    ss->reset();
    while (SensitivityRecord sr = ss->next()) {
        if (fabs(sr.delta) > outputThreshold || (sr.gamma != Null<Real>() && fabs(sr.gamma) > outputThreshold)) {
            report.next();
            report.add(sr.tradeId);
            report.add(to_string(sr.isPar));
            report.add(reconstructFactor(sr.key_1, sr.desc_1));
            report.add(sr.shift_1);
            report.add(reconstructFactor(sr.key_2, sr.desc_2));
            report.add(sr.shift_2);
            report.add(sr.currency);
            report.add(sr.baseNpv);
            report.add(sr.delta);
            report.add(sr.gamma);
        } else if (!std::isfinite(sr.delta) || !std::isfinite(sr.gamma)) {
            // TODO: Again, is this needed?
            ALOG("sensitivity record has infinite values: " << sr);
        }
    }

    report.end();
    LOG("Sensitivity report finished");
}

void ReportWriter::writeAdditionalResultsReport(ore::data::Report& report,
                            boost::shared_ptr<Portfolio> portfolio) {
    LOG("Writing AdditionalResults report");
    report.addColumn("TradeId", string())
        .addColumn("ResultId", string())
        .addColumn("ResultType", string())
        .addColumn("ResultValue", string());

    for (auto trade : portfolio->trades()) {
        auto underlyingInst = trade->instrument()->qlInstrument();
        if (!underlyingInst)
            continue;
        std::map<std::string,boost::any> additionalResults = 
            underlyingInst->additionalResults();

        if (additionalResults.size() > 0) {
            for (auto r : additionalResults) {
                pair<string, string> result = parseBoostAny(r.second);
                report.next()
                    .add(trade->id())
                    .add(r.first)
                    .add(result.first)
                    .add(result.second);
            }
        }
    }
    report.end();
    LOG("AdditionalResults report written");
}
} // namespace analytics
} // namespace ore<|MERGE_RESOLUTION|>--- conflicted
+++ resolved
@@ -528,28 +528,6 @@
     Size precision = 2;
     report.addColumn("TradeId", string())
         .addColumn("NettingSetId", string())
-<<<<<<< HEAD
-        .addColumn("CVA", double(), 6)
-        .addColumn("DVA", double(), 6)
-        .addColumn("FBA", double(), 6)
-        .addColumn("FCA", double(), 6)
-        .addColumn("FBAexOwnSP", double(), 6)
-        .addColumn("FCAexOwnSP", double(), 6)
-        .addColumn("FBAexAllSP", double(), 6)
-        .addColumn("FCAexAllSP", double(), 6)
-        .addColumn("COLVA", double(), 6)
-        .addColumn("MVA", double(), 6)
-        .addColumn("OurKVACCR", double(), 6)
-        .addColumn("TheirKVACCR", double(), 6)
-        .addColumn("OurKVACVA", double(), 6)
-        .addColumn("TheirKVACVA", double(), 6)
-        .addColumn("CollateralFloor", double(), 6)
-        .addColumn("AllocatedCVA", double(), 6)
-        .addColumn("AllocatedDVA", double(), 6)
-        .addColumn("AllocationMethod", string())
-        .addColumn("BaselEPE", double(), 6)
-        .addColumn("BaselEEPE", double(), 6);
-=======
         .addColumn("CVA", double(), precision)
         .addColumn("DVA", double(), precision)
         .addColumn("FBA", double(), precision)
@@ -570,7 +548,6 @@
         .addColumn("AllocationMethod", string())
         .addColumn("BaselEPE", double(), precision)
         .addColumn("BaselEEPE", double(), precision);
->>>>>>> b0eae91a
 
     for (auto n : postProcess->nettingSetIds()) {
         report.next()
