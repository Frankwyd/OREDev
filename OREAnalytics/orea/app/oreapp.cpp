--- conflicted
+++ resolved
@@ -547,12 +547,8 @@
     boost::shared_ptr<ScenarioSimMarketParameters> simMarketData(new ScenarioSimMarketParameters);
     simMarketData->fromFile(marketConfigFile);
 
-<<<<<<< HEAD
-    auto simMarket = boost::make_shared<ScenarioSimMarket>(market_, simMarketData, conventions_, marketConfiguration, curveConfigs_, marketParameters_);
-=======
-    auto simMarket = boost::make_shared<ScenarioSimMarket>(market_, simMarketData, conventions_, marketConfiguration,
-                                                           continueOnError_);
->>>>>>> e6e65ccf
+    auto simMarket = boost::make_shared<ScenarioSimMarket>(market_, simMarketData, conventions_, marketConfiguration, 
+        curveConfigs_, marketParameters_, continueOnError_);
     boost::shared_ptr<Scenario> scenario = simMarket->baseScenario();
     QL_REQUIRE(scenario->asof() == today, "dates do not match");
 
@@ -621,11 +617,7 @@
     if (buildSimMarket_) {
         LOG("Build Simulation Market");
         simMarket_ = boost::make_shared<ScenarioSimMarket>(market_, simMarketData, conventions_,
-<<<<<<< HEAD
-            params_->get("markets", "simulation"), curveConfigs_, marketParameters_);
-=======
-                                                           params_->get("markets", "simulation"), continueOnError_);
->>>>>>> e6e65ccf
+            params_->get("markets", "simulation"), curveConfigs_, marketParameters_, continueOnError_);
         simMarket_->scenarioGenerator() = sg;
 
         string groupName = "simulation";
@@ -893,12 +885,7 @@
             vector<string> fixingFiles = getFilenames(fixingFileString, inputPath_);
             CSVLoader loader(marketFiles, fixingFiles, implyTodaysFixings);
             out_ << "OK" << endl;
-<<<<<<< HEAD
-            market_ = boost::make_shared<TodaysMarket>(asof_, marketParameters_, loader, curveConfigs_, conventions_);
-=======
-            market_ = boost::make_shared<TodaysMarket>(asof_, marketParameters_, loader, curveConfigs, conventions_,
-                                                       continueOnError_);
->>>>>>> e6e65ccf
+            market_ = boost::make_shared<TodaysMarket>(asof_, marketParameters_, loader, curveConfigs_, conventions_, continueOnError_);
         } else {
             WLOG("No market data loaded from file");
         }
@@ -906,12 +893,8 @@
         LOG("Load market and fixing data from string vectors");
         InMemoryLoader loader;
         loadDataFromBuffers(loader, marketData, fixingData, implyTodaysFixings);
-<<<<<<< HEAD
-        market_ = boost::make_shared<TodaysMarket>(asof_, marketParameters_, loader, curveConfigs_, conventions_);
-=======
-        market_ = boost::make_shared<TodaysMarket>(asof_, marketParameters_, loader, curveConfigs, conventions_,
+        market_ = boost::make_shared<TodaysMarket>(asof_, marketParameters_, loader, curveConfigs_, conventions_,
                                                    continueOnError_);
->>>>>>> e6e65ccf
     }
     DLOG("market built");
 }
