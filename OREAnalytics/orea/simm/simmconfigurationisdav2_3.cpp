--- conflicted
+++ resolved
@@ -31,6 +31,8 @@
 
 namespace ore {
 namespace analytics {
+
+using RiskType = CrifRecord::RiskType;
 
 QuantLib::Size SimmConfiguration_ISDA_V2_3::group(const string& qualifier,
                                                   const std::map<QuantLib::Size, std::set<string>>& categories) const {
@@ -50,11 +52,11 @@
     return result;
 }
 
-QuantLib::Real SimmConfiguration_ISDA_V2_3::weight(const CrifRecord::RiskType& rt, boost::optional<string> qualifier,
+QuantLib::Real SimmConfiguration_ISDA_V2_3::weight(const RiskType& rt, boost::optional<string> qualifier,
                                                    boost::optional<std::string> label_1,
                                                    const std::string& calculationCurrency) const {
 
-    if (rt == CrifRecord::RiskType::FX) {
+    if (rt == RiskType::FX) {
         QL_REQUIRE(calculationCurrency != "", "no calculation currency provided weight");
         QL_REQUIRE(qualifier, "need a qualifier to return a risk weight for the risk type FX");
 
@@ -66,13 +68,13 @@
     return SimmConfigurationBase::weight(rt, qualifier, label_1);
 }
 
-QuantLib::Real SimmConfiguration_ISDA_V2_3::correlation(const CrifRecord::RiskType& firstRt, const string& firstQualifier,
+QuantLib::Real SimmConfiguration_ISDA_V2_3::correlation(const RiskType& firstRt, const string& firstQualifier,
                                                         const string& firstLabel_1, const string& firstLabel_2,
-                                                        const CrifRecord::RiskType& secondRt, const string& secondQualifier,
+                                                        const RiskType& secondRt, const string& secondQualifier,
                                                         const string& secondLabel_1, const string& secondLabel_2,
                                                         const std::string& calculationCurrency) const {
 
-    if (firstRt == CrifRecord::RiskType::FX && secondRt == CrifRecord::RiskType::FX) {
+    if (firstRt == RiskType::FX && secondRt == RiskType::FX) {
         QL_REQUIRE(calculationCurrency != "", "no calculation currency provided corr");
         QuantLib::Size g = group(calculationCurrency, ccyGroups_);
         QuantLib::Size g1 = group(firstQualifier, ccyGroups_);
@@ -114,33 +116,33 @@
     // Explanations of all these members are given in the hpp file
     
     mapBuckets_ = { 
-        { CrifRecord::RiskType::IRCurve, { "1", "2", "3" } },
-        { CrifRecord::RiskType::CreditQ, { "1", "2", "3", "4", "5", "6", "7", "8", "9", "10", "11", "12", "Residual" } },
-        { CrifRecord::RiskType::CreditVol, { "1", "2", "3", "4", "5", "6", "7", "8", "9", "10", "11", "12", "Residual" } },
-        { CrifRecord::RiskType::CreditNonQ, { "1", "2", "Residual" } },
-        { CrifRecord::RiskType::CreditVolNonQ, { "1", "2", "Residual" } },
-        { CrifRecord::RiskType::Equity, { "1", "2", "3", "4", "5", "6", "7", "8", "9", "10", "11", "12", "Residual" } },
-        { CrifRecord::RiskType::EquityVol, { "1", "2", "3", "4", "5", "6", "7", "8", "9", "10", "11", "12", "Residual" } },
-        { CrifRecord::RiskType::Commodity, { "1", "2", "3", "4", "5", "6", "7", "8", "9", "10", "11", "12", "13", "14", "15", "16", "17" } },
-        { CrifRecord::RiskType::CommodityVol, { "1", "2", "3", "4", "5", "6", "7", "8", "9", "10", "11", "12", "13", "14", "15", "16", "17" } }
+        { RiskType::IRCurve, { "1", "2", "3" } },
+        { RiskType::CreditQ, { "1", "2", "3", "4", "5", "6", "7", "8", "9", "10", "11", "12", "Residual" } },
+        { RiskType::CreditVol, { "1", "2", "3", "4", "5", "6", "7", "8", "9", "10", "11", "12", "Residual" } },
+        { RiskType::CreditNonQ, { "1", "2", "Residual" } },
+        { RiskType::CreditVolNonQ, { "1", "2", "Residual" } },
+        { RiskType::Equity, { "1", "2", "3", "4", "5", "6", "7", "8", "9", "10", "11", "12", "Residual" } },
+        { RiskType::EquityVol, { "1", "2", "3", "4", "5", "6", "7", "8", "9", "10", "11", "12", "Residual" } },
+        { RiskType::Commodity, { "1", "2", "3", "4", "5", "6", "7", "8", "9", "10", "11", "12", "13", "14", "15", "16", "17" } },
+        { RiskType::CommodityVol, { "1", "2", "3", "4", "5", "6", "7", "8", "9", "10", "11", "12", "13", "14", "15", "16", "17" } }
     };
 
     mapLabels_1_ = {
-        { CrifRecord::RiskType::IRCurve, { "2w", "1m", "3m", "6m", "1y", "2y", "3y", "5y", "10y", "15y", "20y", "30y" } },
-        { CrifRecord::RiskType::CreditQ, { "1y", "2y", "3y", "5y", "10y" } },
-        { CrifRecord::RiskType::CreditNonQ, { "1y", "2y", "3y", "5y", "10y" } },
-        { CrifRecord::RiskType::IRVol, { "2w", "1m", "3m", "6m", "1y", "2y", "3y", "5y", "10y", "15y", "20y", "30y" } },
-        { CrifRecord::RiskType::InflationVol, { "2w", "1m", "3m", "6m", "1y", "2y", "3y", "5y", "10y", "15y", "20y", "30y" } },
-        { CrifRecord::RiskType::CreditVol, { "1y", "2y", "3y", "5y", "10y" } },
-        { CrifRecord::RiskType::CreditVolNonQ, { "1y", "2y", "3y", "5y", "10y" } },
-        { CrifRecord::RiskType::EquityVol, { "2w", "1m", "3m", "6m", "1y", "2y", "3y", "5y", "10y", "15y", "20y", "30y" } },
-        { CrifRecord::RiskType::CommodityVol, { "2w", "1m", "3m", "6m", "1y", "2y", "3y", "5y", "10y", "15y", "20y", "30y" } },
-        { CrifRecord::RiskType::FXVol, { "2w", "1m", "3m", "6m", "1y", "2y", "3y", "5y", "10y", "15y", "20y", "30y" } }
+        { RiskType::IRCurve, { "2w", "1m", "3m", "6m", "1y", "2y", "3y", "5y", "10y", "15y", "20y", "30y" } },
+        { RiskType::CreditQ, { "1y", "2y", "3y", "5y", "10y" } },
+        { RiskType::CreditNonQ, { "1y", "2y", "3y", "5y", "10y" } },
+        { RiskType::IRVol, { "2w", "1m", "3m", "6m", "1y", "2y", "3y", "5y", "10y", "15y", "20y", "30y" } },
+        { RiskType::InflationVol, { "2w", "1m", "3m", "6m", "1y", "2y", "3y", "5y", "10y", "15y", "20y", "30y" } },
+        { RiskType::CreditVol, { "1y", "2y", "3y", "5y", "10y" } },
+        { RiskType::CreditVolNonQ, { "1y", "2y", "3y", "5y", "10y" } },
+        { RiskType::EquityVol, { "2w", "1m", "3m", "6m", "1y", "2y", "3y", "5y", "10y", "15y", "20y", "30y" } },
+        { RiskType::CommodityVol, { "2w", "1m", "3m", "6m", "1y", "2y", "3y", "5y", "10y", "15y", "20y", "30y" } },
+        { RiskType::FXVol, { "2w", "1m", "3m", "6m", "1y", "2y", "3y", "5y", "10y", "15y", "20y", "30y" } }
     };
 
     mapLabels_2_ = {
-        { CrifRecord::RiskType::IRCurve, { "OIS", "Libor1m", "Libor3m", "Libor6m", "Libor12m", "Prime", "Municipal" } },
-        { CrifRecord::RiskType::CreditQ, { "", "Sec" } }
+        { RiskType::IRCurve, { "OIS", "Libor1m", "Libor3m", "Libor6m", "Libor12m", "Prime", "Municipal" } },
+        { RiskType::CreditQ, { "", "Sec" } }
     };
 
     // Populate CCY groups that are used for FX correlations and risk weights
@@ -161,31 +163,18 @@
         rwFX_ = Matrix(2, 2, temp.begin(), temp.end());
 
         rwRiskType_ = {
-            { CrifRecord::RiskType::Inflation, 50 },
-            { CrifRecord::RiskType::XCcyBasis, 22 },
-            { CrifRecord::RiskType::IRVol, 0.16 },
-            { CrifRecord::RiskType::InflationVol, 0.16 },   
-            { CrifRecord::RiskType::CreditVol, 0.46 },
-            { CrifRecord::RiskType::CreditVolNonQ, 0.46 },
-            { CrifRecord::RiskType::CommodityVol, 0.41 },
-            { CrifRecord::RiskType::FXVol, 0.30 },
-            { CrifRecord::RiskType::BaseCorr, 12.0 }
+            { RiskType::Inflation, 50 },
+            { RiskType::XCcyBasis, 22 },
+            { RiskType::IRVol, 0.16 },
+            { RiskType::InflationVol, 0.16 },   
+            { RiskType::CreditVol, 0.46 },
+            { RiskType::CreditVolNonQ, 0.46 },
+            { RiskType::CommodityVol, 0.41 },
+            { RiskType::FXVol, 0.30 },
+            { RiskType::BaseCorr, 12.0 }
         };
 
         rwBucket_ = {
-<<<<<<< HEAD
-            { CrifRecord::RiskType::CreditQ, { 75.0, 89.0, 68.0, 51.0, 50.0, 47.0, 157.0, 333.0, 142.0, 214.0, 143.0, 160.0, 333.0 } },
-            { CrifRecord::RiskType::CreditNonQ, { 240.0, 1000.0, 1000.0 } },
-            { CrifRecord::RiskType::Equity, { 23.0, 25.0, 29.0, 26.0, 20.0, 21.0, 24.0, 24.0, 29.0, 28.0, 15.0, 15.0, 29.0 } },
-            { CrifRecord::RiskType::Commodity, { 16.0, 20.0, 23.0, 18.0, 28.0, 18.0, 17.0, 57.0, 21.0, 39.0, 20.0, 20.0, 15.0, 15.0, 11.0, 57.0, 16.0 } },
-            { CrifRecord::RiskType::EquityVol, { 0.26, 0.26, 0.26, 0.26, 0.26, 0.26, 0.26, 0.26, 0.26, 0.26, 0.26, 0.67, 0.26 } }, 
-        };
-        
-        rwLabel_1_ = {
-            { { CrifRecord::RiskType::IRCurve, "1" }, { 114.0, 107.0, 95.0, 71.0, 56.0, 53.0, 50.0, 51.0, 53.0, 50.0, 54.0, 63.0 } },
-            { { CrifRecord::RiskType::IRCurve, "2" }, { 15.0, 21.0, 10.0, 10.0, 11.0, 15.0, 18.0, 19.0, 19.0, 18.0, 20.0, 22.0 } },
-            { { CrifRecord::RiskType::IRCurve, "3" }, { 103.0, 96.0, 84.0, 84.0, 89.0, 87.0, 90.0, 89.0, 90.0, 99.0, 100.0, 96.0 } }
-=======
             {RiskType::CreditQ,
              {{{"1", "", ""}, 75.0},
               {{"2", "", ""}, 89.0},
@@ -291,17 +280,16 @@
                  {{"3", "20y", ""}, 100.0},
                  {{"3", "30y", ""}, 96.0}}
             }
->>>>>>> d993676d
         };
         
         // Historical volatility ratios 
-        historicalVolatilityRatios_[CrifRecord::RiskType::EquityVol] = 0.60;
-        historicalVolatilityRatios_[CrifRecord::RiskType::CommodityVol] = 0.75;
-        historicalVolatilityRatios_[CrifRecord::RiskType::FXVol] = 0.58;
+        historicalVolatilityRatios_[RiskType::EquityVol] = 0.60;
+        historicalVolatilityRatios_[RiskType::CommodityVol] = 0.75;
+        historicalVolatilityRatios_[RiskType::FXVol] = 0.58;
         hvr_ir_ = 0.49;
         // Curvature weights 
         curvatureWeights_ = {
-            { CrifRecord::RiskType::IRVol, { 0.5, 
+            { RiskType::IRVol, { 0.5, 
                                  0.5 * 14.0 / (365.0 / 12.0), 
                                  0.5 * 14.0 / (3.0 * 365.0 / 12.0), 
                                  0.5 * 14.0 / (6.0 * 365.0 / 12.0), 
@@ -314,18 +302,18 @@
                                  0.5 * 14.0 / (20.0 * 365.0), 
                                  0.5 * 14.0 / (30.0 * 365.0) } 
             },
-            { CrifRecord::RiskType::CreditVol, { 0.5 * 14.0 / 365.0, 
+            { RiskType::CreditVol, { 0.5 * 14.0 / 365.0, 
                                      0.5 * 14.0 / (2.0 * 365.0), 
                                      0.5 * 14.0 / (3.0 * 365.0), 
                                      0.5 * 14.0 / (5.0 * 365.0), 
                                      0.5 * 14.0 / (10.0 * 365.0) } 
             }
         };
-        curvatureWeights_[CrifRecord::RiskType::InflationVol] = curvatureWeights_[CrifRecord::RiskType::IRVol];
-        curvatureWeights_[CrifRecord::RiskType::EquityVol] = curvatureWeights_[CrifRecord::RiskType::IRVol];
-        curvatureWeights_[CrifRecord::RiskType::CommodityVol] = curvatureWeights_[CrifRecord::RiskType::IRVol];
-        curvatureWeights_[CrifRecord::RiskType::FXVol] = curvatureWeights_[CrifRecord::RiskType::IRVol];
-        curvatureWeights_[CrifRecord::RiskType::CreditVolNonQ] = curvatureWeights_[CrifRecord::RiskType::CreditVol];
+        curvatureWeights_[RiskType::InflationVol] = curvatureWeights_[RiskType::IRVol];
+        curvatureWeights_[RiskType::EquityVol] = curvatureWeights_[RiskType::IRVol];
+        curvatureWeights_[RiskType::CommodityVol] = curvatureWeights_[RiskType::IRVol];
+        curvatureWeights_[RiskType::FXVol] = curvatureWeights_[RiskType::IRVol];
+        curvatureWeights_[RiskType::CreditVolNonQ] = curvatureWeights_[RiskType::CreditVol];
 
     } else {
         // SIMM:Technical Paper, Section I.1: "All delta and vega risk weights should be replaced with the values for 
@@ -339,31 +327,18 @@
         rwFX_ = Matrix(2, 2, temp.begin(), temp.end());
 
         rwRiskType_ = {
-            { CrifRecord::RiskType::Inflation, 14.0 },
-            { CrifRecord::RiskType::XCcyBasis, 5.4 },
-            { CrifRecord::RiskType::IRVol, 0.042 },
-            { CrifRecord::RiskType::InflationVol, 0.042 },   
-            { CrifRecord::RiskType::CreditVol, 0.091 },
-            { CrifRecord::RiskType::CreditVolNonQ, 0.091 },
-            { CrifRecord::RiskType::CommodityVol, 0.13 },
-            { CrifRecord::RiskType::FXVol, 0.077 },
-            { CrifRecord::RiskType::BaseCorr, 2.6 }
+            { RiskType::Inflation, 14.0 },
+            { RiskType::XCcyBasis, 5.4 },
+            { RiskType::IRVol, 0.042 },
+            { RiskType::InflationVol, 0.042 },   
+            { RiskType::CreditVol, 0.091 },
+            { RiskType::CreditVolNonQ, 0.091 },
+            { RiskType::CommodityVol, 0.13 },
+            { RiskType::FXVol, 0.077 },
+            { RiskType::BaseCorr, 2.6 }
         };
 
         rwBucket_ = {
-<<<<<<< HEAD
-            { CrifRecord::RiskType::CreditQ, { 17.0, 22.0, 14.0, 11.0, 11.0, 9.5, 39.0, 63.0, 28.0, 45.0, 32.0, 35.0, 63.0 } },
-            { CrifRecord::RiskType::CreditNonQ, { 83.0, 220.0, 220.0 } },
-            { CrifRecord::RiskType::Equity, { 7.6, 8.1, 9.4, 8.3, 6.8, 7.4, 8.5, 8.6, 9.4, 9.3, 5.5, 5.5, 9.4 } },
-            { CrifRecord::RiskType::Commodity, { 5.7, 7.0, 7.0, 5.5, 8.9, 6.6, 6.5, 13.0, 6.8, 13, 6.0, 5.7, 4.9, 4.6, 3.0, 13.0, 4.8} },
-            { CrifRecord::RiskType::EquityVol, { 0.065, 0.065, 0.065, 0.065, 0.065, 0.065, 0.065, 0.065, 0.065, 0.065, 0.065, 0.22, 0.065 } }, 
-        };
-        
-        rwLabel_1_ = {
-            { { CrifRecord::RiskType::IRCurve, "1" }, { 18.0, 15.0, 10.0, 11.0, 13.0, 15.0, 16.0, 16.0, 16.0, 16.0, 16.0, 17.0 } },
-            { { CrifRecord::RiskType::IRCurve, "2" }, { 1.7, 3.4, 1.9, 1.5, 2.8, 4.5, 4.8, 6.1, 6.3, 6.8, 7.3, 7.5 } },
-            { { CrifRecord::RiskType::IRCurve, "3" }, { 29.0, 35.0, 18.0, 20.0, 21.0, 23.0, 33.0, 32.0, 31.0, 26.0, 27.0, 26.0 } }
-=======
             {RiskType::CreditQ,
              {{{"1", "", ""}, 17.0},
               {{"2", "", ""}, 22.0},
@@ -469,19 +444,18 @@
                  {{"3", "20y", ""}, 27.0},
                  {{"3", "30y", ""}, 26.0}}
             }
->>>>>>> d993676d
         };
 
         // Historical volatility ratios 
-        historicalVolatilityRatios_[CrifRecord::RiskType::EquityVol] = 0.54;
-        historicalVolatilityRatios_[CrifRecord::RiskType::CommodityVol] = 0.73;
-        historicalVolatilityRatios_[CrifRecord::RiskType::FXVol] = 0.76;
+        historicalVolatilityRatios_[RiskType::EquityVol] = 0.54;
+        historicalVolatilityRatios_[RiskType::CommodityVol] = 0.73;
+        historicalVolatilityRatios_[RiskType::FXVol] = 0.76;
         hvr_ir_ = 0.53;
 
         // Curvature weights
         //SIMM:Technical Paper, Section I.3, this 10-day formula for curvature weights is modified
         curvatureWeights_ = {
-            { CrifRecord::RiskType::IRVol, { 0.5 / 10.0, 
+            { RiskType::IRVol, { 0.5 / 10.0, 
                                  0.5 * 1.40 / (365.0 / 12.0), 
                                  0.5 * 1.40 / (3.0 * 365.0 / 12.0), 
                                  0.5 * 1.40 / (6.0 * 365.0 / 12.0), 
@@ -494,45 +468,45 @@
                                  0.5 * 1.40 / (20.0 * 365.0), 
                                  0.5 * 1.40 / (30.0 * 365.0) } 
             },
-            { CrifRecord::RiskType::CreditVol, { 0.5 * 1.40 / 365.0, 
+            { RiskType::CreditVol, { 0.5 * 1.40 / 365.0, 
                                      0.5 * 1.40 / (2.0 * 365.0), 
                                      0.5 * 1.40 / (3.0 * 365.0), 
                                      0.5 * 1.40 / (5.0 * 365.0), 
                                      0.5 * 1.40 / (10.0 * 365.0) } 
             }
         };
-        curvatureWeights_[CrifRecord::RiskType::InflationVol] = curvatureWeights_[CrifRecord::RiskType::IRVol];
-        curvatureWeights_[CrifRecord::RiskType::EquityVol] = curvatureWeights_[CrifRecord::RiskType::IRVol];
-        curvatureWeights_[CrifRecord::RiskType::CommodityVol] = curvatureWeights_[CrifRecord::RiskType::IRVol];
-        curvatureWeights_[CrifRecord::RiskType::FXVol] = curvatureWeights_[CrifRecord::RiskType::IRVol];
-        curvatureWeights_[CrifRecord::RiskType::CreditVolNonQ] = curvatureWeights_[CrifRecord::RiskType::CreditVol];
+        curvatureWeights_[RiskType::InflationVol] = curvatureWeights_[RiskType::IRVol];
+        curvatureWeights_[RiskType::EquityVol] = curvatureWeights_[RiskType::IRVol];
+        curvatureWeights_[RiskType::CommodityVol] = curvatureWeights_[RiskType::IRVol];
+        curvatureWeights_[RiskType::FXVol] = curvatureWeights_[RiskType::IRVol];
+        curvatureWeights_[RiskType::CreditVolNonQ] = curvatureWeights_[RiskType::CreditVol];
         
     }
     
 
     // Valid risk types
     validRiskTypes_ = {
-        CrifRecord::RiskType::Commodity,
-        CrifRecord::RiskType::CommodityVol,
-        CrifRecord::RiskType::CreditNonQ,
-        CrifRecord::RiskType::CreditQ,
-        CrifRecord::RiskType::CreditVol,
-        CrifRecord::RiskType::CreditVolNonQ,
-        CrifRecord::RiskType::Equity,
-        CrifRecord::RiskType::EquityVol,
-        CrifRecord::RiskType::FX,
-        CrifRecord::RiskType::FXVol,
-        CrifRecord::RiskType::Inflation,
-        CrifRecord::RiskType::IRCurve,
-        CrifRecord::RiskType::IRVol,
-        CrifRecord::RiskType::InflationVol,
-        CrifRecord::RiskType::BaseCorr,
-        CrifRecord::RiskType::XCcyBasis,
-        CrifRecord::RiskType::ProductClassMultiplier,
-        CrifRecord::RiskType::AddOnNotionalFactor,
-        CrifRecord::RiskType::PV,
-        CrifRecord::RiskType::Notional,
-        CrifRecord::RiskType::AddOnFixedAmount
+        RiskType::Commodity,
+        RiskType::CommodityVol,
+        RiskType::CreditNonQ,
+        RiskType::CreditQ,
+        RiskType::CreditVol,
+        RiskType::CreditVolNonQ,
+        RiskType::Equity,
+        RiskType::EquityVol,
+        RiskType::FX,
+        RiskType::FXVol,
+        RiskType::Inflation,
+        RiskType::IRCurve,
+        RiskType::IRVol,
+        RiskType::InflationVol,
+        RiskType::BaseCorr,
+        RiskType::XCcyBasis,
+        RiskType::ProductClassMultiplier,
+        RiskType::AddOnNotionalFactor,
+        RiskType::PV,
+        RiskType::Notional,
+        RiskType::AddOnFixedAmount
     };
 
     // Risk class correlation matrix  
@@ -853,10 +827,6 @@
         {{"", "12", "10"}, 0.29},
         {{"", "12", "11"}, 0.3}
     };
-<<<<<<< HEAD
-    interBucketCorrelation_[CrifRecord::RiskType::CreditQ] = Matrix(12, 12, temp.begin(), temp.end());
-=======
->>>>>>> d993676d
 
     // Equity inter-bucket correlations
     interBucketCorrelation_[RiskType::Equity] = {
@@ -993,10 +963,6 @@
         {{"", "12", "10"}, 0.22},
         {{"", "12", "11"}, 0.41}
     };
-<<<<<<< HEAD
-    interBucketCorrelation_[CrifRecord::RiskType::Equity] = Matrix(12, 12, temp.begin(), temp.end());
-=======
->>>>>>> d993676d
 
     // Commodity inter-bucket correlations
     interBucketCorrelation_[RiskType::Commodity] = {
@@ -1273,17 +1239,6 @@
         {{"", "17", "15"}, 0.2},
         {{"", "17", "16"}, 0.0}
     };
-<<<<<<< HEAD
-    interBucketCorrelation_[CrifRecord::RiskType::Commodity] = Matrix(17, 17, temp.begin(), temp.end());
-
-    // Equity intra-bucket correlations (exclude Residual and deal with it in the method - it is 0%) - changed
-    intraBucketCorrelation_[CrifRecord::RiskType::Equity] = { 0.14, 0.20, 0.28, 0.23, 0.18, 0.29, 0.34,
-        0.30, 0.19, 0.17, 0.41, 0.41 };
-
-    // Commodity intra-bucket correlations
-    intraBucketCorrelation_[CrifRecord::RiskType::Commodity] = { 0.16, 0.98, 0.77, 0.82, 0.98, 0.89, 0.96, 0.48, 0.64, 
-        0.39, 0.45, 0.53, 0.65, 0.12, 0.21, 0.00, 0.35 };
-=======
 
     // Equity intra-bucket correlations (exclude Residual and deal with it in the method - it is 0%) - changed
     intraBucketCorrelation_[RiskType::Equity] = {
@@ -1320,7 +1275,6 @@
         {{"15", "", ""}, 0.21},
         {{"16", "", ""}, 0.00},
         {{"17", "", ""}, 0.35}};
->>>>>>> d993676d
 
     // Initialise the single, ad-hoc type, correlations 
     xccyCorr_ = 0.04;
@@ -1347,7 +1301,7 @@
 */
 QuantLib::Real SimmConfiguration_ISDA_V2_3::curvatureMarginScaling() const { return pow(hvr_ir_, -2.0); }
 
-void SimmConfiguration_ISDA_V2_3::addLabels2(const CrifRecord::RiskType& rt, const string& label_2) {
+void SimmConfiguration_ISDA_V2_3::addLabels2(const RiskType& rt, const string& label_2) {
     // Call the shared implementation
     SimmConfigurationBase::addLabels2Impl(rt, label_2);
 }
