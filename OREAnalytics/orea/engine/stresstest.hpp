/*
 Copyright (C) 2017 Quaternion Risk Management Ltd
 All rights reserved.

 This file is part of ORE, a free-software/open-source library
 for transparent pricing and risk analysis - http://opensourcerisk.org

 ORE is free software: you can redistribute it and/or modify it
 under the terms of the Modified BSD License.  You should have received a
 copy of the license along with this program.
 The license is also available online at <http://opensourcerisk.org>

 This program is distributed on the basis that it will form a useful
 contribution to risk analytics and model standardisation, but WITHOUT
 ANY WARRANTY; without even the implied warranty of MERCHANTABILITY or
 FITNESS FOR A PARTICULAR PURPOSE. See the license for more details.
*/

/*! \file engine/stresstest.hpp
    \brief  perform a stress testing analysis for a given portfolio.
    \ingroup simulation
*/

#pragma once

#include <orea/cube/npvcube.hpp>
#include <orea/scenario/scenariosimmarket.hpp>
#include <orea/scenario/scenariosimmarketparameters.hpp>
#include <orea/scenario/stressscenariodata.hpp>
#include <orea/scenario/stressscenariogenerator.hpp>
#include <ored/marketdata/market.hpp>
#include <ored/portfolio/portfolio.hpp>
#include <ored/report/report.hpp>

#include <map>
#include <set>
#include <tuple>

namespace ore {
namespace analytics {

//! Stress Test Analysis
/*!
  This class wraps functionality to perform a stress testing analysis for a given portfolio.
  It comprises
  - building the "simulation" market to which sensitivity scenarios are applied
  - building the portfolio linked to this simulation market
  - generating sensitivity scenarios
  - running the scenario "engine" to apply these and compute the NPV impacts of all required shifts
  - fill result structures that can be queried
  - write stress test report to a file

  \ingroup simulation
*/
class StressTest {
public:
    //! Constructor
    StressTest(const boost::shared_ptr<ore::data::Portfolio>& portfolio, boost::shared_ptr<ore::data::Market>& market,
               const string& marketConfiguration, const boost::shared_ptr<ore::data::EngineData>& engineData,
               boost::shared_ptr<ScenarioSimMarketParameters>& simMarketData,
               const boost::shared_ptr<StressTestScenarioData>& stressData, const Conventions& conventions,
<<<<<<< HEAD
               const ore::data::CurveConfigurations& curveConfigs = ore::data::CurveConfigurations(),
               const ore::data::TodaysMarketParameters& todaysMarketParams = ore::data::TodaysMarketParameters(),
               boost::shared_ptr<ScenarioFactory> scenarioFactory = {});
=======
               boost::shared_ptr<ScenarioFactory> scenarioFactory = {}, bool continueOnError = false);
>>>>>>> e6e65ccf

    //! Return set of trades analysed
    const std::set<std::string>& trades() { return trades_; }

    //! Return unique set of factors shifted
    const std::set<std::string>& stressTests() { return labels_; }

    //! Return base NPV by trade, before shift
    const std::map<std::string, Real>& baseNPV() { return baseNPV_; }

    //! Return shifted NPVs by trade and scenario
    const std::map<std::pair<std::string, std::string>, Real>& shiftedNPV() { return shiftedNPV_; }

    //! Write NPV by trade/scenario to a file (base and shifted NPVs, delta)
    void writeReport(const boost::shared_ptr<ore::data::Report>& report, Real outputThreshold = 0.0);

private:
    // base NPV by trade
    std::map<std::string, Real> baseNPV_;
    // NPV respectively sensitivity by trade and scenario
    std::map<std::pair<string, string>, Real> shiftedNPV_, delta_;
    // scenario labels
    std::set<std::string> labels_, trades_;
};
} // namespace analytics
} // namespace ore<|MERGE_RESOLUTION|>--- conflicted
+++ resolved
@@ -59,13 +59,9 @@
                const string& marketConfiguration, const boost::shared_ptr<ore::data::EngineData>& engineData,
                boost::shared_ptr<ScenarioSimMarketParameters>& simMarketData,
                const boost::shared_ptr<StressTestScenarioData>& stressData, const Conventions& conventions,
-<<<<<<< HEAD
                const ore::data::CurveConfigurations& curveConfigs = ore::data::CurveConfigurations(),
                const ore::data::TodaysMarketParameters& todaysMarketParams = ore::data::TodaysMarketParameters(),
-               boost::shared_ptr<ScenarioFactory> scenarioFactory = {});
-=======
                boost::shared_ptr<ScenarioFactory> scenarioFactory = {}, bool continueOnError = false);
->>>>>>> e6e65ccf
 
     //! Return set of trades analysed
     const std::set<std::string>& trades() { return trades_; }
