/*
 Copyright (C) 2016 Quaternion Risk Management Ltd
 All rights reserved.

 This file is part of ORE, a free-software/open-source library
 for transparent pricing and risk analysis - http://opensourcerisk.org

 ORE is free software: you can redistribute it and/or modify it
 under the terms of the Modified BSD License.  You should have received a
 copy of the license along with this program.
 The license is also available online at <http://opensourcerisk.org>

 This program is distributed on the basis that it will form a useful
 contribution to risk analytics and model standardisation, but WITHOUT
 ANY WARRANTY; without even the implied warranty of MERCHANTABILITY or
 FITNESS FOR A PARTICULAR PURPOSE. See the license for more details.
*/

#include <boost/lexical_cast.hpp>
#include <boost/timer.hpp>
#include <orea/cube/inmemorycube.hpp>
#include <orea/engine/valuationengine.hpp>
#include <orea/engine/sensitivityanalysis.hpp>
#include <orea/scenario/simplescenariofactory.hpp>
#include <ored/utilities/log.hpp>
#include <ored/utilities/to_string.hpp>
#include <ored/report/csvreport.hpp>
#include <ql/errors.hpp>
#include <ql/instruments/forwardrateagreement.hpp>
#include <ql/instruments/makeois.hpp>
#include <ql/instruments/makevanillaswap.hpp>
#include <ql/math/solvers1d/newtonsafe.hpp>
#include <ql/pricingengines/capfloor/bacheliercapfloorengine.hpp>
#include <ql/pricingengines/capfloor/blackcapfloorengine.hpp>
#include <ql/pricingengines/swap/discountingswapengine.hpp>
#include <ql/termstructures/yield/oisratehelper.hpp>
#include <qle/instruments/deposit.hpp>
#include <qle/pricingengines/depositengine.hpp>
#include <qle/instruments/crossccybasisswap.hpp>
#include <qle/pricingengines/crossccyswapengine.hpp>
#include <qle/instruments/fxforward.hpp>
#include <qle/pricingengines/discountingfxforwardengine.hpp>

#include <iomanip>
#include <iostream>

using namespace QuantLib;
using namespace QuantExt;
using namespace std;
using namespace ore::data;

namespace ore {
namespace analytics {

SensitivityAnalysis::SensitivityAnalysis(const boost::shared_ptr<ore::data::Portfolio>& portfolio,
                                         const boost::shared_ptr<ore::data::Market>& market,
                                         const string& marketConfiguration,
                                         const boost::shared_ptr<ore::data::EngineData>& engineData,
                                         const boost::shared_ptr<ScenarioSimMarketParameters>& simMarketData,
                                         const boost::shared_ptr<SensitivityScenarioData>& sensitivityData,
                                         const Conventions& conventions,
                                         const bool nonShiftedBaseCurrencyConversion)
    : market_(market), marketConfiguration_(marketConfiguration), asof_(market->asofDate()),
      simMarketData_(simMarketData), sensitivityData_(sensitivityData), conventions_(conventions),
      nonShiftedBaseCurrencyConversion_(nonShiftedBaseCurrencyConversion) {

    LOG("Build Sensitivity Scenario Generator");
    boost::shared_ptr<ScenarioFactory> scenarioFactory(new SimpleScenarioFactory);
    scenarioGenerator_ = boost::make_shared<SensitivityScenarioGenerator>(scenarioFactory, sensitivityData_,
                                                                          simMarketData_, asof_, market_);
    boost::shared_ptr<ScenarioGenerator> sgen(scenarioGenerator_);

    LOG("Build Simulation Market");
    simMarket_ = boost::make_shared<ScenarioSimMarket>(sgen, market_, simMarketData_, conventions_);

    LOG("Build Engine Factory");
    map<MarketContext, string> configurations;
    configurations[MarketContext::pricing] = marketConfiguration;
    boost::shared_ptr<EngineFactory> factory =
        boost::make_shared<EngineFactory>(engineData, simMarket_, configurations);

    LOG("Reset and Build Portfolio");
    portfolio->reset();
    portfolio->build(factory);

    LOG("Build the cube object to store sensitivities");
    boost::shared_ptr<NPVCube> cube = boost::make_shared<DoublePrecisionInMemoryCube>(
        asof_, portfolio->ids(), vector<Date>(1, asof_), scenarioGenerator_->samples());

    boost::shared_ptr<DateGrid> dg = boost::make_shared<DateGrid>("1,0W"); //TODO - extend the DateGrid interface so that it can actually take a vector of dates as input
    vector<boost::shared_ptr<ValuationCalculator> > calculators;
<<<<<<< HEAD
    //calculators.push_back(boost::make_shared<NPVCalculatorFXT0>(simMarketData_->baseCcy(),market_));
    calculators.push_back(boost::make_shared<NPVCalculator>(simMarketData_->baseCcy()));
=======
    if (nonShiftedBaseCurrencyConversion_) // use "original" FX rates to convert sensi to base currency
        calculators.push_back(boost::make_shared<NPVCalculatorFXT0>(simMarketData_->baseCcy(),market_));
    else // use the scenario FX rate when converting sensi to base currency
        calculators.push_back(boost::make_shared<NPVCalculator>(simMarketData_->baseCcy()));
>>>>>>> 6e860d5e
    ValuationEngine engine(asof_, dg, simMarket_);
    LOG("Run Sensitivity Scenarios");
    /*ostringstream o;
    o.str("");
    o << "Build sensitivities " << portfolio->size() << " x " << dg->size() << " x " << scenarioGenerator_->samples() << "... ";
    auto progressBar = boost::make_shared<SimpleProgressBar>(o.str());
    auto progressLog = boost::make_shared<ProgressLog>("Building sensitivities...");
    engine.registerProgressIndicator(progressBar);
    engine.registerProgressIndicator(progressLog);*/
    engine.buildCube(portfolio, cube, calculators);

    /***********************************************
     * Collect results
     * - base NPVs,
     * - NPVs after single factor up shifts,
     * - NPVs after single factor down shifts
     * - deltas, gammas and cross gammas
     */
    baseNPV_.clear();
    vector<ShiftScenarioGenerator::ScenarioDescription> desc = scenarioGenerator_->scenarioDescriptions();
    QL_REQUIRE(desc.size() == scenarioGenerator_->samples(),
               "descriptions size " << desc.size() << " does not match samples " << scenarioGenerator_->samples());
    for (Size i = 0; i < portfolio->size(); ++i) {

        Real npv0 = cube->getT0(i, 0);
        string id = portfolio->trades()[i]->id();
        trades_.insert(id);
        baseNPV_[id] = npv0;

        // single shift scenarios: up, down, delta
        for (Size j = 0; j < scenarioGenerator_->samples(); ++j) {
            string label = scenarioGenerator_->scenarios()[j]->label();
            //LOG("scenario description " << j << ": " << desc[j].text());
            if (desc[j].type() == ShiftScenarioGenerator::ScenarioDescription::Type::Up ||
                desc[j].type() == ShiftScenarioGenerator::ScenarioDescription::Type::Down) {
                Real npv = cube->get(i, 0, j, 0);
                string factor = desc[j].factor1();
                pair<string, string> p(id, factor);
                if (desc[j].type() == ShiftScenarioGenerator::ScenarioDescription::Type::Up) {
                    LOG("up npv stored for id " << id << ", factor " << factor << ", npv " << npv);
                    upNPV_[p] = npv;
                    delta_[p] = npv - npv0;
                } else if (desc[j].type() == ShiftScenarioGenerator::ScenarioDescription::Type::Down) {
                    downNPV_[p] = npv;
                } else
                    continue;
                factors_.insert(factor);
            }
        }

        // double shift scenarios: cross gamma
        for (Size j = 0; j < scenarioGenerator_->samples(); ++j) {
            string label = scenarioGenerator_->scenarios()[j]->label();
            // select cross scenarios here
            if (desc[j].type() == ShiftScenarioGenerator::ScenarioDescription::Type::Cross) {
                Real npv = cube->get(i, 0, j, 0);
                string f1 = desc[j].factor1();
                string f2 = desc[j].factor2();
                std::pair<string, string> p1(id, f1);
                std::pair<string, string> p2(id, f2);
                // f_xy(x,y) = (f(x+u,y+v) - f(x,y+v) - f(x+u,y) + f(x,y)) / (u*v)
                Real base = baseNPV_[id];
                Real up1 = upNPV_[p1];
                Real up2 = upNPV_[p2];
                std::tuple<string, string, string> triple(id, f1, f2);
                crossNPV_[triple] = npv;
                crossGamma_[triple] = npv - up1 - up2 + base; // f_xy(x,y) * u * v
            }
        }
    }

    // gamma
    for (auto data : upNPV_) {
        pair<string, string> p = data.first;
        Real u = data.second;
        string id = p.first;
        string factor = p.second;
        QL_REQUIRE(baseNPV_.find(id) != baseNPV_.end(), "base NPV not found for trade " << id);
        Real b = baseNPV_[id];
        QL_REQUIRE(downNPV_.find(p) != downNPV_.end(), "down shift result not found for trade " << id << ", factor "
                                                                                                << factor);
        Real d = downNPV_[p];
        // f_x(x) = (f(x+u) - f(x)) / u
        delta_[p] = u - b; // = f_x(x) * u
        // f_xx(x) = (f(x+u) - 2*f(x) + f(x-u)) / u^2
        gamma_[p] = u - 2.0 * b + d; // = f_xx(x) * u^2
    }

    LOG("Sensitivity analysis done");
}

void SensitivityAnalysis::writeScenarioReport(string fileName, Real outputThreshold) {

    CSVFileReport report(fileName);

    report.addColumn("#TradeId", string());
    report.addColumn("Factor", string());
    report.addColumn("Up/Down", string());
    report.addColumn("Base NPV", double(), 2);
    report.addColumn("Scenario NPV", double(), 2);
    report.addColumn("Difference", double(), 2);

    for (auto data : upNPV_) {
        string id = data.first.first;
        string factor = data.first.second;
        Real npv = data.second;
        Real base = baseNPV_[id];
        Real sensi = npv - base;
        if (fabs(sensi) > outputThreshold) {
            report.next();
            report.add(id);
            report.add(factor);
            report.add("Up");
            report.add(base);
            report.add(npv);
            report.add(sensi);
        }
    }

    for (auto data : downNPV_) {
        string id = data.first.first;
        string factor = data.first.second;
        Real npv = data.second;
        Real base = baseNPV_[id];
        Real sensi = npv - base;
        if (fabs(sensi) > outputThreshold) {
            report.next();
            report.add(id);
            report.add(factor);
            report.add("Down");
            report.add(base);
            report.add(npv);
            report.add(sensi);
        }
    }

    for (auto data : crossNPV_) {
        string id = std::get<0>(data.first);
        string factor1 = std::get<1>(data.first);
        string factor2 = std::get<2>(data.first);
        ostringstream o;
        o << factor1 << ":" << factor2;
        string factor = o.str();
        Real npv = data.second;
        Real base = baseNPV_[id];
        Real sensi = npv - base;
        if (fabs(sensi) > outputThreshold) {
            report.next();
            report.add(id);
            report.add(factor);
            report.add("Cross");
            report.add(base);
            report.add(npv);
            report.add(sensi);
        }
    }

    report.end();
}

void SensitivityAnalysis::writeSensitivityReport(string fileName, Real outputThreshold) {
    CSVFileReport report(fileName);

    report.addColumn("#TradeId", string());
    report.addColumn("Factor", string());
    report.addColumn("Base NPV", double(), 2);
    report.addColumn("Delta*Shift", double(), 2);
    report.addColumn("Gamma*Shift^2", double(), 2);

    for (auto data : delta_) {
        pair<string, string> p = data.first;
        string id = data.first.first;
        string factor = data.first.second;
        Real delta = data.second;
        Real gamma = gamma_[p];
        Real base = baseNPV_[id];
        if (fabs(delta) > outputThreshold || fabs(gamma) > outputThreshold) {
            report.next();
            report.add(id);
            report.add(factor);
            report.add(base);
            report.add(delta);
            report.add(gamma);
        }
    }
    report.end();
}

void SensitivityAnalysis::writeCrossGammaReport(string fileName, Real outputThreshold) {
    CSVFileReport report(fileName);

    report.addColumn("#TradeId", string());
    report.addColumn("Factor 1", string());
    report.addColumn("Factor 2", string());
    report.addColumn("Base NPV", double(), 2);
    report.addColumn("CrossGamma*Shift^2", double(), 2);

    for (auto data : crossGamma_) {
        string id = std::get<0>(data.first);
        string factor1 = std::get<1>(data.first);
        string factor2 = std::get<2>(data.first);
        Real crossGamma = data.second;
        Real base = baseNPV_[id];
        if (fabs(crossGamma) > outputThreshold) {
            report.next();
            report.add(id);
            report.add(factor1);
            report.add(factor2);
            report.add(base);
            report.add(crossGamma);
        }
    }
    report.end();
}

const std::map<std::pair<std::string, std::string>, Real>& SensitivityAnalysis::parDelta() {
    QL_FAIL("Par sensitivities calculation not implemented - returning empty container");
}

}
}<|MERGE_RESOLUTION|>--- conflicted
+++ resolved
@@ -89,15 +89,10 @@
 
     boost::shared_ptr<DateGrid> dg = boost::make_shared<DateGrid>("1,0W"); //TODO - extend the DateGrid interface so that it can actually take a vector of dates as input
     vector<boost::shared_ptr<ValuationCalculator> > calculators;
-<<<<<<< HEAD
-    //calculators.push_back(boost::make_shared<NPVCalculatorFXT0>(simMarketData_->baseCcy(),market_));
-    calculators.push_back(boost::make_shared<NPVCalculator>(simMarketData_->baseCcy()));
-=======
     if (nonShiftedBaseCurrencyConversion_) // use "original" FX rates to convert sensi to base currency
         calculators.push_back(boost::make_shared<NPVCalculatorFXT0>(simMarketData_->baseCcy(),market_));
     else // use the scenario FX rate when converting sensi to base currency
         calculators.push_back(boost::make_shared<NPVCalculator>(simMarketData_->baseCcy()));
->>>>>>> 6e860d5e
     ValuationEngine engine(asof_, dg, simMarket_);
     LOG("Run Sensitivity Scenarios");
     /*ostringstream o;
