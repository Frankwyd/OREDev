/*
 Copyright (C) 2016 Quaternion Risk Management Ltd
 All rights reserved.

 This file is part of ORE, a free-software/open-source library
 for transparent pricing and risk analysis - http://opensourcerisk.org

 ORE is free software: you can redistribute it and/or modify it
 under the terms of the Modified BSD License.  You should have received a
 copy of the license along with this program.
 The license is also available online at <http://opensourcerisk.org>

 This program is distributed on the basis that it will form a useful
 contribution to risk analytics and model standardisation, but WITHOUT
 ANY WARRANTY; without even the implied warranty of MERCHANTABILITY or
 FITNESS FOR A PARTICULAR PURPOSE. See the license for more details.
*/

#include <test/sensitivityanalysis.hpp>
#include <test/testmarket.hpp>
#include <test/testportfolio.hpp>
#include <ored/utilities/osutils.hpp>
#include <ored/utilities/log.hpp>
#include <orea/cube/npvcube.hpp>
#include <orea/cube/inmemorycube.hpp>
#include <ored/model/lgmdata.hpp>
#include <orea/scenario/scenariosimmarketparameters.hpp>
#include <orea/scenario/scenariosimmarket.hpp>
#include <orea/scenario/clonescenariofactory.hpp>
#include <orea/scenario/sensitivityscenariogenerator.hpp>
#include <orea/engine/observationmode.hpp>
#include <orea/engine/sensitivityanalysis.hpp>
#include <orea/engine/all.hpp>
#include <ored/portfolio/swap.hpp>
#include <ored/portfolio/swaption.hpp>
#include <ored/portfolio/fxoption.hpp>
#include <ored/portfolio/builders/swap.hpp>
#include <ored/portfolio/builders/swaption.hpp>
#include <ored/portfolio/builders/fxforward.hpp>
#include <ored/portfolio/builders/fxoption.hpp>
#include <ored/portfolio/builders/capfloor.hpp>
#include <ored/portfolio/portfolio.hpp>
#include <ql/time/date.hpp>
#include <ql/math/randomnumbers/mt19937uniformrng.hpp>
#include <ql/time/calendars/target.hpp>
#include <ql/time/daycounters/actualactual.hpp>
#include <boost/timer.hpp>

using namespace std;
using namespace QuantLib;
using namespace QuantExt;
using namespace boost::unit_test_framework;
using namespace ore;
using namespace ore::data;
using namespace ore::analytics;

namespace testsuite {

boost::shared_ptr<data::Conventions> conv() {
    boost::shared_ptr<data::Conventions> conventions(new data::Conventions());

    boost::shared_ptr<data::Convention> swapIndexConv(
        new data::SwapIndexConvention("EUR-CMS-2Y", "EUR-6M-SWAP-CONVENTIONS"));
    conventions->add(swapIndexConv);

    // boost::shared_ptr<data::Convention> swapConv(
    //     new data::IRSwapConvention("EUR-6M-SWAP-CONVENTIONS", "TARGET", "Annual", "MF", "30/360", "EUR-EURIBOR-6M"));
    conventions->add(boost::make_shared<data::IRSwapConvention>("EUR-6M-SWAP-CONVENTIONS", "TARGET", "A", "MF",
                                                                "30/360", "EUR-EURIBOR-6M"));
    conventions->add(boost::make_shared<data::IRSwapConvention>("USD-3M-SWAP-CONVENTIONS", "TARGET", "Q", "MF",
                                                                "30/360", "USD-LIBOR-3M"));
    conventions->add(boost::make_shared<data::IRSwapConvention>("USD-6M-SWAP-CONVENTIONS", "TARGET", "Q", "MF",
                                                                "30/360", "USD-LIBOR-6M"));
    conventions->add(boost::make_shared<data::IRSwapConvention>("GBP-6M-SWAP-CONVENTIONS", "TARGET", "A", "MF",
                                                                "30/360", "GBP-LIBOR-6M"));
    conventions->add(boost::make_shared<data::IRSwapConvention>("JPY-6M-SWAP-CONVENTIONS", "TARGET", "A", "MF",
                                                                "30/360", "JPY-LIBOR-6M"));
    conventions->add(boost::make_shared<data::IRSwapConvention>("CHF-6M-SWAP-CONVENTIONS", "TARGET", "A", "MF",
                                                                "30/360", "CHF-LIBOR-6M"));

    conventions->add(boost::make_shared<data::DepositConvention>("EUR-DEP-CONVENTIONS", "EUR-EURIBOR"));
    conventions->add(boost::make_shared<data::DepositConvention>("USD-DEP-CONVENTIONS", "USD-LIBOR"));
    conventions->add(boost::make_shared<data::DepositConvention>("GBP-DEP-CONVENTIONS", "GBP-LIBOR"));
    conventions->add(boost::make_shared<data::DepositConvention>("JPY-DEP-CONVENTIONS", "JPY-LIBOR"));
    conventions->add(boost::make_shared<data::DepositConvention>("CHF-DEP-CONVENTIONS", "CHF-LIBOR"));

    return conventions;
}

boost::shared_ptr<analytics::ScenarioSimMarketParameters> setupSimMarketData2() {
    boost::shared_ptr<analytics::ScenarioSimMarketParameters> simMarketData(
        new analytics::ScenarioSimMarketParameters());
    simMarketData->baseCcy() = "EUR";
    simMarketData->ccys() = { "EUR", "GBP" };
    simMarketData->yieldCurveNames() = { "BondCurve1" };
    simMarketData->yieldCurveTenors() = { 1 * Months, 6 * Months, 1 * Years,  2 * Years,  3 * Years, 4 * Years,
                                          5 * Years,  6 * Years,  7 * Years,  8 * Years,  9 * Years, 10 * Years,
                                          12 * Years, 15 * Years, 20 * Years, 25 * Years, 30 * Years };
    simMarketData->indices() = { "EUR-EURIBOR-6M", "GBP-LIBOR-6M" };
    simMarketData->defaultNames() = { "BondIssuer1" };
    simMarketData->defaultTenors() = { 1 * Months, 6 * Months, 1 * Years,  2 * Years,  3 * Years, 4 * Years,
                                       5 * Years,  7 * Years,  10 * Years, 20 * Years, 30 * Years };
    simMarketData->securities() = { "Bond1" };
<<<<<<< HEAD
=======

>>>>>>> 5d62ccc5
    simMarketData->interpolation() = "LogLinear";
    simMarketData->extrapolate() = true;

    simMarketData->swapVolTerms() = { 1 * Years, 2 * Years, 3 * Years,  4 * Years,
                                      5 * Years, 7 * Years, 10 * Years, 20 * Years };
    simMarketData->swapVolExpiries() = { 6 * Months, 1 * Years, 2 * Years,  3 * Years,
                                         5 * Years,  7 * Years, 10 * Years, 20 * Years };
    simMarketData->swapVolCcys() = { "EUR", "GBP" };
    simMarketData->swapVolDecayMode() = "ForwardVariance";
    simMarketData->simulateSwapVols() = true;

    simMarketData->fxVolExpiries() = { 1 * Months, 3 * Months, 6 * Months, 2 * Years, 3 * Years, 4 * Years, 5 * Years };
    simMarketData->fxVolDecayMode() = "ConstantVariance";
    simMarketData->simulateFXVols() = true;
    simMarketData->fxVolCcyPairs() = { "EURGBP" };

    simMarketData->fxCcyPairs() = { "EURGBP" };

    simMarketData->simulateCapFloorVols() = false;

    simMarketData->defaultNames() = { "BondIssuer1" };
    simMarketData->securities() = { "Bond1" };

    return simMarketData;
}

boost::shared_ptr<analytics::ScenarioSimMarketParameters> setupSimMarketData5() {
    boost::shared_ptr<analytics::ScenarioSimMarketParameters> simMarketData(
        new analytics::ScenarioSimMarketParameters());

    simMarketData->baseCcy() = "EUR";
    simMarketData->ccys() = { "EUR", "GBP", "USD", "CHF", "JPY" };
    simMarketData->yieldCurveTenors() = { 1 * Months, 6 * Months, 1 * Years,  2 * Years,  3 * Years,  4 * Years,
                                          5 * Years,  7 * Years,  10 * Years, 15 * Years, 20 * Years, 30 * Years };
    simMarketData->indices() = { "EUR-EURIBOR-6M", "USD-LIBOR-3M", "USD-LIBOR-6M",
                                 "GBP-LIBOR-6M",   "CHF-LIBOR-6M", "JPY-LIBOR-6M" };
    simMarketData->yieldCurveNames() = { "BondCurve1" };
    simMarketData->interpolation() = "LogLinear";
    simMarketData->extrapolate() = true;

    simMarketData->swapVolTerms() = { 1 * Years, 2 * Years, 3 * Years, 5 * Years, 7 * Years, 10 * Years, 20 * Years };
    simMarketData->swapVolExpiries() = { 6 * Months, 1 * Years, 2 * Years,  3 * Years,
                                         5 * Years,  7 * Years, 10 * Years, 20 * Years };
    simMarketData->swapVolCcys() = { "EUR", "GBP", "USD", "CHF", "JPY" };
    simMarketData->swapVolDecayMode() = "ForwardVariance";
    simMarketData->simulateSwapVols() = true; // false;

    simMarketData->fxVolExpiries() = { 1 * Months, 3 * Months, 6 * Months, 2 * Years, 3 * Years, 4 * Years, 5 * Years };
    simMarketData->fxVolDecayMode() = "ConstantVariance";
    simMarketData->simulateFXVols() = true; // false;
    simMarketData->fxVolCcyPairs() = { "EURUSD", "EURGBP", "EURCHF", "EURJPY", "GBPCHF" };

    simMarketData->fxCcyPairs() = { "EURUSD", "EURGBP", "EURCHF", "EURJPY" };

    simMarketData->simulateCapFloorVols() = true;
    simMarketData->capFloorVolDecayMode() = "ForwardVariance";
    simMarketData->capFloorVolCcys() = { "EUR", "USD" };
    simMarketData->capFloorVolExpiries() = { 6 * Months, 1 * Years,  2 * Years,  3 * Years, 5 * Years,
                                             7 * Years,  10 * Years, 15 * Years, 20 * Years };
    simMarketData->capFloorVolStrikes() = { 0.00, 0.01, 0.02, 0.03, 0.04, 0.05, 0.06 };

    simMarketData->defaultNames() = { "BondIssuer1" };
    simMarketData->defaultTenors() = { 1 * Months, 6 * Months, 1 * Years,  2 * Years,  3 * Years, 4 * Years,
                                       5 * Years,  7 * Years,  10 * Years, 20 * Years, 30 * Years };
    simMarketData->securities() = { "Bond1" };

    return simMarketData;
}

boost::shared_ptr<SensitivityScenarioData> setupSensitivityScenarioData2() {
    boost::shared_ptr<SensitivityScenarioData> sensiData = boost::make_shared<SensitivityScenarioData>();

    SensitivityScenarioData::CurveShiftData cvsData;
    cvsData.shiftTenors = {
        1 * Years, 2 * Years, 3 * Years, 5 * Years, 7 * Years, 10 * Years, 15 * Years, 20 * Years
    }; // multiple tenors: triangular shifts
    cvsData.shiftType = "Absolute";
    cvsData.shiftSize = 0.0001;

    SensitivityScenarioData::FxShiftData fxsData;
    fxsData.shiftType = "Relative";
    fxsData.shiftSize = 0.01;

    SensitivityScenarioData::FxVolShiftData fxvsData;
    fxvsData.shiftType = "Relative";
    fxvsData.shiftSize = 1.0;
    fxvsData.shiftExpiries = { 2 * Years, 5 * Years };

    SensitivityScenarioData::CapFloorVolShiftData cfvsData;
    cfvsData.shiftType = "Absolute";
    cfvsData.shiftSize = 0.0001;
    cfvsData.shiftExpiries = { 1 * Years, 2 * Years, 3 * Years, 5 * Years, 10 * Years };
    cfvsData.shiftStrikes = { 0.05 };

    SensitivityScenarioData::SwaptionVolShiftData swvsData;
    swvsData.shiftType = "Relative";
    swvsData.shiftSize = 0.01;
    swvsData.shiftExpiries = { 3 * Years, 5 * Years, 10 * Years };
    swvsData.shiftTerms = { 2 * Years, 5 * Years, 10 * Years };

    sensiData->discountCurrencies() = { "EUR", "GBP" };
    sensiData->discountCurveShiftData()["EUR"] = cvsData;

    sensiData->discountCurveShiftData()["GBP"] = cvsData;

    sensiData->indexNames() = { "EUR-EURIBOR-6M", "GBP-LIBOR-6M" };
    sensiData->indexCurveShiftData()["EUR-EURIBOR-6M"] = cvsData;
    sensiData->indexCurveShiftData()["GBP-LIBOR-6M"] = cvsData;

    sensiData->yieldCurveNames() = { "BondCurve1" };
    sensiData->yieldCurveShiftData()["BondCurve1"] = cvsData;

    sensiData->yieldCurveNames() = { "BondCurve1" };
    sensiData->yieldCurveShiftData()["BondCurve1"] = cvsData;

    sensiData->fxCcyPairs() = { "EURGBP" };
    sensiData->fxShiftData()["EURGBP"] = fxsData;

    sensiData->fxVolCcyPairs() = { "EURGBP" };
    sensiData->fxVolShiftData()["EURGBP"] = fxvsData;

    sensiData->swaptionVolCurrencies() = { "EUR", "GBP" };
    sensiData->swaptionVolShiftData()["EUR"] = swvsData;
    sensiData->swaptionVolShiftData()["GBP"] = swvsData;

    // sensiData->capFloorVolLabel() = "VOL_CAPFLOOR";
    // sensiData->capFloorVolCurrencies() = { "EUR", "GBP" };
    // sensiData->capFloorVolShiftData()["EUR"] = cfvsData;
    // sensiData->capFloorVolShiftData()["EUR"].indexName = "EUR-EURIBOR-6M";
    // sensiData->capFloorVolShiftData()["GBP"] = cfvsData;
    // sensiData->capFloorVolShiftData()["GBP"].indexName = "GBP-LIBOR-6M";

    return sensiData;
}

boost::shared_ptr<SensitivityScenarioData> setupSensitivityScenarioData5() {
    boost::shared_ptr<SensitivityScenarioData> sensiData = boost::make_shared<SensitivityScenarioData>();

    SensitivityScenarioData::CurveShiftData cvsData;
    cvsData.shiftTenors = { 6 * Months, 1 * Years,  2 * Years,  3 * Years, 5 * Years,
                            7 * Years,  10 * Years, 15 * Years, 20 * Years }; // multiple tenors: triangular shifts
    cvsData.shiftType = "Absolute";
    cvsData.shiftSize = 0.0001;

    SensitivityScenarioData::FxShiftData fxsData;
    fxsData.shiftType = "Relative";
    fxsData.shiftSize = 0.01;

    SensitivityScenarioData::FxVolShiftData fxvsData;
    fxvsData.shiftType = "Relative";
    fxvsData.shiftSize = 1.0;
    fxvsData.shiftExpiries = { 5 * Years };

    SensitivityScenarioData::CapFloorVolShiftData cfvsData;
    cfvsData.shiftType = "Absolute";
    cfvsData.shiftSize = 0.0001;
    cfvsData.shiftExpiries = { 1 * Years, 2 * Years, 3 * Years, 5 * Years, 10 * Years };
    cfvsData.shiftStrikes = { 0.01, 0.02, 0.03, 0.04, 0.05 };

    SensitivityScenarioData::SwaptionVolShiftData swvsData;
    swvsData.shiftType = "Relative";
    swvsData.shiftSize = 0.01;
    swvsData.shiftExpiries = { 2 * Years, 5 * Years, 10 * Years };
    swvsData.shiftTerms = { 5 * Years, 10 * Years };

    sensiData->discountCurrencies() = { "EUR", "USD", "GBP", "CHF", "JPY" };
    sensiData->discountCurveShiftData()["EUR"] = cvsData;

    sensiData->discountCurveShiftData()["USD"] = cvsData;

    sensiData->discountCurveShiftData()["GBP"] = cvsData;

    sensiData->discountCurveShiftData()["JPY"] = cvsData;

    sensiData->discountCurveShiftData()["CHF"] = cvsData;

    sensiData->indexNames() = { "EUR-EURIBOR-6M", "USD-LIBOR-3M", "GBP-LIBOR-6M", "CHF-LIBOR-6M", "JPY-LIBOR-6M" };
    sensiData->indexCurveShiftData()["EUR-EURIBOR-6M"] = cvsData;

    sensiData->indexCurveShiftData()["USD-LIBOR-3M"] = cvsData;

    sensiData->indexCurveShiftData()["GBP-LIBOR-6M"] = cvsData;

    sensiData->indexCurveShiftData()["JPY-LIBOR-6M"] = cvsData;

    sensiData->indexCurveShiftData()["CHF-LIBOR-6M"] = cvsData;

    sensiData->yieldCurveNames() = { "BondCurve1" };
    sensiData->yieldCurveShiftData()["BondCurve1"] = cvsData;

    sensiData->yieldCurveNames() = { "BondCurve1" };
    sensiData->yieldCurveShiftData()["BondCurve1"] = cvsData;

    sensiData->fxCcyPairs() = { "EURUSD", "EURGBP", "EURCHF", "EURJPY" };
    sensiData->fxShiftData()["EURUSD"] = fxsData;
    sensiData->fxShiftData()["EURGBP"] = fxsData;
    sensiData->fxShiftData()["EURJPY"] = fxsData;
    sensiData->fxShiftData()["EURCHF"] = fxsData;

    sensiData->fxVolCcyPairs() = { "EURUSD", "EURGBP", "EURCHF", "EURJPY", "GBPCHF" };
    sensiData->fxVolShiftData()["EURUSD"] = fxvsData;
    sensiData->fxVolShiftData()["EURGBP"] = fxvsData;
    sensiData->fxVolShiftData()["EURJPY"] = fxvsData;
    sensiData->fxVolShiftData()["EURCHF"] = fxvsData;
    sensiData->fxVolShiftData()["GBPCHF"] = fxvsData;

    sensiData->swaptionVolCurrencies() = { "EUR", "USD", "GBP", "CHF", "JPY" };
    sensiData->swaptionVolShiftData()["EUR"] = swvsData;
    sensiData->swaptionVolShiftData()["GBP"] = swvsData;
    sensiData->swaptionVolShiftData()["USD"] = swvsData;
    sensiData->swaptionVolShiftData()["JPY"] = swvsData;
    sensiData->swaptionVolShiftData()["CHF"] = swvsData;

    sensiData->capFloorVolCurrencies() = { "EUR", "USD" };
    sensiData->capFloorVolShiftData()["EUR"] = cfvsData;
    sensiData->capFloorVolShiftData()["EUR"].indexName = "EUR-EURIBOR-6M";
    sensiData->capFloorVolShiftData()["USD"] = cfvsData;
    sensiData->capFloorVolShiftData()["USD"].indexName = "USD-LIBOR-3M";

    return sensiData;
}

void testPortfolioSensitivity(ObservationMode::Mode om) {

    SavedSettings backup;

    ObservationMode::Mode backupMode = ObservationMode::instance().mode();
    ObservationMode::instance().setMode(om);

    Date today = Date(14, April, 2016); // Settings::instance().evaluationDate();
    Settings::instance().evaluationDate() = today;

    BOOST_TEST_MESSAGE("Today is " << today);

    // Init market
    boost::shared_ptr<Market> initMarket = boost::make_shared<TestMarket>(today);

    // build scenario sim market parameters
    boost::shared_ptr<analytics::ScenarioSimMarketParameters> simMarketData = setupSimMarketData5();

    // sensitivity config
    boost::shared_ptr<SensitivityScenarioData> sensiData = setupSensitivityScenarioData5();

    // build scenario generator
    boost::shared_ptr<SensitivityScenarioGenerator> scenarioGenerator(
        new SensitivityScenarioGenerator(sensiData, simMarketData, today, initMarket));
    boost::shared_ptr<Scenario> baseScen = scenarioGenerator->baseScenario();
    boost::shared_ptr<ScenarioFactory> scenarioFactory(new CloneScenarioFactory(baseScen));
    scenarioGenerator->generateScenarios(scenarioFactory);
    
    boost::shared_ptr<ScenarioGenerator> sgen(scenarioGenerator);

    // build scenario sim market
    Conventions conventions = *conv();
    boost::shared_ptr<analytics::ScenarioSimMarket> simMarket =
        boost::make_shared<analytics::ScenarioSimMarket>(sgen, initMarket, simMarketData, conventions);

    // build porfolio
    boost::shared_ptr<EngineData> data = boost::make_shared<EngineData>();
    data->model("Swap") = "DiscountedCashflows";
    data->engine("Swap") = "DiscountingSwapEngine";
    data->model("CrossCurrencySwap") = "DiscountedCashflows";
    data->engine("CrossCurrencySwap") = "DiscountingCrossCurrencySwapEngine";
    data->model("EuropeanSwaption") = "BlackBachelier";
    data->engine("EuropeanSwaption") = "BlackBachelierSwaptionEngine";
    data->model("FxForward") = "DiscountedCashflows";
    data->engine("FxForward") = "DiscountingFxForwardEngine";
    data->model("FxOption") = "GarmanKohlhagen";
    data->engine("FxOption") = "AnalyticEuropeanEngine";
    data->model("CapFloor") = "IborCapModel";
    data->engine("CapFloor") = "IborCapEngine";
    data->model("Bond") = "DiscountedCashflows";
    data->engine("Bond") = "DiscountingRiskyBondEngine";
    data->engineParameters("Bond")["TimestepPeriod"] = "6M";
    boost::shared_ptr<EngineFactory> factory = boost::make_shared<EngineFactory>(data, simMarket);
    factory->registerBuilder(boost::make_shared<SwapEngineBuilder>());
    factory->registerBuilder(boost::make_shared<EuropeanSwaptionEngineBuilder>());
    factory->registerBuilder(boost::make_shared<FxOptionEngineBuilder>());
    factory->registerBuilder(boost::make_shared<FxForwardEngineBuilder>());
    factory->registerBuilder(boost::make_shared<CapFloorEngineBuilder>());

    // boost::shared_ptr<Portfolio> portfolio = buildSwapPortfolio(portfolioSize, factory);
    boost::shared_ptr<Portfolio> portfolio(new Portfolio());
    portfolio->add(buildSwap("1_Swap_EUR", "EUR", true, 10000000.0, 0, 10, 0.03, 0.00, "1Y", "30/360", "6M", "A360",
                             "EUR-EURIBOR-6M"));
    portfolio->add(buildSwap("2_Swap_USD", "USD", true, 10000000.0, 0, 15, 0.02, 0.00, "6M", "30/360", "3M", "A360",
                             "USD-LIBOR-3M"));
    portfolio->add(buildSwap("3_Swap_GBP", "GBP", true, 10000000.0, 0, 20, 0.04, 0.00, "6M", "30/360", "3M", "A360",
                             "GBP-LIBOR-6M"));
    portfolio->add(buildSwap("4_Swap_JPY", "JPY", true, 1000000000.0, 0, 5, 0.01, 0.00, "6M", "30/360", "3M", "A360",
                             "JPY-LIBOR-6M"));
    portfolio->add(buildEuropeanSwaption("5_Swaption_EUR", "Long", "EUR", true, 1000000.0, 10, 10, 0.03, 0.00, "1Y",
                                         "30/360", "6M", "A360", "EUR-EURIBOR-6M"));
    portfolio->add(buildEuropeanSwaption("6_Swaption_EUR", "Long", "EUR", true, 1000000.0, 2, 5, 0.03, 0.00, "1Y",
                                         "30/360", "6M", "A360", "EUR-EURIBOR-6M"));
    portfolio->add(buildFxOption("7_FxOption_EUR_USD", "Long", "Call", 3, "EUR", 10000000.0, "USD", 11000000.0));
    portfolio->add(buildFxOption("8_FxOption_EUR_GBP", "Long", "Call", 7, "EUR", 10000000.0, "GBP", 11000000.0));
    portfolio->add(buildCap("9_Cap_EUR", "EUR", "Long", 0.05, 1000000.0, 0, 10, "6M", "A360", "EUR-EURIBOR-6M"));
    portfolio->add(buildFloor("10_Floor_USD", "USD", "Long", 0.01, 1000000.0, 0, 10, "3M", "A360", "USD-LIBOR-3M"));
    portfolio->add(buildZeroBond("11_ZeroBond_EUR", "EUR", 1.0, 10));
    portfolio->add(buildZeroBond("12_ZeroBond_USD", "USD", 1.0, 10));
    portfolio->build(factory);

    BOOST_TEST_MESSAGE("Portfolio size after build: " << portfolio->size());

    // build the scenario valuation engine
    boost::shared_ptr<DateGrid> dg = boost::make_shared<DateGrid>(
        "1,0W"); // TODO - extend the DateGrid interface so that it can actually take a vector of dates as input
    vector<boost::shared_ptr<ValuationCalculator> > calculators;
    calculators.push_back(boost::make_shared<NPVCalculator>(simMarketData->baseCcy()));
    ValuationEngine engine(today, dg, simMarket);
    // run scenarios and fill the cube
    boost::timer t;
    boost::shared_ptr<NPVCube> cube = boost::make_shared<DoublePrecisionInMemoryCube>(
        today, portfolio->ids(), vector<Date>(1, today), scenarioGenerator->samples());
    engine.buildCube(portfolio, cube, calculators);
    double elapsed = t.elapsed();

    struct Results {
        string id;
        string label;
        Real npv;
        Real sensi;
    };

    std::vector<Results> cachedResults = {
        { "1_Swap_EUR", "Up:DiscountCurve/EUR/0/6M", -928826, -2.51631 },
        { "1_Swap_EUR", "Up:DiscountCurve/EUR/1/1Y", -928826, 14.6846 },
        { "1_Swap_EUR", "Up:DiscountCurve/EUR/2/2Y", -928826, 19.0081 },
        { "1_Swap_EUR", "Up:DiscountCurve/EUR/3/3Y", -928826, 46.1186 },
        { "1_Swap_EUR", "Up:DiscountCurve/EUR/4/5Y", -928826, 85.1033 },
        { "1_Swap_EUR", "Up:DiscountCurve/EUR/5/7Y", -928826, 149.43 },
        { "1_Swap_EUR", "Up:DiscountCurve/EUR/6/10Y", -928826, 205.064 },
        { "1_Swap_EUR", "Down:DiscountCurve/EUR/0/6M", -928826, 2.51644 },
        { "1_Swap_EUR", "Down:DiscountCurve/EUR/1/1Y", -928826, -14.6863 },
        { "1_Swap_EUR", "Down:DiscountCurve/EUR/2/2Y", -928826, -19.0137 },
        { "1_Swap_EUR", "Down:DiscountCurve/EUR/3/3Y", -928826, -46.1338 },
        { "1_Swap_EUR", "Down:DiscountCurve/EUR/4/5Y", -928826, -85.1406 },
        { "1_Swap_EUR", "Down:DiscountCurve/EUR/5/7Y", -928826, -149.515 },
        { "1_Swap_EUR", "Down:DiscountCurve/EUR/6/10Y", -928826, -205.239 },
        { "1_Swap_EUR", "Up:IndexCurve/EUR-EURIBOR-6M/0/6M", -928826, -495.013 },
        { "1_Swap_EUR", "Up:IndexCurve/EUR-EURIBOR-6M/1/1Y", -928826, 14.7304 },
        { "1_Swap_EUR", "Up:IndexCurve/EUR-EURIBOR-6M/2/2Y", -928826, 38.7816 },
        { "1_Swap_EUR", "Up:IndexCurve/EUR-EURIBOR-6M/3/3Y", -928826, 94.186 },
        { "1_Swap_EUR", "Up:IndexCurve/EUR-EURIBOR-6M/4/5Y", -928826, 173.125 },
        { "1_Swap_EUR", "Up:IndexCurve/EUR-EURIBOR-6M/5/7Y", -928826, 304.648 },
        { "1_Swap_EUR", "Up:IndexCurve/EUR-EURIBOR-6M/6/10Y", -928826, 8479.55 },
        { "1_Swap_EUR", "Down:IndexCurve/EUR-EURIBOR-6M/0/6M", -928826, 495.037 },
        { "1_Swap_EUR", "Down:IndexCurve/EUR-EURIBOR-6M/1/1Y", -928826, -14.5864 },
        { "1_Swap_EUR", "Down:IndexCurve/EUR-EURIBOR-6M/2/2Y", -928826, -38.4045 },
        { "1_Swap_EUR", "Down:IndexCurve/EUR-EURIBOR-6M/3/3Y", -928826, -93.532 },
        { "1_Swap_EUR", "Down:IndexCurve/EUR-EURIBOR-6M/4/5Y", -928826, -171.969 },
        { "1_Swap_EUR", "Down:IndexCurve/EUR-EURIBOR-6M/5/7Y", -928826, -302.864 },
        { "1_Swap_EUR", "Down:IndexCurve/EUR-EURIBOR-6M/6/10Y", -928826, -8478.14 },
        { "2_Swap_USD", "Up:DiscountCurve/USD/0/6M", 980404, -1.04797 },
        { "2_Swap_USD", "Up:DiscountCurve/USD/1/1Y", 980404, -6.06931 },
        { "2_Swap_USD", "Up:DiscountCurve/USD/2/2Y", 980404, -15.8605 },
        { "2_Swap_USD", "Up:DiscountCurve/USD/3/3Y", 980404, -38.0708 },
        { "2_Swap_USD", "Up:DiscountCurve/USD/4/5Y", 980404, -68.7288 },
        { "2_Swap_USD", "Up:DiscountCurve/USD/5/7Y", 980404, -118.405 },
        { "2_Swap_USD", "Up:DiscountCurve/USD/6/10Y", 980404, -244.946 },
        { "2_Swap_USD", "Up:DiscountCurve/USD/7/15Y", 980404, -202.226 },
        { "2_Swap_USD", "Up:DiscountCurve/USD/8/20Y", 980404, 0.0148314 },
        { "2_Swap_USD", "Down:DiscountCurve/USD/0/6M", 980404, 1.04797 },
        { "2_Swap_USD", "Down:DiscountCurve/USD/1/1Y", 980404, 6.06959 },
        { "2_Swap_USD", "Down:DiscountCurve/USD/2/2Y", 980404, 15.8623 },
        { "2_Swap_USD", "Down:DiscountCurve/USD/3/3Y", 980404, 38.0784 },
        { "2_Swap_USD", "Down:DiscountCurve/USD/4/5Y", 980404, 68.7502 },
        { "2_Swap_USD", "Down:DiscountCurve/USD/5/7Y", 980404, 118.458 },
        { "2_Swap_USD", "Down:DiscountCurve/USD/6/10Y", 980404, 245.108 },
        { "2_Swap_USD", "Down:DiscountCurve/USD/7/15Y", 980404, 202.42 },
        { "2_Swap_USD", "Down:DiscountCurve/USD/8/20Y", 980404, -0.0148314 },
        { "2_Swap_USD", "Up:IndexCurve/USD-LIBOR-3M/0/6M", 980404, -201.015 },
        { "2_Swap_USD", "Up:IndexCurve/USD-LIBOR-3M/1/1Y", 980404, 18.134 },
        { "2_Swap_USD", "Up:IndexCurve/USD-LIBOR-3M/2/2Y", 980404, 47.3066 },
        { "2_Swap_USD", "Up:IndexCurve/USD-LIBOR-3M/3/3Y", 980404, 113.4 },
        { "2_Swap_USD", "Up:IndexCurve/USD-LIBOR-3M/4/5Y", 980404, 205.068 },
        { "2_Swap_USD", "Up:IndexCurve/USD-LIBOR-3M/5/7Y", 980404, 352.859 },
        { "2_Swap_USD", "Up:IndexCurve/USD-LIBOR-3M/6/10Y", 980404, 730.076 },
        { "2_Swap_USD", "Up:IndexCurve/USD-LIBOR-3M/7/15Y", 980404, 8626.78 },
        { "2_Swap_USD", "Up:IndexCurve/USD-LIBOR-3M/8/20Y", 980404, 5.86437 },
        { "2_Swap_USD", "Down:IndexCurve/USD-LIBOR-3M/0/6M", 980404, 201.03 },
        { "2_Swap_USD", "Down:IndexCurve/USD-LIBOR-3M/1/1Y", 980404, -18.0746 },
        { "2_Swap_USD", "Down:IndexCurve/USD-LIBOR-3M/2/2Y", 980404, -47.1526 },
        { "2_Swap_USD", "Down:IndexCurve/USD-LIBOR-3M/3/3Y", 980404, -113.136 },
        { "2_Swap_USD", "Down:IndexCurve/USD-LIBOR-3M/4/5Y", 980404, -204.611 },
        { "2_Swap_USD", "Down:IndexCurve/USD-LIBOR-3M/5/7Y", 980404, -352.166 },
        { "2_Swap_USD", "Down:IndexCurve/USD-LIBOR-3M/6/10Y", 980404, -729.248 },
        { "2_Swap_USD", "Down:IndexCurve/USD-LIBOR-3M/7/15Y", 980404, -8626.13 },
        { "2_Swap_USD", "Down:IndexCurve/USD-LIBOR-3M/8/20Y", 980404, -5.86436 },
        { "2_Swap_USD", "Up:FXSpot/EURUSD/0/spot", 980404, -9706.97 },
        { "2_Swap_USD", "Down:FXSpot/EURUSD/0/spot", 980404, 9903.07 },
        { "3_Swap_GBP", "Up:DiscountCurve/GBP/0/6M", 69795.3, 2.12392 },
        { "3_Swap_GBP", "Up:DiscountCurve/GBP/1/1Y", 69795.3, -0.646097 },
        { "3_Swap_GBP", "Up:DiscountCurve/GBP/2/2Y", 69795.3, -1.75066 },
        { "3_Swap_GBP", "Up:DiscountCurve/GBP/3/3Y", 69795.3, -4.24827 },
        { "3_Swap_GBP", "Up:DiscountCurve/GBP/4/5Y", 69795.3, -7.2252 },
        { "3_Swap_GBP", "Up:DiscountCurve/GBP/5/7Y", 69795.3, -12.5287 },
        { "3_Swap_GBP", "Up:DiscountCurve/GBP/6/10Y", 69795.3, -24.7828 },
        { "3_Swap_GBP", "Up:DiscountCurve/GBP/7/15Y", 69795.3, -39.2456 },
        { "3_Swap_GBP", "Up:DiscountCurve/GBP/8/20Y", 69795.3, 31.2081 },
        { "3_Swap_GBP", "Down:DiscountCurve/GBP/0/6M", 69795.3, -2.12413 },
        { "3_Swap_GBP", "Down:DiscountCurve/GBP/1/1Y", 69795.3, 0.645698 },
        { "3_Swap_GBP", "Down:DiscountCurve/GBP/2/2Y", 69795.3, 1.74981 },
        { "3_Swap_GBP", "Down:DiscountCurve/GBP/3/3Y", 69795.3, 4.2473 },
        { "3_Swap_GBP", "Down:DiscountCurve/GBP/4/5Y", 69795.3, 7.22426 },
        { "3_Swap_GBP", "Down:DiscountCurve/GBP/5/7Y", 69795.3, 12.5298 },
        { "3_Swap_GBP", "Down:DiscountCurve/GBP/6/10Y", 69795.3, 24.7939 },
        { "3_Swap_GBP", "Down:DiscountCurve/GBP/7/15Y", 69795.3, 39.2773 },
        { "3_Swap_GBP", "Down:DiscountCurve/GBP/8/20Y", 69795.3, -31.2925 },
        { "3_Swap_GBP", "Up:IndexCurve/GBP-LIBOR-6M/0/6M", 69795.3, -308.49 },
        { "3_Swap_GBP", "Up:IndexCurve/GBP-LIBOR-6M/1/1Y", 69795.3, 68.819 },
        { "3_Swap_GBP", "Up:IndexCurve/GBP-LIBOR-6M/2/2Y", 69795.3, 81.3735 },
        { "3_Swap_GBP", "Up:IndexCurve/GBP-LIBOR-6M/3/3Y", 69795.3, 239.034 },
        { "3_Swap_GBP", "Up:IndexCurve/GBP-LIBOR-6M/4/5Y", 69795.3, 372.209 },
        { "3_Swap_GBP", "Up:IndexCurve/GBP-LIBOR-6M/5/7Y", 69795.3, 654.949 },
        { "3_Swap_GBP", "Up:IndexCurve/GBP-LIBOR-6M/6/10Y", 69795.3, 1343.01 },
        { "3_Swap_GBP", "Up:IndexCurve/GBP-LIBOR-6M/7/15Y", 69795.3, 2139.68 },
        { "3_Swap_GBP", "Up:IndexCurve/GBP-LIBOR-6M/8/20Y", 69795.3, 12633.8 },
        { "3_Swap_GBP", "Down:IndexCurve/GBP-LIBOR-6M/0/6M", 69795.3, 308.513 },
        { "3_Swap_GBP", "Down:IndexCurve/GBP-LIBOR-6M/1/1Y", 69795.3, -68.7287 },
        { "3_Swap_GBP", "Down:IndexCurve/GBP-LIBOR-6M/2/2Y", 69795.3, -81.1438 },
        { "3_Swap_GBP", "Down:IndexCurve/GBP-LIBOR-6M/3/3Y", 69795.3, -238.649 },
        { "3_Swap_GBP", "Down:IndexCurve/GBP-LIBOR-6M/4/5Y", 69795.3, -371.553 },
        { "3_Swap_GBP", "Down:IndexCurve/GBP-LIBOR-6M/5/7Y", 69795.3, -653.972 },
        { "3_Swap_GBP", "Down:IndexCurve/GBP-LIBOR-6M/6/10Y", 69795.3, -1341.88 },
        { "3_Swap_GBP", "Down:IndexCurve/GBP-LIBOR-6M/7/15Y", 69795.3, -2138.11 },
        { "3_Swap_GBP", "Down:IndexCurve/GBP-LIBOR-6M/8/20Y", 69795.3, -12632.5 },
        { "3_Swap_GBP", "Up:FXSpot/EURGBP/0/spot", 69795.3, -691.043 },
        { "3_Swap_GBP", "Down:FXSpot/EURGBP/0/spot", 69795.3, 705.003 },
        { "4_Swap_JPY", "Up:DiscountCurve/JPY/0/6M", 871.03, -0.00750246 },
        { "4_Swap_JPY", "Up:DiscountCurve/JPY/1/1Y", 871.03, -0.00147994 },
        { "4_Swap_JPY", "Up:DiscountCurve/JPY/2/2Y", 871.03, -0.020079 },
        { "4_Swap_JPY", "Up:DiscountCurve/JPY/3/3Y", 871.03, -0.0667249 },
        { "4_Swap_JPY", "Up:DiscountCurve/JPY/4/5Y", 871.03, 4.75708 },
        { "4_Swap_JPY", "Down:DiscountCurve/JPY/0/6M", 871.03, 0.00747801 },
        { "4_Swap_JPY", "Down:DiscountCurve/JPY/1/1Y", 871.03, 0.00140807 },
        { "4_Swap_JPY", "Down:DiscountCurve/JPY/2/2Y", 871.03, 0.0199001 },
        { "4_Swap_JPY", "Down:DiscountCurve/JPY/3/3Y", 871.03, 0.0664106 },
        { "4_Swap_JPY", "Down:DiscountCurve/JPY/4/5Y", 871.03, -4.75978 },
        { "4_Swap_JPY", "Up:IndexCurve/JPY-LIBOR-6M/0/6M", 871.03, -193.514 },
        { "4_Swap_JPY", "Up:IndexCurve/JPY-LIBOR-6M/1/1Y", 871.03, 2.95767 },
        { "4_Swap_JPY", "Up:IndexCurve/JPY-LIBOR-6M/2/2Y", 871.03, 7.81453 },
        { "4_Swap_JPY", "Up:IndexCurve/JPY-LIBOR-6M/3/3Y", 871.03, 19.3576 },
        { "4_Swap_JPY", "Up:IndexCurve/JPY-LIBOR-6M/4/5Y", 871.03, 3832.83 },
        { "4_Swap_JPY", "Down:IndexCurve/JPY-LIBOR-6M/0/6M", 871.03, 193.528 },
        { "4_Swap_JPY", "Down:IndexCurve/JPY-LIBOR-6M/1/1Y", 871.03, -2.90067 },
        { "4_Swap_JPY", "Down:IndexCurve/JPY-LIBOR-6M/2/2Y", 871.03, -7.6631 },
        { "4_Swap_JPY", "Down:IndexCurve/JPY-LIBOR-6M/3/3Y", 871.03, -19.0907 },
        { "4_Swap_JPY", "Down:IndexCurve/JPY-LIBOR-6M/4/5Y", 871.03, -3832.59 },
        { "4_Swap_JPY", "Up:FXSpot/EURJPY/0/spot", 871.03, -8.62406 },
        { "4_Swap_JPY", "Down:FXSpot/EURJPY/0/spot", 871.03, 8.79829 },
        { "5_Swaption_EUR", "Up:DiscountCurve/EUR/6/10Y", 18027.1, -1.33793 },
        { "5_Swaption_EUR", "Up:DiscountCurve/EUR/7/15Y", 18027.1, 0.197251 },
        { "5_Swaption_EUR", "Up:DiscountCurve/EUR/8/20Y", 18027.1, 2.41317 },
        { "5_Swaption_EUR", "Down:DiscountCurve/EUR/6/10Y", 18027.1, 1.33862 },
        { "5_Swaption_EUR", "Down:DiscountCurve/EUR/7/15Y", 18027.1, -0.197718 },
        { "5_Swaption_EUR", "Down:DiscountCurve/EUR/8/20Y", 18027.1, -2.41555 },
        { "5_Swaption_EUR", "Up:IndexCurve/EUR-EURIBOR-6M/6/10Y", 18027.1, -266.802 },
        { "5_Swaption_EUR", "Up:IndexCurve/EUR-EURIBOR-6M/7/15Y", 18027.1, 38.2821 },
        { "5_Swaption_EUR", "Up:IndexCurve/EUR-EURIBOR-6M/8/20Y", 18027.1, 487.065 },
        { "5_Swaption_EUR", "Down:IndexCurve/EUR-EURIBOR-6M/6/10Y", 18027.1, 268.413 },
        { "5_Swaption_EUR", "Down:IndexCurve/EUR-EURIBOR-6M/7/15Y", 18027.1, -38.1352 },
        { "5_Swaption_EUR", "Down:IndexCurve/EUR-EURIBOR-6M/8/20Y", 18027.1, -481.778 },
        { "5_Swaption_EUR", "Up:SwaptionVolatility/EUR/5/10Y/10Y/ATM", 18027.1, 357.634 },
        { "5_Swaption_EUR", "Down:SwaptionVolatility/EUR/5/10Y/10Y/ATM", 18027.1, -356.596 },
        { "6_Swaption_EUR", "Up:DiscountCurve/EUR/2/2Y", 1156.84, -0.0976825 },
        { "6_Swaption_EUR", "Up:DiscountCurve/EUR/3/3Y", 1156.84, 0.00251532 },
        { "6_Swaption_EUR", "Up:DiscountCurve/EUR/4/5Y", 1156.84, 0.00988176 },
        { "6_Swaption_EUR", "Up:DiscountCurve/EUR/5/7Y", 1156.84, 0.320953 },
        { "6_Swaption_EUR", "Up:DiscountCurve/EUR/6/10Y", 1156.84, 0.00247921 },
        { "6_Swaption_EUR", "Down:DiscountCurve/EUR/2/2Y", 1156.84, 0.0976982 },
        { "6_Swaption_EUR", "Down:DiscountCurve/EUR/3/3Y", 1156.84, -0.00254931 },
        { "6_Swaption_EUR", "Down:DiscountCurve/EUR/4/5Y", 1156.84, -0.00993997 },
        { "6_Swaption_EUR", "Down:DiscountCurve/EUR/5/7Y", 1156.84, -0.321034 },
        { "6_Swaption_EUR", "Down:DiscountCurve/EUR/6/10Y", 1156.84, -0.00247921 },
        { "6_Swaption_EUR", "Up:IndexCurve/EUR-EURIBOR-6M/2/2Y", 1156.84, -19.525 },
        { "6_Swaption_EUR", "Up:IndexCurve/EUR-EURIBOR-6M/3/3Y", 1156.84, 0.809505 },
        { "6_Swaption_EUR", "Up:IndexCurve/EUR-EURIBOR-6M/4/5Y", 1156.84, 1.79161 },
        { "6_Swaption_EUR", "Up:IndexCurve/EUR-EURIBOR-6M/5/7Y", 1156.84, 65.6802 },
        { "6_Swaption_EUR", "Up:IndexCurve/EUR-EURIBOR-6M/6/10Y", 1156.84, 0.248765 },
        { "6_Swaption_EUR", "Down:IndexCurve/EUR-EURIBOR-6M/2/2Y", 1156.84, 19.7717 },
        { "6_Swaption_EUR", "Down:IndexCurve/EUR-EURIBOR-6M/3/3Y", 1156.84, -0.80235 },
        { "6_Swaption_EUR", "Down:IndexCurve/EUR-EURIBOR-6M/4/5Y", 1156.84, -1.77773 },
        { "6_Swaption_EUR", "Down:IndexCurve/EUR-EURIBOR-6M/5/7Y", 1156.84, -63.0435 },
        { "6_Swaption_EUR", "Down:IndexCurve/EUR-EURIBOR-6M/6/10Y", 1156.84, -0.248725 },
        { "6_Swaption_EUR", "Up:SwaptionVolatility/EUR/0/2Y/5Y/ATM", 1156.84, 47.3455 },
        { "6_Swaption_EUR", "Up:SwaptionVolatility/EUR/2/5Y/5Y/ATM", 1156.84, 0.0858115 },
        { "6_Swaption_EUR", "Down:SwaptionVolatility/EUR/0/2Y/5Y/ATM", 1156.84, -46.4415 },
        { "6_Swaption_EUR", "Down:SwaptionVolatility/EUR/2/5Y/5Y/ATM", 1156.84, -0.0858084 },
        { "7_FxOption_EUR_USD", "Up:DiscountCurve/EUR/3/3Y", 1.36968e+06, -2107.81 },
        { "7_FxOption_EUR_USD", "Up:DiscountCurve/EUR/4/5Y", 1.36968e+06, -3.85768 },
        { "7_FxOption_EUR_USD", "Up:DiscountCurve/USD/3/3Y", 1.36968e+06, 1698.91 },
        { "7_FxOption_EUR_USD", "Up:DiscountCurve/USD/4/5Y", 1.36968e+06, 3.10717 },
        { "7_FxOption_EUR_USD", "Down:DiscountCurve/EUR/3/3Y", 1.36968e+06, 2109.74 },
        { "7_FxOption_EUR_USD", "Down:DiscountCurve/EUR/4/5Y", 1.36968e+06, 3.85768 },
        { "7_FxOption_EUR_USD", "Down:DiscountCurve/USD/3/3Y", 1.36968e+06, -1698.12 },
        { "7_FxOption_EUR_USD", "Down:DiscountCurve/USD/4/5Y", 1.36968e+06, -3.10717 },
        { "7_FxOption_EUR_USD", "Up:FXSpot/EURUSD/0/spot", 1.36968e+06, 56850.7 },
        { "7_FxOption_EUR_USD", "Down:FXSpot/EURUSD/0/spot", 1.36968e+06, -56537.6 },
        { "7_FxOption_EUR_USD", "Up:FXVolatility/EURUSD/0/5Y/ATM", 1.36968e+06, 672236 },
        { "7_FxOption_EUR_USD", "Down:FXVolatility/EURUSD/0/5Y/ATM", 1.36968e+06, -329688 },
        { "8_FxOption_EUR_GBP", "Up:DiscountCurve/EUR/5/7Y", 798336, -2435.22 },
        { "8_FxOption_EUR_GBP", "Up:DiscountCurve/GBP/5/7Y", 798336, 1880.89 },
        { "8_FxOption_EUR_GBP", "Down:DiscountCurve/EUR/5/7Y", 798336, 2441.08 },
        { "8_FxOption_EUR_GBP", "Down:DiscountCurve/GBP/5/7Y", 798336, -1878.05 },
        { "8_FxOption_EUR_GBP", "Up:FXSpot/EURGBP/0/spot", 798336, 27009.9 },
        { "8_FxOption_EUR_GBP", "Down:FXSpot/EURGBP/0/spot", 798336, -26700.2 },
        { "8_FxOption_EUR_GBP", "Up:FXVolatility/EURGBP/0/5Y/ATM", 798336, 1.36635e+06 },
        { "8_FxOption_EUR_GBP", "Down:FXVolatility/EURGBP/0/5Y/ATM", 798336, -798336 },
        { "9_Cap_EUR", "Up:DiscountCurve/EUR/2/2Y", 289.105, -7.28588e-07 },
        { "9_Cap_EUR", "Up:DiscountCurve/EUR/3/3Y", 289.105, -0.000381869 },
        { "9_Cap_EUR", "Up:DiscountCurve/EUR/4/5Y", 289.105, -0.00790528 },
        { "9_Cap_EUR", "Up:DiscountCurve/EUR/5/7Y", 289.105, -0.0764893 },
        { "9_Cap_EUR", "Up:DiscountCurve/EUR/6/10Y", 289.105, -0.162697 },
        { "9_Cap_EUR", "Down:DiscountCurve/EUR/2/2Y", 289.105, 7.28664e-07 },
        { "9_Cap_EUR", "Down:DiscountCurve/EUR/3/3Y", 289.105, 0.000381934 },
        { "9_Cap_EUR", "Down:DiscountCurve/EUR/4/5Y", 289.105, 0.00790776 },
        { "9_Cap_EUR", "Down:DiscountCurve/EUR/5/7Y", 289.105, 0.0765231 },
        { "9_Cap_EUR", "Down:DiscountCurve/EUR/6/10Y", 289.105, 0.162824 },
        { "9_Cap_EUR", "Up:IndexCurve/EUR-EURIBOR-6M/1/1Y", 289.105, -1.81582e-05 },
        { "9_Cap_EUR", "Up:IndexCurve/EUR-EURIBOR-6M/2/2Y", 289.105, -0.00670729 },
        { "9_Cap_EUR", "Up:IndexCurve/EUR-EURIBOR-6M/3/3Y", 289.105, -0.330895 },
        { "9_Cap_EUR", "Up:IndexCurve/EUR-EURIBOR-6M/4/5Y", 289.105, -2.03937 },
        { "9_Cap_EUR", "Up:IndexCurve/EUR-EURIBOR-6M/5/7Y", 289.105, -6.42991 },
        { "9_Cap_EUR", "Up:IndexCurve/EUR-EURIBOR-6M/6/10Y", 289.105, 15.5182 },
        { "9_Cap_EUR", "Down:IndexCurve/EUR-EURIBOR-6M/1/1Y", 289.105, 1.97218e-05 },
        { "9_Cap_EUR", "Down:IndexCurve/EUR-EURIBOR-6M/2/2Y", 289.105, 0.00746096 },
        { "9_Cap_EUR", "Down:IndexCurve/EUR-EURIBOR-6M/3/3Y", 289.105, 0.353405 },
        { "9_Cap_EUR", "Down:IndexCurve/EUR-EURIBOR-6M/4/5Y", 289.105, 2.24481 },
        { "9_Cap_EUR", "Down:IndexCurve/EUR-EURIBOR-6M/5/7Y", 289.105, 7.1522 },
        { "9_Cap_EUR", "Down:IndexCurve/EUR-EURIBOR-6M/6/10Y", 289.105, -14.6675 },
        { "9_Cap_EUR", "Up:OptionletVolatility/EUR/4/1Y/0.05", 289.105, 8.49293e-05 },
        { "9_Cap_EUR", "Up:OptionletVolatility/EUR/9/2Y/0.05", 289.105, 0.0150901 },
        { "9_Cap_EUR", "Up:OptionletVolatility/EUR/14/3Y/0.05", 289.105, 0.620393 },
        { "9_Cap_EUR", "Up:OptionletVolatility/EUR/19/5Y/0.05", 289.105, 17.2057 },
        { "9_Cap_EUR", "Up:OptionletVolatility/EUR/24/10Y/0.05", 289.105, 24.4267 },
        { "9_Cap_EUR", "Down:OptionletVolatility/EUR/4/1Y/0.05", 289.105, -6.97789e-05 },
        { "9_Cap_EUR", "Down:OptionletVolatility/EUR/9/2Y/0.05", 289.105, -0.0125099 },
        { "9_Cap_EUR", "Down:OptionletVolatility/EUR/14/3Y/0.05", 289.105, -0.554344 },
        { "9_Cap_EUR", "Down:OptionletVolatility/EUR/19/5Y/0.05", 289.105, -16.1212 },
        { "9_Cap_EUR", "Down:OptionletVolatility/EUR/24/10Y/0.05", 289.105, -23.0264 },
        { "10_Floor_USD", "Up:DiscountCurve/USD/0/6M", 3406.46, -7.03494e-09 },
        { "10_Floor_USD", "Up:DiscountCurve/USD/1/1Y", 3406.46, -8.41429e-05 },
        { "10_Floor_USD", "Up:DiscountCurve/USD/2/2Y", 3406.46, -0.00329744 },
        { "10_Floor_USD", "Up:DiscountCurve/USD/3/3Y", 3406.46, -0.053884 },
        { "10_Floor_USD", "Up:DiscountCurve/USD/4/5Y", 3406.46, -0.269714 },
        { "10_Floor_USD", "Up:DiscountCurve/USD/5/7Y", 3406.46, -0.989583 },
        { "10_Floor_USD", "Up:DiscountCurve/USD/6/10Y", 3406.46, -1.26544 },
        { "10_Floor_USD", "Down:DiscountCurve/USD/0/6M", 3406.46, 7.0354e-09 },
        { "10_Floor_USD", "Down:DiscountCurve/USD/1/1Y", 3406.46, 8.41464e-05 },
        { "10_Floor_USD", "Down:DiscountCurve/USD/2/2Y", 3406.46, 0.00329786 },
        { "10_Floor_USD", "Down:DiscountCurve/USD/3/3Y", 3406.46, 0.0538949 },
        { "10_Floor_USD", "Down:DiscountCurve/USD/4/5Y", 3406.46, 0.269802 },
        { "10_Floor_USD", "Down:DiscountCurve/USD/5/7Y", 3406.46, 0.990038 },
        { "10_Floor_USD", "Down:DiscountCurve/USD/6/10Y", 3406.46, 1.26635 },
        { "10_Floor_USD", "Up:IndexCurve/USD-LIBOR-3M/0/6M", 3406.46, 0.00150733 },
        { "10_Floor_USD", "Up:IndexCurve/USD-LIBOR-3M/1/1Y", 3406.46, 0.240284 },
        { "10_Floor_USD", "Up:IndexCurve/USD-LIBOR-3M/2/2Y", 3406.46, 2.17175 },
        { "10_Floor_USD", "Up:IndexCurve/USD-LIBOR-3M/3/3Y", 3406.46, 7.77249 },
        { "10_Floor_USD", "Up:IndexCurve/USD-LIBOR-3M/4/5Y", 3406.46, 12.9642 },
        { "10_Floor_USD", "Up:IndexCurve/USD-LIBOR-3M/5/7Y", 3406.46, 16.8269 },
        { "10_Floor_USD", "Up:IndexCurve/USD-LIBOR-3M/6/10Y", 3406.46, -81.4363 },
        { "10_Floor_USD", "Down:IndexCurve/USD-LIBOR-3M/0/6M", 3406.46, -0.00139804 },
        { "10_Floor_USD", "Down:IndexCurve/USD-LIBOR-3M/1/1Y", 3406.46, -0.230558 },
        { "10_Floor_USD", "Down:IndexCurve/USD-LIBOR-3M/2/2Y", 3406.46, -2.00123 },
        { "10_Floor_USD", "Down:IndexCurve/USD-LIBOR-3M/3/3Y", 3406.46, -7.14862 },
        { "10_Floor_USD", "Down:IndexCurve/USD-LIBOR-3M/4/5Y", 3406.46, -11.2003 },
        { "10_Floor_USD", "Down:IndexCurve/USD-LIBOR-3M/5/7Y", 3406.46, -13.7183 },
        { "10_Floor_USD", "Down:IndexCurve/USD-LIBOR-3M/6/10Y", 3406.46, 84.0113 },
        { "10_Floor_USD", "Up:FXSpot/EURUSD/0/spot", 3406.46, -33.7273 },
        { "10_Floor_USD", "Down:FXSpot/EURUSD/0/spot", 3406.46, 34.4087 },
        { "10_Floor_USD", "Up:OptionletVolatility/USD/0/1Y/0.01", 3406.46, 0.402913 },
        { "10_Floor_USD", "Up:OptionletVolatility/USD/5/2Y/0.01", 3406.46, 3.32861 },
        { "10_Floor_USD", "Up:OptionletVolatility/USD/10/3Y/0.01", 3406.46, 16.8798 },
        { "10_Floor_USD", "Up:OptionletVolatility/USD/15/5Y/0.01", 3406.46, 96.415 },
        { "10_Floor_USD", "Up:OptionletVolatility/USD/20/10Y/0.01", 3406.46, 92.2212 },
        { "10_Floor_USD", "Down:OptionletVolatility/USD/0/1Y/0.01", 3406.46, -0.37428 },
        { "10_Floor_USD", "Down:OptionletVolatility/USD/5/2Y/0.01", 3406.46, -3.14445 },
        { "10_Floor_USD", "Down:OptionletVolatility/USD/10/3Y/0.01", 3406.46, -16.3074 },
        { "10_Floor_USD", "Down:OptionletVolatility/USD/15/5Y/0.01", 3406.46, -94.5309 },
        { "10_Floor_USD", "Down:OptionletVolatility/USD/20/10Y/0.01", 3406.46, -90.9303 },
        // Excel calculation with z=5% flat rate, term structure day counter ActAct,
        // time to maturity T = YEARFRAC(14/4/16, 14/4/26, 1) = 9.99800896, yields
        // sensi to up shift d=1bp: exp(-(z+d)*T)-exp(z*T)
        // = -0.00060616719559925
        { "11_ZeroBond_EUR", "Up:YieldCurve/BondCurve1/6/10Y", 0.60659, -0.000606168 }, // OK, diff 1e-9
        // sensi to down shift d=-1bp: 0.00060677354516836
        { "11_ZeroBond_EUR", "Down:YieldCurve/BondCurve1/6/10Y", 0.60659, 0.000606774 }, // OK, diff < 1e-9
        // sensi to up shift d=+1bp: exp(-(z+d)*T)*USDEUR - exp(-z*T)*USDEUR
        // = -0.000505139329666004
        { "12_ZeroBond_USD", "Up:YieldCurve/BondCurve1/6/10Y", 0.505492, -0.00050514 }, // OK, diff < 1e-8
        // sensi to down shit d=-1bp: 0.000505644620973689
        { "12_ZeroBond_USD", "Down:YieldCurve/BondCurve1/6/10Y", 0.505492, 0.000505645 }, // OK, diff < 1e-9
        // sensi to EURUSD upshift d=+1%: exp(-z*T)*USDEUR/(1+d) - exp(-z*T)*USDEUR
        // = -0.00500487660122262
        { "12_ZeroBond_USD", "Up:FXSpot/EURUSD/0/spot", 0.505492, -0.00500487 }, // OK, diff < 1e-8
        // sensi to EURUSD down shift d=-1%: 0.00510598521942907
        { "12_ZeroBond_USD", "Down:FXSpot/EURUSD/0/spot", 0.505492, 0.00510598 } // OK, diff < 1e-8
    };

    std::map<pair<string, string>, Real> npvMap, sensiMap;
    for (Size i = 0; i < cachedResults.size(); ++i) {
        pair<string, string> p(cachedResults[i].id, cachedResults[i].label);
        npvMap[p] = cachedResults[i].npv;
        sensiMap[p] = cachedResults[i].sensi;
    }

    Real tiny = 1.0e-10;
    Real tolerance = 0.01;
    Size count = 0;
    vector<ShiftScenarioGenerator::ScenarioDescription> desc = scenarioGenerator->scenarioDescriptions();
    for (Size i = 0; i < portfolio->size(); ++i) {
        Real npv0 = cube->getT0(i, 0);
        string id = portfolio->trades()[i]->id();
        for (Size j = 1; j < scenarioGenerator->samples(); ++j) { // skip j = 0, this is the base scenario
            Real npv = cube->get(i, 0, j, 0);
            Real sensi = npv - npv0;
            string label = desc[j].text();
            if (fabs(sensi) > tiny) {
                count++;
<<<<<<< HEAD
                // BOOST_TEST_MESSAGE("{ \"" << id << "\", \"" << label << "\", " << npv0 << ", " << sensi << " },");
=======
                // BOOST_TEST_MESSAGE("{ \"" << id << "\", \"" << label << "\", " << npv0 << ", " << sensi
                //                        << " },");
>>>>>>> 5d62ccc5
                pair<string, string> p(id, label);
                QL_REQUIRE(npvMap.find(p) != npvMap.end(), "pair (" << p.first << ", " << p.second
                                                                    << ") not found in npv map");
                QL_REQUIRE(sensiMap.find(p) != sensiMap.end(), "pair (" << p.first << ", " << p.second
                                                                        << ") not found in sensi map");
                BOOST_CHECK_MESSAGE(fabs(npv0 - npvMap[p]) < tolerance || fabs((npv0 - npvMap[p]) / npv0) < tolerance,
                                    "npv regression failed for pair (" << p.first << ", " << p.second << "): " << npv0
                                                                       << " vs " << npvMap[p]);
                BOOST_CHECK_MESSAGE(fabs(sensi - sensiMap[p]) < tolerance ||
                                        fabs((sensi - sensiMap[p]) / sensi) < tolerance,
                                    "sensitivity regression failed for pair ("
                                        << p.first << ", " << p.second << "): " << sensi << " vs " << sensiMap[p]);
            }
        }
    }
    BOOST_CHECK_MESSAGE(count == cachedResults.size(), "number of non-zero sensitivities ("
                                                           << count << ") do not match regression data ("
                                                           << cachedResults.size() << ")");
<<<<<<< HEAD
=======

    // Repeat analysis using the SensitivityAnalysis class and spot check a few deltas and gammas
    boost::shared_ptr<SensitivityAnalysis> sa = boost::make_shared<SensitivityAnalysis>(
        portfolio, initMarket, Market::defaultConfiguration, data, simMarketData, sensiData, conventions);
    sa->generateSensitivities();
    map<pair<string, string>, Real> deltaMap = sa->delta();
    map<pair<string, string>, Real> gammaMap = sa->gamma();

    std::vector<Results> cachedResults2 = {
        // trade, factor, delta, gamma
        { "11_ZeroBond_EUR", "YieldCurve/BondCurve1/6/10Y", -0.000606168, 6.06352e-07 }, // gamma OK see case 1 below
        { "12_ZeroBond_USD", "YieldCurve/BondCurve1/6/10Y", -0.00050514, 5.05294e-07 },  // gamma OK, see case 2 below
        { "12_ZeroBond_USD", "FXSpot/EURUSD/0/spot", -0.00500487, 0.000101108 }          // gamma OK, see case 3
    };

    // Validation of cached gammas:
    // gamma * (dx)^2 = \partial^2_x NPV(x) * (dx)^2
    //               \approx (NPV(x_up) - 2 NPV(x) + NPV(x_down)) = sensi(up) + sensi(down)
    //
    // Case 1: "11_ZeroBond_EUR", "YieldCurve/BondCurve1/6/10Y"
    // NPV(x_up) - NPV(x) = -0.000606168, NPV(x_down) - NPV(x) = 0.000606774
    // gamma * (dx)^2 = -0.000606168 + 0.000606774 = 0.000000606 = 6.06e-7
    //
    // Case 2: "12_ZeroBond_USD", "YieldCurve/BondCurve1/6/10Y"
    // NPV(x_up) - NPV(x) = -0.00050514, NPV(x_down) - NPV(x) = 0.000505645
    // gamma * (dx)^2 =  -0.00050514 + 0.000505645 = 0.000000505 = 5.05e-7
    //
    // Case 3: "12_ZeroBond_USD", "FXSpot/EURUSD/0/spot"
    // NPV(x_up) - NPV(x) = -0.00500487, NPV(x_down) - NPV(x) = 0.00510598
    // gamma * (dx)^2 =  -0.00500487 + 0.00510598 = 0.00010111
    //
    for (Size i = 0; i < cachedResults2.size(); ++i) {
        pair<string, string> p(cachedResults2[i].id, cachedResults2[i].label);
        Real delta = cachedResults2[i].npv;   // is delta
        Real gamma = cachedResults2[i].sensi; // is gamma
        BOOST_CHECK_MESSAGE(fabs((delta - deltaMap[p]) / delta) < tolerance, 
            "delta regression failed for trade " << p.first << " factor " << p.second
            << ", cached=" << delta << ", computed=" << deltaMap[p]);
        BOOST_CHECK_MESSAGE(fabs((gamma - gammaMap[p]) / gamma) < tolerance, 
            "gamma regression failed for trade " << p.first << " factor " << p.second
            << ", cached=" << gamma << ", computed=" << gammaMap[p]);
    }
>>>>>>> 5d62ccc5

    BOOST_TEST_MESSAGE("Cube generated in " << elapsed << " seconds");

    // Repeat analysis using the SensitivityAnalysis class and spot check a few deltas and gammas
    boost::shared_ptr<SensitivityAnalysis> sa = boost::make_shared<SensitivityAnalysis>(
        portfolio, initMarket, Market::defaultConfiguration, data, simMarketData, sensiData, conventions);
    map<pair<string, string>, Real> deltaMap = sa->delta();
    map<pair<string, string>, Real> gammaMap = sa->gamma();

    std::vector<Results> cachedResults2 = {
        // trade, factor, delta, gamma
        { "11_ZeroBond_EUR", "YieldCurve/BondCurve1/6/10Y", -0.000606168, 6.06352e-07 }, // gamma OK see case 1 below
        { "12_ZeroBond_USD", "YieldCurve/BondCurve1/6/10Y", -0.00050514, 5.05294e-07 }, // gamma OK, see case 2 below
        { "12_ZeroBond_USD", "FXSpot/EURUSD/0/spot", -0.00500487, 0.000101108 } // gamma OK, see case 3
    };

    // Validation of cached gammas:
    // gamma * (dx)^2 = \partial^2_x NPV(x) * (dx)^2
    //               \approx (NPV(x_up) - 2 NPV(x) + NPV(x_down)) = sensi(up) + sensi(down)
    //
    // Case 1: "11_ZeroBond_EUR", "YieldCurve/BondCurve1/6/10Y"
    // NPV(x_up) - NPV(x) = -0.000606168, NPV(x_down) - NPV(x) = 0.000606774
    // gamma * (dx)^2 = -0.000606168 + 0.000606774 = 0.000000606 = 6.06e-7
    //
    // Case 2: "12_ZeroBond_USD", "YieldCurve/BondCurve1/6/10Y"
    // NPV(x_up) - NPV(x) = -0.00050514, NPV(x_down) - NPV(x) = 0.000505645
    // gamma * (dx)^2 =  -0.00050514 + 0.000505645 = 0.000000505 = 5.05e-7
    // 
    // Case 3: "12_ZeroBond_USD", "FXSpot/EURUSD/0/spot"
    // NPV(x_up) - NPV(x) = -0.00500487, NPV(x_down) - NPV(x) = 0.00510598
    // gamma * (dx)^2 =  -0.00500487 + 0.00510598 = 0.00010111
    // 
    for (Size i = 0; i < cachedResults2.size(); ++i) {
        pair<string, string> p(cachedResults2[i].id, cachedResults2[i].label);
        Real delta = cachedResults2[i].npv;   // is delta
        Real gamma = cachedResults2[i].sensi; // is gamma
        BOOST_CHECK_MESSAGE(fabs((delta - deltaMap[p]) / delta) < tolerance, "delta regression failed for trade "
                                                                                 << p.first << " factor " << p.second);
        BOOST_CHECK_MESSAGE(fabs((gamma - gammaMap[p]) / gamma) < tolerance, "gamma regression failed for trade "
                                                                                 << p.first << " factor " << p.second);
    }

    ObservationMode::instance().setMode(backupMode);
    IndexManager::instance().clearHistories();
}

void SensitivityAnalysisTest::testPortfolioSensitivityNoneObs() {
    BOOST_TEST_MESSAGE("Testing Portfolio sensitivity (None observation mode)");
    testPortfolioSensitivity(ObservationMode::Mode::None);
}

void SensitivityAnalysisTest::testPortfolioSensitivityDisableObs() {
    BOOST_TEST_MESSAGE("Testing Portfolio sensitivity (Disable observation mode)");
    testPortfolioSensitivity(ObservationMode::Mode::Disable);
}

void SensitivityAnalysisTest::testPortfolioSensitivityDeferObs() {
    BOOST_TEST_MESSAGE("Testing Portfolio sensitivity (Defer observation mode)");
    testPortfolioSensitivity(ObservationMode::Mode::Defer);
}

void SensitivityAnalysisTest::testPortfolioSensitivityUnregisterObs() {
    BOOST_TEST_MESSAGE("Testing Portfolio sensitivity (Unregister observation mode)");
    testPortfolioSensitivity(ObservationMode::Mode::Unregister);
}

void SensitivityAnalysisTest::test1dShifts() {
    BOOST_TEST_MESSAGE("Testing 1d shifts");

    SavedSettings backup;

    ObservationMode::Mode backupMode = ObservationMode::instance().mode();
    ObservationMode::instance().setMode(ObservationMode::Mode::None);

    Date today = Date(14, April, 2016);
    Settings::instance().evaluationDate() = today;

    BOOST_TEST_MESSAGE("Today is " << today);

    // build model
    string baseCcy = "EUR";
    vector<string> ccys;
    ccys.push_back(baseCcy);
    ccys.push_back("GBP");

    // Init market
    boost::shared_ptr<Market> initMarket = boost::make_shared<TestMarket>(today);

    // build scenario sim market parameters
    boost::shared_ptr<analytics::ScenarioSimMarketParameters> simMarketData = setupSimMarketData2();

    // sensitivity config
    boost::shared_ptr<SensitivityScenarioData> sensiData = setupSensitivityScenarioData2();

    // build scenario generator
    boost::shared_ptr<SensitivityScenarioGenerator> scenarioGenerator(
        new SensitivityScenarioGenerator(sensiData, simMarketData, today, initMarket));
    boost::shared_ptr<Scenario> baseScen = scenarioGenerator->baseScenario();
    boost::shared_ptr<ScenarioFactory> scenarioFactory(new CloneScenarioFactory(baseScen));
    scenarioGenerator->generateScenarios(scenarioFactory);

    // cache initial zero rates
    vector<Period> tenors = simMarketData->yieldCurveTenors();
    vector<Real> initialZeros(tenors.size());
    vector<Real> times(tenors.size());
    string ccy = simMarketData->ccys()[0];
    Handle<YieldTermStructure> ts = initMarket->discountCurve(ccy);
    DayCounter dc = ts->dayCounter();
    for (Size j = 0; j < tenors.size(); ++j) {
        Date d = today + simMarketData->yieldCurveTenors()[j];
        initialZeros[j] = ts->zeroRate(d, dc, Continuous);
        times[j] = dc.yearFraction(today, d);
    }

    // apply zero shifts for tenors on the shift curve
    // collect shifted data at tenors of the underlying curve
    // aggregate "observed" shifts
    // compare to expected total shifts
    vector<Period> shiftTenors = sensiData->discountCurveShiftData()["EUR"].shiftTenors;
    vector<Time> shiftTimes(shiftTenors.size());
    for (Size i = 0; i < shiftTenors.size(); ++i)
        shiftTimes[i] = dc.yearFraction(today, today + shiftTenors[i]);

    vector<Real> shiftedZeros(tenors.size());
    vector<Real> diffAbsolute(tenors.size(), 0.0);
    vector<Real> diffRelative(tenors.size(), 0.0);
    Real shiftSize = 0.01;
    SensitivityScenarioGenerator::ShiftType shiftTypeAbsolute = SensitivityScenarioGenerator::ShiftType::Absolute;
    SensitivityScenarioGenerator::ShiftType shiftTypeRelative = SensitivityScenarioGenerator::ShiftType::Relative;
    for (Size i = 0; i < shiftTenors.size(); ++i) {
        scenarioGenerator->applyShift(i, shiftSize, true, shiftTypeAbsolute, shiftTimes, initialZeros, times,
                                      shiftedZeros, true);
        for (Size j = 0; j < tenors.size(); ++j)
            diffAbsolute[j] += shiftedZeros[j] - initialZeros[j];
        scenarioGenerator->applyShift(i, shiftSize, true, shiftTypeRelative, shiftTimes, initialZeros, times,
                                      shiftedZeros, true);
        for (Size j = 0; j < tenors.size(); ++j)
            diffRelative[j] += shiftedZeros[j] / initialZeros[j] - 1.0;
    }

    Real tolerance = 1.0e-10;
    for (Size j = 0; j < tenors.size(); ++j) {
        // BOOST_TEST_MESSAGE("1d shift: checking sensitivity to curve tenor point " << j << ": " << diff[j]);
        BOOST_CHECK_MESSAGE(fabs(diffAbsolute[j] - shiftSize) < tolerance,
                            "inconsistency in absolute 1d shifts at curve tenor point " << j);
        BOOST_CHECK_MESSAGE(fabs(diffRelative[j] - shiftSize) < tolerance,
                            "inconsistency in relative 1d shifts at curve tenor point " << j);
    }
    ObservationMode::instance().setMode(backupMode);
    IndexManager::instance().clearHistories();
}

void SensitivityAnalysisTest::test2dShifts() {
    BOOST_TEST_MESSAGE("Testing 2d shifts");

    SavedSettings backup;

    ObservationMode::Mode backupMode = ObservationMode::instance().mode();
    ObservationMode::instance().setMode(ObservationMode::Mode::None);

    Date today = Date(14, April, 2016);
    Settings::instance().evaluationDate() = today;

    BOOST_TEST_MESSAGE("Today is " << today);

    // build model
    string baseCcy = "EUR";
    vector<string> ccys;
    ccys.push_back(baseCcy);
    ccys.push_back("GBP");

    // Init market
    boost::shared_ptr<Market> initMarket = boost::make_shared<TestMarket>(today);

    // build scenario sim market parameters
    boost::shared_ptr<analytics::ScenarioSimMarketParameters> simMarketData = setupSimMarketData2();

    // sensitivity config
    boost::shared_ptr<SensitivityScenarioData> sensiData = setupSensitivityScenarioData2();

    // build scenario generator
    boost::shared_ptr<SensitivityScenarioGenerator> scenarioGenerator(
        new SensitivityScenarioGenerator(sensiData, simMarketData, today, initMarket));
    boost::shared_ptr<Scenario> baseScen = scenarioGenerator->baseScenario();
    boost::shared_ptr<ScenarioFactory> scenarioFactory(new CloneScenarioFactory(baseScen));
    scenarioGenerator->generateScenarios(scenarioFactory);

    // cache initial zero rates
    vector<Period> expiries = simMarketData->swapVolExpiries();
    vector<Period> terms = simMarketData->swapVolTerms();
    vector<vector<Real> > initialData(expiries.size(), vector<Real>(terms.size(), 0.0));
    vector<Real> expiryTimes(expiries.size());
    vector<Real> termTimes(terms.size());
    string ccy = simMarketData->ccys()[0];
    Handle<SwaptionVolatilityStructure> ts = initMarket->swaptionVol(ccy);
    DayCounter dc = ts->dayCounter();
    Real strike = 0.0; // FIXME
    for (Size i = 0; i < expiries.size(); ++i)
        expiryTimes[i] = dc.yearFraction(today, today + expiries[i]);
    for (Size j = 0; j < terms.size(); ++j)
        termTimes[j] = dc.yearFraction(today, today + terms[j]);
    for (Size i = 0; i < expiries.size(); ++i) {
        for (Size j = 0; j < terms.size(); ++j)
            initialData[i][j] = ts->volatility(expiries[i], terms[j], strike);
    }

    // apply shifts for tenors on the 2d shift grid
    // collect shifted data at tenors of the underlying 2d grid (different from the grid above)
    // aggregate "observed" shifts
    // compare to expected total shifts
    vector<Period> expiryShiftTenors = sensiData->swaptionVolShiftData()["EUR"].shiftExpiries;
    vector<Period> termShiftTenors = sensiData->swaptionVolShiftData()["EUR"].shiftTerms;
    vector<Real> shiftExpiryTimes(expiryShiftTenors.size());
    vector<Real> shiftTermTimes(termShiftTenors.size());
    for (Size i = 0; i < expiryShiftTenors.size(); ++i)
        shiftExpiryTimes[i] = dc.yearFraction(today, today + expiryShiftTenors[i]);
    for (Size j = 0; j < termShiftTenors.size(); ++j)
        shiftTermTimes[j] = dc.yearFraction(today, today + termShiftTenors[j]);

    vector<vector<Real> > shiftedData(expiries.size(), vector<Real>(terms.size(), 0.0));
    vector<vector<Real> > diffAbsolute(expiries.size(), vector<Real>(terms.size(), 0.0));
    vector<vector<Real> > diffRelative(expiries.size(), vector<Real>(terms.size(), 0.0));
    Real shiftSize = 0.01; // arbitrary
    SensitivityScenarioGenerator::ShiftType shiftTypeAbsolute = SensitivityScenarioGenerator::ShiftType::Absolute;
    SensitivityScenarioGenerator::ShiftType shiftTypeRelative = SensitivityScenarioGenerator::ShiftType::Relative;
    for (Size i = 0; i < expiryShiftTenors.size(); ++i) {
        for (Size j = 0; j < termShiftTenors.size(); ++j) {
            scenarioGenerator->applyShift(i, j, shiftSize, true, shiftTypeAbsolute, shiftExpiryTimes, shiftTermTimes,
                                          expiryTimes, termTimes, initialData, shiftedData, true);
            for (Size k = 0; k < expiries.size(); ++k) {
                for (Size l = 0; l < terms.size(); ++l)
                    diffAbsolute[k][l] += shiftedData[k][l] - initialData[k][l];
            }
            scenarioGenerator->applyShift(i, j, shiftSize, true, shiftTypeRelative, shiftExpiryTimes, shiftTermTimes,
                                          expiryTimes, termTimes, initialData, shiftedData, true);
            for (Size k = 0; k < expiries.size(); ++k) {
                for (Size l = 0; l < terms.size(); ++l)
                    diffRelative[k][l] += shiftedData[k][l] / initialData[k][l] - 1.0;
            }
        }
    }

    Real tolerance = 1.0e-10;
    for (Size k = 0; k < expiries.size(); ++k) {
        for (Size l = 0; l < terms.size(); ++l) {
            // BOOST_TEST_MESSAGE("2d shift: checking sensitivity to underlying grid point (" << k << ", " << l <<
            // "): "
            // << diff[k][l]);
            BOOST_CHECK_MESSAGE(fabs(diffAbsolute[k][l] - shiftSize) < tolerance,
                                "inconsistency in absolute 2d shifts at grid point (" << k << ", " << l
                                                                                      << "): " << diffAbsolute[k][l]);
            BOOST_CHECK_MESSAGE(fabs(diffRelative[k][l] - shiftSize) < tolerance,
                                "inconsistency in relative 2d shifts at grid point (" << k << ", " << l
                                                                                      << "): " << diffRelative[k][l]);
        }
    }
    ObservationMode::instance().setMode(backupMode);
    IndexManager::instance().clearHistories();
}

void SensitivityAnalysisTest::testFxOptionDeltaGamma() {

    BOOST_TEST_MESSAGE("Testing FX option sensitivities against QL analytic greeks");

    SavedSettings backup;

    ObservationMode::Mode backupMode = ObservationMode::instance().mode();
    ObservationMode::instance().setMode(ObservationMode::Mode::None);

    Date today = Date(14, April, 2016); // Settings::instance().evaluationDate();
    Settings::instance().evaluationDate() = today;

    BOOST_TEST_MESSAGE("Today is " << today);

    // Init market
    boost::shared_ptr<Market> initMarket = boost::make_shared<TestMarket>(today);

    // build scenario sim market parameters
    boost::shared_ptr<analytics::ScenarioSimMarketParameters> simMarketData = setupSimMarketData5();

    // sensitivity config
    boost::shared_ptr<SensitivityScenarioData> sensiData = setupSensitivityScenarioData5();

    map<string, SensitivityScenarioData::FxVolShiftData>& fxvs = sensiData->fxVolShiftData();
    for (auto& it : fxvs) {
        it.second.shiftSize = 0.0001; // want a smaller shift size than 1.0 to test the analytic sensitivities
    }
    map<string, SensitivityScenarioData::FxShiftData>& fxs = sensiData->fxShiftData();
    for (auto& it : fxs) {
        it.second.shiftSize = 0.0001; // want a smaller shift size to test the analytic sensitivities
    }
    // build scenario generator
    boost::shared_ptr<SensitivityScenarioGenerator> scenarioGenerator(
        new SensitivityScenarioGenerator(sensiData, simMarketData, today, initMarket));
    boost::shared_ptr<Scenario> baseScen = scenarioGenerator->baseScenario();
    boost::shared_ptr<ScenarioFactory> scenarioFactory(new CloneScenarioFactory(baseScen));
    scenarioGenerator->generateScenarios(scenarioFactory);

    boost::shared_ptr<ScenarioGenerator> sgen(scenarioGenerator);

    // build scenario sim market
    Conventions conventions = *conv();
    boost::shared_ptr<analytics::ScenarioSimMarket> simMarket =
        boost::make_shared<analytics::ScenarioSimMarket>(sgen, initMarket, simMarketData, conventions);

    // build porfolio
    boost::shared_ptr<EngineData> data = boost::make_shared<EngineData>();
    data->model("FxOption") = "GarmanKohlhagen";
    data->engine("FxOption") = "AnalyticEuropeanEngine";
    boost::shared_ptr<EngineFactory> factory = boost::make_shared<EngineFactory>(data, simMarket);
    factory->registerBuilder(boost::make_shared<FxOptionEngineBuilder>());

    boost::shared_ptr<Portfolio> portfolio(new Portfolio());
    Size trnCount = 0;
    portfolio->add(buildFxOption("Call_1", "Long", "Call", 1, "USD", 100000000.0, "EUR", 100000000.0));
    trnCount++;
    portfolio->add(buildFxOption("Put_1", "Long", "Put", 1, "USD", 100000000.0, "EUR", 100000000.0));
    trnCount++;
    // portfolio->add(buildFxOption("Call_2", "Short", "Call", 2, "GBP", 100000000.0, "CHF", 130000000.0));
    // trnCount++;
    // portfolio->add(buildFxOption("Put_2", "Short", "Put", 2, "GBP", 100000000.0, "CHF", 130000000.0));
    // trnCount++;
    portfolio->add(buildFxOption("Call_3", "Long", "Call", 1, "EUR", 100000000.0, "USD", 100000000.0));
    trnCount++;
    portfolio->add(buildFxOption("Put_3", "Short", "Put", 1, "EUR", 100000000.0, "USD", 100000000.0));
    trnCount++;
    portfolio->add(buildFxOption("Call_4", "Long", "Call", 1, "JPY", 10000000000.0, "EUR", 100000000.0));
    trnCount++;
    portfolio->add(buildFxOption("Call_5", "Long", "Call", 1, "EUR", 100000000.0, "JPY", 10000000000.0));
    trnCount++;
    portfolio->build(factory);
    BOOST_CHECK_EQUAL(portfolio->size(), trnCount);

    struct AnalyticInfo {
        string id;
        string npvCcy;
        string forCcy;
        string domCcy;
        Real fx;
        Real trnFx;
        Real baseNpv;
        Real qlNpv;
        Real delta;
        Real gamma;
        Real vega;
        Real rho;
        Real divRho;
        Real fxForBase;
    };
    map<string, AnalyticInfo> qlInfoMap;
    for (Size i = 0; i < portfolio->size(); ++i) {
        AnalyticInfo info;
        boost::shared_ptr<Trade> trn = portfolio->trades()[i];
        boost::shared_ptr<ore::data::FxOption> fxoTrn = boost::dynamic_pointer_cast<ore::data::FxOption>(trn);
        BOOST_CHECK(fxoTrn);
        info.id = trn->id();
        info.npvCcy = trn->npvCurrency();
        info.forCcy = fxoTrn->boughtCurrency();
        info.domCcy = fxoTrn->soldCurrency();
        BOOST_CHECK_EQUAL(info.npvCcy, info.domCcy);
        string pair = info.npvCcy + simMarketData->baseCcy();
        info.fx = initMarket->fxSpot(pair)->value();
        string trnPair = info.forCcy + info.domCcy;
        info.trnFx = initMarket->fxSpot(trnPair)->value();
        string forPair = info.forCcy + simMarketData->baseCcy();
        info.fxForBase = initMarket->fxSpot(forPair)->value();
        info.baseNpv = trn->instrument()->NPV() * info.fx;
        boost::shared_ptr<QuantLib::VanillaOption> qlOpt =
            boost::dynamic_pointer_cast<QuantLib::VanillaOption>(trn->instrument()->qlInstrument());
        BOOST_CHECK(qlOpt);
        info.qlNpv = qlOpt->NPV() * fxoTrn->boughtAmount();
        info.delta = qlOpt->delta() * fxoTrn->boughtAmount();
        info.gamma = qlOpt->gamma() * fxoTrn->boughtAmount();
        info.vega = qlOpt->vega() * fxoTrn->boughtAmount();
        info.rho = qlOpt->rho() * fxoTrn->boughtAmount();
        info.divRho = qlOpt->dividendRho() * fxoTrn->boughtAmount();
        BOOST_CHECK_CLOSE(info.fx, info.baseNpv / info.qlNpv, 0.01);
        qlInfoMap[info.id] = info;
    }

    bool useOriginalFxForBaseCcyConv = true; // convert sensi to EUR using original FX rate (not the shifted rate)
    boost::shared_ptr<SensitivityAnalysis> sa = 
        boost::make_shared<SensitivityAnalysis>(
            portfolio, initMarket, Market::defaultConfiguration, data, 
            simMarketData, sensiData, conventions, useOriginalFxForBaseCcyConv);
    sa->generateSensitivities();

    map<pair<string, string>, Real> deltaMap = sa->delta();
    map<pair<string, string>, Real> gammaMap = sa->gamma();
    map<std::string, Real> baseNpvMap = sa->baseNPV();
    std::set<string> sensiTrades = sa->trades();

    struct SensiResults {
        string id;
        Real baseNpv;
        Real forDiscountDelta;
        Real forIndexDelta;
        Real forYcDelta;
        Real domDiscountDelta;
        Real domIndexDelta;
        Real domYcDelta;
        Real fxSpotDeltaFor;
        Real fxSpotDeltaDom;
        Real fxVolDelta;
        Real fxSpotGammaFor;
        Real fxSpotGammaDom;
        Real fxRateSensiFor;
        Real fxRateSensiDom;
        bool hasFxSpotDomSensi;
        bool hasFxSpotForSensi;
        string fxSensiForCcy;
        string fxSensiDomCcy;
    };

    Real epsilon = 1.e-15; // a small number
    string discountCurveStr = "DiscountCurve";
    string indexCurveStr = "IndexCurve";
    string yieldCurveStr = "YieldCurve";
    string fxSpotStr = "FXSpot";
    string fxVolStr = "FXVolatility";
    string swaptionStr = "SwaptionVolatility";
    string capStr = "OptionletVolatility";
    for (auto it : qlInfoMap) {
        string id = it.first;
        BOOST_CHECK(sensiTrades.find(id) != sensiTrades.end());
        AnalyticInfo qlInfo = it.second;
        SensiResults res = { string(""), 0.0, 0.0, 0.0, 0.0, 0.0,   0.0,   0.0,        0.0,       0.0,
                             0.0,        0.0, 0.0, 0.0, 0.0, false, false, string(""), string("") };
        for (auto it2 : deltaMap) {
            pair<string, string> sensiKey = it2.first;
            string sensiTrnId = it2.first.first;
            if (sensiTrnId != id)
                continue;
            res.id = sensiTrnId;
            res.baseNpv = baseNpvMap[sensiTrnId];
            string sensiId = it2.first.second;
            Real sensiVal = it2.second;
            if (std::fabs(sensiVal) < epsilon) // not interested in zero sensis
                continue;
            vector<string> tokens;
            boost::split(tokens, sensiId, boost::is_any_of("/-"));
            BOOST_CHECK(tokens.size() > 0);
            bool isDiscountCurve = (tokens[0] == discountCurveStr);
            bool isIndexCurve = (tokens[0] == indexCurveStr);
            bool isYieldCurve = (tokens[0] == yieldCurveStr);
            bool isFxSpot = (tokens[0] == fxSpotStr);
            bool isFxVol = (tokens[0] == fxVolStr);
            bool isSwaption = (tokens[0] == swaptionStr);
            bool isCapFloorlet = (tokens[0] == capStr);
            BOOST_CHECK(!(isSwaption || isCapFloorlet)); // no relation to fx options
            if (isDiscountCurve || isIndexCurve || isYieldCurve) {
                BOOST_CHECK(tokens.size() > 2);
                string ccy = tokens[1];
                bool isFgnCcySensi = (ccy == qlInfo.forCcy);
                bool isDomCcySensi = (ccy == qlInfo.domCcy);
                BOOST_CHECK(isFgnCcySensi || isDomCcySensi);
                if (isDiscountCurve) {
                    if (isFgnCcySensi)
                        res.forDiscountDelta += sensiVal;
                    else if (isDomCcySensi)
                        res.domDiscountDelta += sensiVal;
                } else if (isIndexCurve) {
                    if (isFgnCcySensi)
                        res.forIndexDelta += sensiVal;
                    else if (isDomCcySensi)
                        res.domIndexDelta += sensiVal;
                } else if (isYieldCurve) {
                    if (isFgnCcySensi)
                        res.forYcDelta += sensiVal;
                    if (isDomCcySensi)
                        res.domYcDelta += sensiVal;
                }
                continue;
            } else if (isFxSpot) {
                BOOST_CHECK(tokens.size() > 2);
                string pair = tokens[1];
                BOOST_CHECK_EQUAL(pair.length(), 6);
                string sensiForCcy = pair.substr(0, 3);
                string sensiDomCcy = pair.substr(3, 3);
                Real fxSensi = initMarket->fxSpot(pair)->value();
                bool isSensiForBase = (sensiForCcy == simMarketData->baseCcy());
                bool isSensiDomBase = (sensiDomCcy == simMarketData->baseCcy());
                // TO-DO this could be relaxed to handle case where market stores the currency pairs the other way
                // around
                BOOST_CHECK(isSensiForBase && !isSensiDomBase);
                bool hasGamma = (gammaMap.find(sensiKey) != gammaMap.end());
                BOOST_CHECK(hasGamma);
                Real gammaVal = 0.0;
                if (hasGamma) {
                    gammaVal = gammaMap[sensiKey];
                }
                if (isSensiForBase) {
                    if (sensiDomCcy == qlInfo.forCcy) {
                        res.fxSpotDeltaFor += sensiVal;
                        res.fxRateSensiFor = fxSensi;
                        res.hasFxSpotForSensi = true;
                        res.fxSpotGammaFor += gammaVal;
                    } else if (sensiDomCcy == qlInfo.domCcy) {
                        res.fxSpotDeltaDom += sensiVal;
                        res.fxRateSensiDom = fxSensi;
                        res.hasFxSpotDomSensi = true;
                        res.fxSpotGammaDom += gammaVal;
                    }
                    res.fxSensiForCcy = sensiForCcy;
                    res.fxSensiDomCcy = sensiDomCcy;
                } else {
                    BOOST_ERROR("This ccy pair configuration not supported yet by this test");
                }
                continue;
            } else if (isFxVol) {
                BOOST_CHECK(tokens.size() > 2);
                string pair = tokens[1];
                BOOST_CHECK_EQUAL(pair.length(), 6);
                string sensiForCcy = pair.substr(0, 3);
                string sensiDomCcy = pair.substr(3, 3);
                BOOST_CHECK((sensiForCcy == qlInfo.forCcy) || (sensiForCcy == qlInfo.domCcy));
                BOOST_CHECK((sensiDomCcy == qlInfo.forCcy) || (sensiDomCcy == qlInfo.domCcy));
                res.fxVolDelta += sensiVal;
                continue;
            } else {
                BOOST_ERROR("Unrecognised sensitivity factor - " << sensiId);
            }
        }
        // HERE COME THE ACTUAL SENSI COMPARISONS
        // index and yc sensis not expected
        BOOST_CHECK_EQUAL(res.forIndexDelta, 0.0);
        BOOST_CHECK_EQUAL(res.domIndexDelta, 0.0);
        BOOST_CHECK_EQUAL(res.forYcDelta, 0.0);
        BOOST_CHECK_EQUAL(res.domYcDelta, 0.0);
        BOOST_TEST_MESSAGE(
            "SA: id=" << res.id << ", npv=" << res.baseNpv << ", forDiscountDelta=" << res.forDiscountDelta
                      << ", domDiscountDelta=" << res.domDiscountDelta << ", fxSpotDeltaFor=" << res.fxSpotDeltaFor
                      << ", fxSpotDeltaDom=" << res.fxSpotDeltaDom << ", fxVolDelta=" << res.fxVolDelta
                      << ", fxSpotGammaFor=" << res.fxSpotGammaFor << ", fxSpotGammaDom=" << res.fxSpotGammaDom
                      << ", hasFxDom=" << res.hasFxSpotDomSensi << ", hasFxFor=" << res.hasFxSpotForSensi);
        BOOST_TEST_MESSAGE("QL: id=" << qlInfo.id << ", forCcy=" << qlInfo.forCcy << ", domCcy=" << qlInfo.domCcy
                                     << ", fx=" << qlInfo.fx << ", npv=" << qlInfo.baseNpv
                                     << ", ccyNpv=" << qlInfo.qlNpv << ", delta=" << qlInfo.delta
                                     << ", gamma=" << qlInfo.gamma << ", vega=" << qlInfo.vega << ", rho=" << qlInfo.rho
                                     << ", divRho=" << qlInfo.divRho);
        Real bp = 1.e-4;
        Real pc = 0.01;
        Real unit = 1.0;
        Real tol = 0.5; // % relative tolerance
        // rate sensis are 1bp absolute shifts
        // fx vol sensis are 1bp relative shifts
        // fx spot sensis are 1pb relative shifts
        BOOST_CHECK_CLOSE(res.domDiscountDelta, qlInfo.rho * qlInfo.fx * bp, tol);
        BOOST_CHECK_CLOSE(res.forDiscountDelta, qlInfo.divRho * qlInfo.fx * bp, tol);
        Real fxVol = initMarket->fxVol(qlInfo.forCcy + qlInfo.domCcy)
                         ->blackVol(1.0, 1.0, true); // TO-DO more appropriate vol extraction
        BOOST_CHECK_CLOSE(res.fxVolDelta, qlInfo.vega * qlInfo.fx * (bp * fxVol), tol);
        if (res.hasFxSpotDomSensi) {
            Real qlGamma = qlInfo.gamma;
            if ((res.fxSensiForCcy == qlInfo.domCcy) && (res.fxSensiDomCcy == qlInfo.forCcy)) {
                // the QL sensi is relative to the inverted FX quote, so we need to convert to the sensi that we want
                // (via chain rule)
                Real ql_fx = qlInfo.trnFx;
                qlGamma = 2 * pow(ql_fx, 3) * qlInfo.delta + pow(ql_fx, 4) * qlInfo.gamma;
            } else if ((res.fxSensiForCcy == qlInfo.forCcy) && (res.fxSensiDomCcy == qlInfo.domCcy)) {
                qlGamma = qlInfo.gamma;
            } else {
                // perform the necessary conversion for cross quotes
                Real otherFx = 1.0 / qlInfo.fxForBase;
                qlGamma = qlInfo.gamma / pow(otherFx, 2);
            }
            BOOST_CHECK_CLOSE(res.fxSpotDeltaDom, qlInfo.delta * qlInfo.fx * (bp * qlInfo.trnFx), tol);
            BOOST_CHECK_CLOSE(res.fxSpotGammaDom, qlGamma * qlInfo.fx * (pow(bp * res.fxRateSensiDom, 2)), tol);
        }
        if (res.hasFxSpotForSensi) {
            Real qlGamma = qlInfo.gamma;
            if ((res.fxSensiForCcy == qlInfo.domCcy) && (res.fxSensiDomCcy == qlInfo.forCcy)) {
                // the QL sensi is relative to the inverted FX quote, so we need to convert to the sensi that we want
                // (via chain rule)
                Real ql_fx = qlInfo.trnFx;
                qlGamma = 2 * pow(ql_fx, 3) * qlInfo.delta + pow(ql_fx, 4) * qlInfo.gamma;
            } else if ((res.fxSensiForCcy == qlInfo.forCcy) && (res.fxSensiDomCcy == qlInfo.domCcy)) {
                qlGamma = qlInfo.gamma;
            } else {
                // perform the necessary conversion for cross quotes
                Real y = 1.0 / qlInfo.fx;        // BASE/TrnDom
                Real z = 1.0 / qlInfo.fxForBase; // BASE/TrnFor
                Real s = qlInfo.trnFx;           // TrnFor/TrnDom
                qlGamma = ((2.0 * y) / pow(z, 3)) * qlInfo.delta + (y / pow(z, 4)) * qlInfo.gamma;
            }
            BOOST_CHECK_CLOSE(res.fxSpotDeltaFor, qlInfo.delta * qlInfo.fx * (-bp * qlInfo.trnFx), tol);
            BOOST_CHECK_CLOSE(res.fxSpotGammaFor, qlGamma * qlInfo.fx * (pow(-bp * res.fxRateSensiFor, 2)), tol);
        }
    }
<<<<<<< HEAD
    // TODO - turn off the report writing
    sa->writeSensitivityReport("./unitTest_fxOption_sensi.csv");
    sa->writeScenarioReport("./unitTest_fxOption_scenario.csv");
=======
>>>>>>> 5d62ccc5
    ObservationMode::instance().setMode(backupMode);
    IndexManager::instance().clearHistories();
}

void SensitivityAnalysisTest::testCrossGamma() {

    BOOST_TEST_MESSAGE("Testing cross-gamma sensitivities against cached results");

    SavedSettings backup;

    ObservationMode::Mode backupMode = ObservationMode::instance().mode();
    ObservationMode::instance().setMode(ObservationMode::Mode::None);

    Date today = Date(14, April, 2016);
    Settings::instance().evaluationDate() = today;

    BOOST_TEST_MESSAGE("Today is " << today);

    // Init market
    boost::shared_ptr<Market> initMarket = boost::make_shared<TestMarket>(today);

    // build scenario sim market parameters
    boost::shared_ptr<analytics::ScenarioSimMarketParameters> simMarketData = setupSimMarketData5();

    // sensitivity config
    boost::shared_ptr<SensitivityScenarioData> sensiData = setupSensitivityScenarioData5();
    map<string, SensitivityScenarioData::FxVolShiftData>& fxvs = sensiData->fxVolShiftData();
    vector<pair<string, string> >& cgFilter = sensiData->crossGammaFilter();
    BOOST_CHECK_EQUAL(cgFilter.size(), 0);
    cgFilter.push_back(pair<string, string>("DiscountCurve/EUR", "DiscountCurve/EUR"));
    cgFilter.push_back(pair<string, string>("DiscountCurve/EUR", "IndexCurve/EUR"));
    cgFilter.push_back(pair<string, string>("IndexCurve/EUR", "IndexCurve/EUR"));
    cgFilter.push_back(pair<string, string>("IndexCurve/USD", "IndexCurve/USD"));
    cgFilter.push_back(pair<string, string>("DiscountCurve/USD", "DiscountCurve/USD"));
    cgFilter.push_back(pair<string, string>("OptionletVolatility/EUR", "OptionletVolatility/EUR"));
    cgFilter.push_back(pair<string, string>("OptionletVolatility/EUR", "DiscountCurve/EUR"));
    cgFilter.push_back(pair<string, string>("OptionletVolatility/EUR", "DiscountCurve/USD"));
    cgFilter.push_back(pair<string, string>("OptionletVolatility/USD", "DiscountCurve/USD"));
    cgFilter.push_back(pair<string, string>("OptionletVolatility/USD", "OptionletVolatility/USD"));
    cgFilter.push_back(pair<string, string>("SwaptionVolatility/EUR", "SwaptionVolatility/EUR"));
    cgFilter.push_back(pair<string, string>("SwaptionVolatility/EUR", "IndexCurve/EUR"));
    cgFilter.push_back(pair<string, string>("SwaptionVolatility/EUR", "DiscountCurve/EUR"));
    cgFilter.push_back(pair<string, string>("FXVolatility/EURUSD", "DiscountCurve/EUR"));
    cgFilter.push_back(pair<string, string>("FXSpot/EURUSD", "DiscountCurve/EUR"));
    cgFilter.push_back(pair<string, string>("FXSpot/EURUSD", "IndexCurve/EUR"));
    cgFilter.push_back(pair<string, string>("FXSpot/EURGBP", "DiscountCurve/GBP"));
    // build scenario generator
    boost::shared_ptr<SensitivityScenarioGenerator> scenarioGenerator(
        new SensitivityScenarioGenerator(sensiData, simMarketData, today, initMarket));
    boost::shared_ptr<Scenario> baseScen = scenarioGenerator->baseScenario();
    boost::shared_ptr<ScenarioFactory> scenarioFactory(new CloneScenarioFactory(baseScen));
    scenarioGenerator->generateScenarios(scenarioFactory);

    boost::shared_ptr<ScenarioGenerator> sgen(scenarioGenerator);

    // build scenario sim market
    Conventions conventions = *conv();
    boost::shared_ptr<analytics::ScenarioSimMarket> simMarket =
        boost::make_shared<analytics::ScenarioSimMarket>(sgen, initMarket, simMarketData, conventions);

    // build porfolio
    boost::shared_ptr<EngineData> data = boost::make_shared<EngineData>();
    data->model("Swap") = "DiscountedCashflows";
    data->engine("Swap") = "DiscountingSwapEngine";
    data->model("CrossCurrencySwap") = "DiscountedCashflows";
    data->engine("CrossCurrencySwap") = "DiscountingCrossCurrencySwapEngine";
    data->model("EuropeanSwaption") = "BlackBachelier";
    data->engine("EuropeanSwaption") = "BlackBachelierSwaptionEngine";
    data->model("FxForward") = "DiscountedCashflows";
    data->engine("FxForward") = "DiscountingFxForwardEngine";
    data->model("FxOption") = "GarmanKohlhagen";
    data->engine("FxOption") = "AnalyticEuropeanEngine";
    data->model("CapFloor") = "IborCapModel";
    data->engine("CapFloor") = "IborCapEngine";
    boost::shared_ptr<EngineFactory> factory = boost::make_shared<EngineFactory>(data, simMarket);
    factory->registerBuilder(boost::make_shared<SwapEngineBuilder>());
    factory->registerBuilder(boost::make_shared<EuropeanSwaptionEngineBuilder>());
    factory->registerBuilder(boost::make_shared<FxOptionEngineBuilder>());
    factory->registerBuilder(boost::make_shared<FxForwardEngineBuilder>());
    factory->registerBuilder(boost::make_shared<CapFloorEngineBuilder>());

    // boost::shared_ptr<Portfolio> portfolio = buildSwapPortfolio(portfolioSize, factory);
    boost::shared_ptr<Portfolio> portfolio(new Portfolio());
    Size trnCount = 0;
    portfolio->add(buildSwap("1_Swap_EUR", "EUR", true, 10000000.0, 0, 10, 0.03, 0.00, "1Y", "30/360", "6M", "A360",
                             "EUR-EURIBOR-6M"));
    trnCount++;
    portfolio->add(buildSwap("2_Swap_USD", "USD", true, 10000000.0, 0, 15, 0.02, 0.00, "6M", "30/360", "3M", "A360",
                             "USD-LIBOR-3M"));
    trnCount++;
    portfolio->add(buildSwap("3_Swap_GBP", "GBP", true, 10000000.0, 0, 20, 0.04, 0.00, "6M", "30/360", "3M", "A360",
                             "GBP-LIBOR-6M"));
    trnCount++;
    portfolio->add(buildSwap("4_Swap_JPY", "JPY", true, 1000000000.0, 0, 5, 0.01, 0.00, "6M", "30/360", "3M", "A360",
                             "JPY-LIBOR-6M"));
    trnCount++;
    portfolio->add(buildEuropeanSwaption("5_Swaption_EUR", "Long", "EUR", true, 1000000.0, 10, 10, 0.03, 0.00, "1Y",
                                         "30/360", "6M", "A360", "EUR-EURIBOR-6M"));
    trnCount++;
    portfolio->add(buildEuropeanSwaption("6_Swaption_EUR", "Long", "EUR", true, 1000000.0, 2, 5, 0.03, 0.00, "1Y",
                                         "30/360", "6M", "A360", "EUR-EURIBOR-6M"));
    trnCount++;
    portfolio->add(buildFxOption("7_FxOption_EUR_USD", "Long", "Call", 3, "EUR", 10000000.0, "USD", 11000000.0));
    trnCount++;
    portfolio->add(buildFxOption("8_FxOption_EUR_GBP", "Long", "Call", 7, "EUR", 10000000.0, "GBP", 11000000.0));
    trnCount++;
    portfolio->add(buildCap("9_Cap_EUR", "EUR", "Long", 0.05, 1000000.0, 0, 10, "6M", "A360", "EUR-EURIBOR-6M"));
    trnCount++;
    portfolio->add(buildFloor("10_Floor_USD", "USD", "Long", 0.01, 1000000.0, 0, 10, "3M", "A360", "USD-LIBOR-3M"));
    trnCount++;
    portfolio->build(factory);
    BOOST_CHECK_EQUAL(trnCount, portfolio->size());

    bool useOriginalFxForBaseCcyConv = false;
    boost::shared_ptr<SensitivityAnalysis> sa =
        boost::make_shared<SensitivityAnalysis>(
            portfolio, initMarket, Market::defaultConfiguration, data,
            simMarketData, sensiData, conventions, useOriginalFxForBaseCcyConv);
    sa->generateSensitivities();

    map<pair<string, string>, Real> deltaMap = sa->delta();
    map<pair<string, string>, Real> gammaMap = sa->gamma();
    map<tuple<string, string, string>, Real> cgMap = sa->crossGamma();
    map<std::string, Real> baseNpvMap = sa->baseNPV();
    std::set<string> sensiTrades = sa->trades();

    struct GammaResult {
        string id;
        string factor1;
        string factor2;
        Real crossgamma;
    };

    vector<GammaResult> cachedResults = {
        { "10_Floor_USD", "DiscountCurve/USD/1/1Y", "OptionletVolatility/USD/0/1Y/0.01", -1.14292006e-05 },
        { "10_Floor_USD", "DiscountCurve/USD/1/1Y", "OptionletVolatility/USD/5/2Y/0.01", -4.75325714e-06 },
        { "10_Floor_USD", "DiscountCurve/USD/2/2Y", "OptionletVolatility/USD/0/1Y/0.01", -5.72627955e-05 },
        { "10_Floor_USD", "DiscountCurve/USD/2/2Y", "OptionletVolatility/USD/10/3Y/0.01", -6.0423848e-05 },
        { "10_Floor_USD", "DiscountCurve/USD/2/2Y", "OptionletVolatility/USD/5/2Y/0.01", -0.0003282313 },
        { "10_Floor_USD", "DiscountCurve/USD/3/3Y", "DiscountCurve/USD/4/5Y", 2.38844859e-06 },
        { "10_Floor_USD", "DiscountCurve/USD/3/3Y", "OptionletVolatility/USD/10/3Y/0.01", -0.0032767365 },
        { "10_Floor_USD", "DiscountCurve/USD/3/3Y", "OptionletVolatility/USD/15/5Y/0.01", -0.00124021334 },
        { "10_Floor_USD", "DiscountCurve/USD/3/3Y", "OptionletVolatility/USD/5/2Y/0.01", -0.000490482465 },
        { "10_Floor_USD", "DiscountCurve/USD/4/5Y", "DiscountCurve/USD/5/7Y", 4.56303869e-05 },
        { "10_Floor_USD", "DiscountCurve/USD/4/5Y", "OptionletVolatility/USD/10/3Y/0.01", -0.00309734116 },
        { "10_Floor_USD", "DiscountCurve/USD/4/5Y", "OptionletVolatility/USD/15/5Y/0.01", -0.0154732663 },
        { "10_Floor_USD", "DiscountCurve/USD/4/5Y", "OptionletVolatility/USD/20/10Y/0.01", -0.0011774169 },
        { "10_Floor_USD", "DiscountCurve/USD/4/5Y", "OptionletVolatility/USD/5/2Y/0.01", -1.15352532e-06 },
        { "10_Floor_USD", "DiscountCurve/USD/5/7Y", "DiscountCurve/USD/6/10Y", 0.00024726356 },
        { "10_Floor_USD", "DiscountCurve/USD/5/7Y", "OptionletVolatility/USD/10/3Y/0.01", -1.30253466e-06 },
        { "10_Floor_USD", "DiscountCurve/USD/5/7Y", "OptionletVolatility/USD/15/5Y/0.01", -0.0325565983 },
        { "10_Floor_USD", "DiscountCurve/USD/5/7Y", "OptionletVolatility/USD/20/10Y/0.01", -0.026175823 },
        { "10_Floor_USD", "DiscountCurve/USD/6/10Y", "OptionletVolatility/USD/15/5Y/0.01", -0.0151532607 },
        { "10_Floor_USD", "DiscountCurve/USD/6/10Y", "OptionletVolatility/USD/20/10Y/0.01", -0.0524224726 },
        { "10_Floor_USD", "IndexCurve/USD-LIBOR-3M/0/6M", "IndexCurve/USD-LIBOR-3M/1/1Y", -0.000206363102 },
        { "10_Floor_USD", "IndexCurve/USD-LIBOR-3M/0/6M", "IndexCurve/USD-LIBOR-3M/2/2Y", -9.83482187e-06 },
        { "10_Floor_USD", "IndexCurve/USD-LIBOR-3M/1/1Y", "IndexCurve/USD-LIBOR-3M/2/2Y", -0.0181056744 },
        { "10_Floor_USD", "IndexCurve/USD-LIBOR-3M/1/1Y", "IndexCurve/USD-LIBOR-3M/3/3Y", -0.000292001105 },
        { "10_Floor_USD", "IndexCurve/USD-LIBOR-3M/2/2Y", "IndexCurve/USD-LIBOR-3M/3/3Y", -0.197980608 },
        { "10_Floor_USD", "IndexCurve/USD-LIBOR-3M/2/2Y", "IndexCurve/USD-LIBOR-3M/4/5Y", -0.000472459871 },
        { "10_Floor_USD", "IndexCurve/USD-LIBOR-3M/3/3Y", "IndexCurve/USD-LIBOR-3M/4/5Y", -0.506924993 },
        { "10_Floor_USD", "IndexCurve/USD-LIBOR-3M/4/5Y", "IndexCurve/USD-LIBOR-3M/5/7Y", -1.31308851 },
        { "10_Floor_USD", "IndexCurve/USD-LIBOR-3M/5/7Y", "IndexCurve/USD-LIBOR-3M/6/10Y", -1.79643202 },
        { "10_Floor_USD", "OptionletVolatility/USD/0/1Y/0.01", "OptionletVolatility/USD/5/2Y/0.01", 0.0214845769 },
        { "10_Floor_USD", "OptionletVolatility/USD/10/3Y/0.01", "OptionletVolatility/USD/15/5Y/0.01", 0.224709734 },
        { "10_Floor_USD", "OptionletVolatility/USD/15/5Y/0.01", "OptionletVolatility/USD/20/10Y/0.01", 0.693920762 },
        { "10_Floor_USD", "OptionletVolatility/USD/5/2Y/0.01", "OptionletVolatility/USD/10/3Y/0.01", 0.0649121282 },
        { "1_Swap_EUR", "DiscountCurve/EUR/1/1Y", "DiscountCurve/EUR/2/2Y", 0.000439456664 },
        { "1_Swap_EUR", "DiscountCurve/EUR/1/1Y", "IndexCurve/EUR-EURIBOR-6M/0/6M", 0.0488603441 },
        { "1_Swap_EUR", "DiscountCurve/EUR/1/1Y", "IndexCurve/EUR-EURIBOR-6M/1/1Y", -0.0725961695 },
        { "1_Swap_EUR", "DiscountCurve/EUR/1/1Y", "IndexCurve/EUR-EURIBOR-6M/2/2Y", -0.0499326873 },
        { "1_Swap_EUR", "DiscountCurve/EUR/2/2Y", "DiscountCurve/EUR/3/3Y", 0.00136525929 },
        { "1_Swap_EUR", "DiscountCurve/EUR/2/2Y", "IndexCurve/EUR-EURIBOR-6M/0/6M", 0.00108389393 },
        { "1_Swap_EUR", "DiscountCurve/EUR/2/2Y", "IndexCurve/EUR-EURIBOR-6M/1/1Y", 0.141865394 },
        { "1_Swap_EUR", "DiscountCurve/EUR/2/2Y", "IndexCurve/EUR-EURIBOR-6M/2/2Y", -0.191425738 },
        { "1_Swap_EUR", "DiscountCurve/EUR/2/2Y", "IndexCurve/EUR-EURIBOR-6M/3/3Y", -0.1454702 },
        { "1_Swap_EUR", "DiscountCurve/EUR/3/3Y", "DiscountCurve/EUR/4/5Y", 0.00183080882 },
        { "1_Swap_EUR", "DiscountCurve/EUR/3/3Y", "IndexCurve/EUR-EURIBOR-6M/1/1Y", 0.000784549396 },
        { "1_Swap_EUR", "DiscountCurve/EUR/3/3Y", "IndexCurve/EUR-EURIBOR-6M/2/2Y", 0.425320865 },
        { "1_Swap_EUR", "DiscountCurve/EUR/3/3Y", "IndexCurve/EUR-EURIBOR-6M/3/3Y", -0.337527203 },
        { "1_Swap_EUR", "DiscountCurve/EUR/3/3Y", "IndexCurve/EUR-EURIBOR-6M/4/5Y", -0.560276813 },
        { "1_Swap_EUR", "DiscountCurve/EUR/4/5Y", "DiscountCurve/EUR/5/7Y", -0.00376823638 },
        { "1_Swap_EUR", "DiscountCurve/EUR/4/5Y", "IndexCurve/EUR-EURIBOR-6M/2/2Y", 0.000516382745 },
        { "1_Swap_EUR", "DiscountCurve/EUR/4/5Y", "IndexCurve/EUR-EURIBOR-6M/3/3Y", 0.91807051 },
        { "1_Swap_EUR", "DiscountCurve/EUR/4/5Y", "IndexCurve/EUR-EURIBOR-6M/4/5Y", -0.606871969 },
        { "1_Swap_EUR", "DiscountCurve/EUR/4/5Y", "IndexCurve/EUR-EURIBOR-6M/5/7Y", -1.1789221 },
        { "1_Swap_EUR", "DiscountCurve/EUR/5/7Y", "DiscountCurve/EUR/6/10Y", -0.0210602414 },
        { "1_Swap_EUR", "DiscountCurve/EUR/5/7Y", "IndexCurve/EUR-EURIBOR-6M/4/5Y", 1.93838247 },
        { "1_Swap_EUR", "DiscountCurve/EUR/5/7Y", "IndexCurve/EUR-EURIBOR-6M/5/7Y", -0.964284878 },
        { "1_Swap_EUR", "DiscountCurve/EUR/5/7Y", "IndexCurve/EUR-EURIBOR-6M/6/10Y", -2.50079601 },
        { "1_Swap_EUR", "DiscountCurve/EUR/6/10Y", "IndexCurve/EUR-EURIBOR-6M/5/7Y", 3.43097423 },
        { "1_Swap_EUR", "DiscountCurve/EUR/6/10Y", "IndexCurve/EUR-EURIBOR-6M/6/10Y", -4.9024972 },
        { "1_Swap_EUR", "IndexCurve/EUR-EURIBOR-6M/0/6M", "IndexCurve/EUR-EURIBOR-6M/1/1Y", -0.048865166 },
        { "1_Swap_EUR", "IndexCurve/EUR-EURIBOR-6M/0/6M", "IndexCurve/EUR-EURIBOR-6M/2/2Y", -0.00108389556 },
        { "1_Swap_EUR", "IndexCurve/EUR-EURIBOR-6M/1/1Y", "IndexCurve/EUR-EURIBOR-6M/2/2Y", -0.0924553103 },
        { "1_Swap_EUR", "IndexCurve/EUR-EURIBOR-6M/1/1Y", "IndexCurve/EUR-EURIBOR-6M/3/3Y", -0.000784546835 },
        { "1_Swap_EUR", "IndexCurve/EUR-EURIBOR-6M/2/2Y", "IndexCurve/EUR-EURIBOR-6M/3/3Y", -0.281394335 },
        { "1_Swap_EUR", "IndexCurve/EUR-EURIBOR-6M/2/2Y", "IndexCurve/EUR-EURIBOR-6M/4/5Y", -0.000516386237 },
        { "1_Swap_EUR", "IndexCurve/EUR-EURIBOR-6M/3/3Y", "IndexCurve/EUR-EURIBOR-6M/4/5Y", -0.359848329 },
        { "1_Swap_EUR", "IndexCurve/EUR-EURIBOR-6M/4/5Y", "IndexCurve/EUR-EURIBOR-6M/5/7Y", -0.779536431 },
        { "1_Swap_EUR", "IndexCurve/EUR-EURIBOR-6M/5/7Y", "IndexCurve/EUR-EURIBOR-6M/6/10Y", -0.989040876 },
        { "2_Swap_USD", "DiscountCurve/USD/0/6M", "DiscountCurve/USD/1/1Y", 7.85577577e-05 },
        { "2_Swap_USD", "DiscountCurve/USD/1/1Y", "DiscountCurve/USD/2/2Y", 0.00034391915 },
        { "2_Swap_USD", "DiscountCurve/USD/2/2Y", "DiscountCurve/USD/3/3Y", 0.00101750751 },
        { "2_Swap_USD", "DiscountCurve/USD/3/3Y", "DiscountCurve/USD/4/5Y", 0.00129107304 },
        { "2_Swap_USD", "DiscountCurve/USD/4/5Y", "DiscountCurve/USD/5/7Y", 0.00885138742 },
        { "2_Swap_USD", "DiscountCurve/USD/5/7Y", "DiscountCurve/USD/6/10Y", 0.0236235501 },
        { "2_Swap_USD", "DiscountCurve/USD/6/10Y", "DiscountCurve/USD/7/15Y", 0.07325946 },
        { "2_Swap_USD", "DiscountCurve/USD/7/15Y", "DiscountCurve/USD/8/20Y", -2.22151866e-05 },
        { "2_Swap_USD", "IndexCurve/USD-LIBOR-3M/0/6M", "IndexCurve/USD-LIBOR-3M/1/1Y", -0.0202145245 },
        { "2_Swap_USD", "IndexCurve/USD-LIBOR-3M/0/6M", "IndexCurve/USD-LIBOR-3M/2/2Y", -0.000431735534 },
        { "2_Swap_USD", "IndexCurve/USD-LIBOR-3M/1/1Y", "IndexCurve/USD-LIBOR-3M/2/2Y", -0.0379707172 },
        { "2_Swap_USD", "IndexCurve/USD-LIBOR-3M/1/1Y", "IndexCurve/USD-LIBOR-3M/3/3Y", -0.000316063757 },
        { "2_Swap_USD", "IndexCurve/USD-LIBOR-3M/2/2Y", "IndexCurve/USD-LIBOR-3M/3/3Y", -0.11422779 },
        { "2_Swap_USD", "IndexCurve/USD-LIBOR-3M/2/2Y", "IndexCurve/USD-LIBOR-3M/4/5Y", -0.000207132776 },
        { "2_Swap_USD", "IndexCurve/USD-LIBOR-3M/3/3Y", "IndexCurve/USD-LIBOR-3M/4/5Y", -0.137591099 },
        { "2_Swap_USD", "IndexCurve/USD-LIBOR-3M/4/5Y", "IndexCurve/USD-LIBOR-3M/5/7Y", -0.305644142 },
        { "2_Swap_USD", "IndexCurve/USD-LIBOR-3M/5/7Y", "IndexCurve/USD-LIBOR-3M/6/10Y", -0.37816313 },
        { "2_Swap_USD", "IndexCurve/USD-LIBOR-3M/6/10Y", "IndexCurve/USD-LIBOR-3M/7/15Y", -0.431405343 },
        { "2_Swap_USD", "IndexCurve/USD-LIBOR-3M/6/10Y", "IndexCurve/USD-LIBOR-3M/8/20Y", -0.000289136427 },
        { "2_Swap_USD", "IndexCurve/USD-LIBOR-3M/7/15Y", "IndexCurve/USD-LIBOR-3M/8/20Y", 0.00042894634 },
        { "3_Swap_GBP", "DiscountCurve/GBP/0/6M", "FXSpot/EURGBP/0/spot", -0.0210289143 },
        { "3_Swap_GBP", "DiscountCurve/GBP/1/1Y", "FXSpot/EURGBP/0/spot", 0.00639700286 },
        { "3_Swap_GBP", "DiscountCurve/GBP/2/2Y", "FXSpot/EURGBP/0/spot", 0.0173332273 },
        { "3_Swap_GBP", "DiscountCurve/GBP/3/3Y", "FXSpot/EURGBP/0/spot", 0.0420620699 },
        { "3_Swap_GBP", "DiscountCurve/GBP/4/5Y", "FXSpot/EURGBP/0/spot", 0.0715365904 },
        { "3_Swap_GBP", "DiscountCurve/GBP/5/7Y", "FXSpot/EURGBP/0/spot", 0.124046364 },
        { "3_Swap_GBP", "DiscountCurve/GBP/6/10Y", "FXSpot/EURGBP/0/spot", 0.245374591 },
        { "3_Swap_GBP", "DiscountCurve/GBP/7/15Y", "FXSpot/EURGBP/0/spot", 0.388570486 },
        { "3_Swap_GBP", "DiscountCurve/GBP/8/20Y", "FXSpot/EURGBP/0/spot", -0.308991311 },
        { "5_Swaption_EUR", "DiscountCurve/EUR/6/10Y", "DiscountCurve/EUR/7/15Y", -0.000812667564 },
        { "5_Swaption_EUR", "DiscountCurve/EUR/6/10Y", "DiscountCurve/EUR/8/20Y", -0.000307592545 },
        { "5_Swaption_EUR", "DiscountCurve/EUR/6/10Y", "IndexCurve/EUR-EURIBOR-6M/6/10Y", 0.0728828434 },
        { "5_Swaption_EUR", "DiscountCurve/EUR/6/10Y", "IndexCurve/EUR-EURIBOR-6M/7/15Y", -0.177001389 },
        { "5_Swaption_EUR", "DiscountCurve/EUR/6/10Y", "IndexCurve/EUR-EURIBOR-6M/8/20Y", 0.0905885823 },
        { "5_Swaption_EUR", "DiscountCurve/EUR/6/10Y", "SwaptionVolatility/EUR/5/10Y/10Y/ATM", -0.0110764697 },
        { "5_Swaption_EUR", "DiscountCurve/EUR/7/15Y", "DiscountCurve/EUR/8/20Y", 0.00224833752 },
        { "5_Swaption_EUR", "DiscountCurve/EUR/7/15Y", "IndexCurve/EUR-EURIBOR-6M/6/10Y", 0.0136493384 },
        { "5_Swaption_EUR", "DiscountCurve/EUR/7/15Y", "IndexCurve/EUR-EURIBOR-6M/7/15Y", -0.0474343306 },
        { "5_Swaption_EUR", "DiscountCurve/EUR/7/15Y", "IndexCurve/EUR-EURIBOR-6M/8/20Y", 0.0360955216 },
        { "5_Swaption_EUR", "DiscountCurve/EUR/7/15Y", "SwaptionVolatility/EUR/5/10Y/10Y/ATM", 0.0016329258 },
        { "5_Swaption_EUR", "DiscountCurve/EUR/8/20Y", "IndexCurve/EUR-EURIBOR-6M/6/10Y", -0.164000375 },
        { "5_Swaption_EUR", "DiscountCurve/EUR/8/20Y", "IndexCurve/EUR-EURIBOR-6M/7/15Y", 0.417352238 },
        { "5_Swaption_EUR", "DiscountCurve/EUR/8/20Y", "IndexCurve/EUR-EURIBOR-6M/8/20Y", -0.229366568 },
        { "5_Swaption_EUR", "DiscountCurve/EUR/8/20Y", "SwaptionVolatility/EUR/5/10Y/10Y/ATM", 0.0199757638 },
        { "5_Swaption_EUR", "IndexCurve/EUR-EURIBOR-6M/6/10Y", "IndexCurve/EUR-EURIBOR-6M/7/15Y", -0.26738619 },
        { "5_Swaption_EUR", "IndexCurve/EUR-EURIBOR-6M/6/10Y", "IndexCurve/EUR-EURIBOR-6M/8/20Y", -2.85552727 },
        { "5_Swaption_EUR", "IndexCurve/EUR-EURIBOR-6M/6/10Y", "SwaptionVolatility/EUR/5/10Y/10Y/ATM", -2.22802017 },
        { "5_Swaption_EUR", "IndexCurve/EUR-EURIBOR-6M/7/15Y", "IndexCurve/EUR-EURIBOR-6M/8/20Y", 0.332563403 },
        { "5_Swaption_EUR", "IndexCurve/EUR-EURIBOR-6M/7/15Y", "SwaptionVolatility/EUR/5/10Y/10Y/ATM", 0.316522049 },
        { "5_Swaption_EUR", "IndexCurve/EUR-EURIBOR-6M/8/20Y", "SwaptionVolatility/EUR/5/10Y/10Y/ATM", 3.96890127 },
        { "6_Swaption_EUR", "DiscountCurve/EUR/2/2Y", "DiscountCurve/EUR/3/3Y", 4.65581502e-06 },
        { "6_Swaption_EUR", "DiscountCurve/EUR/2/2Y", "DiscountCurve/EUR/4/5Y", -1.91397435e-05 },
        { "6_Swaption_EUR", "DiscountCurve/EUR/2/2Y", "DiscountCurve/EUR/5/7Y", -3.97715846e-05 },
        { "6_Swaption_EUR", "DiscountCurve/EUR/2/2Y", "IndexCurve/EUR-EURIBOR-6M/2/2Y", 0.0021812065 },
        { "6_Swaption_EUR", "DiscountCurve/EUR/2/2Y", "IndexCurve/EUR-EURIBOR-6M/3/3Y", -0.00152258186 },
        { "6_Swaption_EUR", "DiscountCurve/EUR/2/2Y", "IndexCurve/EUR-EURIBOR-6M/4/5Y", -0.000110931094 },
        { "6_Swaption_EUR", "DiscountCurve/EUR/2/2Y", "IndexCurve/EUR-EURIBOR-6M/5/7Y", -0.00402972821 },
        { "6_Swaption_EUR", "DiscountCurve/EUR/2/2Y", "IndexCurve/EUR-EURIBOR-6M/6/10Y", -1.54062514e-05 },
        { "6_Swaption_EUR", "DiscountCurve/EUR/2/2Y", "SwaptionVolatility/EUR/0/2Y/5Y/ATM", -0.00258447059 },
        { "6_Swaption_EUR", "DiscountCurve/EUR/2/2Y", "SwaptionVolatility/EUR/2/5Y/5Y/ATM", -4.72749957e-06 },
        { "6_Swaption_EUR", "DiscountCurve/EUR/3/3Y", "DiscountCurve/EUR/4/5Y", 2.01546663e-05 },
        { "6_Swaption_EUR", "DiscountCurve/EUR/3/3Y", "DiscountCurve/EUR/5/7Y", 3.39962985e-05 },
        { "6_Swaption_EUR", "DiscountCurve/EUR/3/3Y", "IndexCurve/EUR-EURIBOR-6M/2/2Y", 0.00233445946 },
        { "6_Swaption_EUR", "DiscountCurve/EUR/3/3Y", "IndexCurve/EUR-EURIBOR-6M/3/3Y", -0.00339824401 },
        { "6_Swaption_EUR", "DiscountCurve/EUR/3/3Y", "IndexCurve/EUR-EURIBOR-6M/4/5Y", -0.00562310815 },
        { "6_Swaption_EUR", "DiscountCurve/EUR/3/3Y", "IndexCurve/EUR-EURIBOR-6M/5/7Y", 0.00698599517 },
        { "6_Swaption_EUR", "DiscountCurve/EUR/3/3Y", "IndexCurve/EUR-EURIBOR-6M/6/10Y", 2.59470628e-05 },
        { "6_Swaption_EUR", "DiscountCurve/EUR/3/3Y", "SwaptionVolatility/EUR/0/2Y/5Y/ATM", 6.65486464e-05 },
        { "6_Swaption_EUR", "DiscountCurve/EUR/4/5Y", "DiscountCurve/EUR/5/7Y", 0.000102988368 },
        { "6_Swaption_EUR", "DiscountCurve/EUR/4/5Y", "IndexCurve/EUR-EURIBOR-6M/2/2Y", -0.00379254633 },
        { "6_Swaption_EUR", "DiscountCurve/EUR/4/5Y", "IndexCurve/EUR-EURIBOR-6M/3/3Y", 0.00963019417 },
        { "6_Swaption_EUR", "DiscountCurve/EUR/4/5Y", "IndexCurve/EUR-EURIBOR-6M/4/5Y", -0.00588629799 },
        { "6_Swaption_EUR", "DiscountCurve/EUR/4/5Y", "IndexCurve/EUR-EURIBOR-6M/5/7Y", 0.000396238503 },
        { "6_Swaption_EUR", "DiscountCurve/EUR/4/5Y", "IndexCurve/EUR-EURIBOR-6M/6/10Y", 4.87477412e-05 },
        { "6_Swaption_EUR", "DiscountCurve/EUR/4/5Y", "SwaptionVolatility/EUR/0/2Y/5Y/ATM", 0.000261444328 },
        { "6_Swaption_EUR", "DiscountCurve/EUR/5/7Y", "IndexCurve/EUR-EURIBOR-6M/2/2Y", -0.00793621904 },
        { "6_Swaption_EUR", "DiscountCurve/EUR/5/7Y", "IndexCurve/EUR-EURIBOR-6M/3/3Y", 0.000347485427 },
        { "6_Swaption_EUR", "DiscountCurve/EUR/5/7Y", "IndexCurve/EUR-EURIBOR-6M/4/5Y", 0.0207397881 },
        { "6_Swaption_EUR", "DiscountCurve/EUR/5/7Y", "IndexCurve/EUR-EURIBOR-6M/5/7Y", -0.00216833219 },
        { "6_Swaption_EUR", "DiscountCurve/EUR/5/7Y", "IndexCurve/EUR-EURIBOR-6M/6/10Y", -7.23455626e-05 },
        { "6_Swaption_EUR", "DiscountCurve/EUR/5/7Y", "SwaptionVolatility/EUR/0/2Y/5Y/ATM", 0.00849096973 },
        { "6_Swaption_EUR", "DiscountCurve/EUR/5/7Y", "SwaptionVolatility/EUR/2/5Y/5Y/ATM", 1.55316409e-05 },
        { "6_Swaption_EUR", "DiscountCurve/EUR/6/10Y", "IndexCurve/EUR-EURIBOR-6M/2/2Y", -4.09244039e-05 },
        { "6_Swaption_EUR", "DiscountCurve/EUR/6/10Y", "IndexCurve/EUR-EURIBOR-6M/3/3Y", 1.69568852e-06 },
        { "6_Swaption_EUR", "DiscountCurve/EUR/6/10Y", "IndexCurve/EUR-EURIBOR-6M/4/5Y", 3.42704752e-05 },
        { "6_Swaption_EUR", "DiscountCurve/EUR/6/10Y", "IndexCurve/EUR-EURIBOR-6M/5/7Y", 9.33648726e-05 },
        { "6_Swaption_EUR", "DiscountCurve/EUR/6/10Y", "SwaptionVolatility/EUR/0/2Y/5Y/ATM", 6.55931062e-05 },
        { "6_Swaption_EUR", "IndexCurve/EUR-EURIBOR-6M/2/2Y", "IndexCurve/EUR-EURIBOR-6M/3/3Y", -0.0129378053 },
        { "6_Swaption_EUR", "IndexCurve/EUR-EURIBOR-6M/2/2Y", "IndexCurve/EUR-EURIBOR-6M/4/5Y", -0.0222466371 },
        { "6_Swaption_EUR", "IndexCurve/EUR-EURIBOR-6M/2/2Y", "IndexCurve/EUR-EURIBOR-6M/5/7Y", -0.807803513 },
        { "6_Swaption_EUR", "IndexCurve/EUR-EURIBOR-6M/2/2Y", "IndexCurve/EUR-EURIBOR-6M/6/10Y", -0.00308817849 },
        { "6_Swaption_EUR", "IndexCurve/EUR-EURIBOR-6M/2/2Y", "SwaptionVolatility/EUR/0/2Y/5Y/ATM", -0.518759384 },
        { "6_Swaption_EUR", "IndexCurve/EUR-EURIBOR-6M/2/2Y", "SwaptionVolatility/EUR/2/5Y/5Y/ATM", -0.000948864704 },
        { "6_Swaption_EUR", "IndexCurve/EUR-EURIBOR-6M/3/3Y", "IndexCurve/EUR-EURIBOR-6M/4/5Y", -0.00277042464 },
        { "6_Swaption_EUR", "IndexCurve/EUR-EURIBOR-6M/3/3Y", "IndexCurve/EUR-EURIBOR-6M/5/7Y", 0.0333716971 },
        { "6_Swaption_EUR", "IndexCurve/EUR-EURIBOR-6M/3/3Y", "IndexCurve/EUR-EURIBOR-6M/6/10Y", 0.000127656373 },
        { "6_Swaption_EUR", "IndexCurve/EUR-EURIBOR-6M/3/3Y", "SwaptionVolatility/EUR/0/2Y/5Y/ATM", 0.0214136069 },
        { "6_Swaption_EUR", "IndexCurve/EUR-EURIBOR-6M/3/3Y", "SwaptionVolatility/EUR/2/5Y/5Y/ATM", 3.91697083e-05 },
        { "6_Swaption_EUR", "IndexCurve/EUR-EURIBOR-6M/4/5Y", "IndexCurve/EUR-EURIBOR-6M/5/7Y", 0.0655785376 },
        { "6_Swaption_EUR", "IndexCurve/EUR-EURIBOR-6M/4/5Y", "IndexCurve/EUR-EURIBOR-6M/6/10Y", 0.000251968412 },
        { "6_Swaption_EUR", "IndexCurve/EUR-EURIBOR-6M/4/5Y", "SwaptionVolatility/EUR/0/2Y/5Y/ATM", 0.0473829647 },
        { "6_Swaption_EUR", "IndexCurve/EUR-EURIBOR-6M/4/5Y", "SwaptionVolatility/EUR/2/5Y/5Y/ATM", 8.66729658e-05 },
        { "6_Swaption_EUR", "IndexCurve/EUR-EURIBOR-6M/5/7Y", "IndexCurve/EUR-EURIBOR-6M/6/10Y", 0.0103058335 },
        { "6_Swaption_EUR", "IndexCurve/EUR-EURIBOR-6M/5/7Y", "SwaptionVolatility/EUR/0/2Y/5Y/ATM", 1.71370377 },
        { "6_Swaption_EUR", "IndexCurve/EUR-EURIBOR-6M/5/7Y", "SwaptionVolatility/EUR/2/5Y/5Y/ATM", 0.00313519435 },
        { "6_Swaption_EUR", "IndexCurve/EUR-EURIBOR-6M/6/10Y", "SwaptionVolatility/EUR/0/2Y/5Y/ATM", 0.00658131276 },
        { "6_Swaption_EUR", "IndexCurve/EUR-EURIBOR-6M/6/10Y", "SwaptionVolatility/EUR/2/5Y/5Y/ATM", 1.20384966e-05 },
        { "6_Swaption_EUR", "SwaptionVolatility/EUR/0/2Y/5Y/ATM", "SwaptionVolatility/EUR/2/5Y/5Y/ATM", 0.00164491931 },
        { "7_FxOption_EUR_USD", "DiscountCurve/EUR/3/3Y", "DiscountCurve/EUR/4/5Y", 0.0027612336 },
        { "7_FxOption_EUR_USD", "DiscountCurve/EUR/3/3Y", "FXSpot/EURUSD/0/spot", -42.4452352 },
        { "7_FxOption_EUR_USD", "DiscountCurve/EUR/3/3Y", "FXVolatility/EURUSD/0/5Y/ATM", 168.577072 },
        { "7_FxOption_EUR_USD", "DiscountCurve/EUR/4/5Y", "FXSpot/EURUSD/0/spot", -0.0776202832 },
        { "7_FxOption_EUR_USD", "DiscountCurve/EUR/4/5Y", "FXVolatility/EURUSD/0/5Y/ATM", 0.308961544 },
        { "7_FxOption_EUR_USD", "DiscountCurve/USD/3/3Y", "DiscountCurve/USD/4/5Y", 0.00206353236 },
        { "8_FxOption_EUR_GBP", "DiscountCurve/GBP/5/7Y", "FXSpot/EURGBP/0/spot", 40.247185 },
        { "9_Cap_EUR", "DiscountCurve/EUR/3/3Y", "IndexCurve/EUR-EURIBOR-6M/2/2Y", 1.89362237e-06 },
        { "9_Cap_EUR", "DiscountCurve/EUR/3/3Y", "IndexCurve/EUR-EURIBOR-6M/3/3Y", 1.60204674e-05 },
        { "9_Cap_EUR", "DiscountCurve/EUR/3/3Y", "IndexCurve/EUR-EURIBOR-6M/4/5Y", -3.54807444e-05 },
        { "9_Cap_EUR", "DiscountCurve/EUR/3/3Y", "OptionletVolatility/EUR/14/3Y/0.05", -7.41440071e-05 },
        { "9_Cap_EUR", "DiscountCurve/EUR/3/3Y", "OptionletVolatility/EUR/19/5Y/0.05", -2.8717396e-05 },
        { "9_Cap_EUR", "DiscountCurve/EUR/3/3Y", "OptionletVolatility/EUR/9/2Y/0.05", -3.95373826e-06 },
        { "9_Cap_EUR", "DiscountCurve/EUR/4/5Y", "DiscountCurve/EUR/5/7Y", 1.87918619e-06 },
        { "9_Cap_EUR", "DiscountCurve/EUR/4/5Y", "IndexCurve/EUR-EURIBOR-6M/3/3Y", 0.000141954676 },
        { "9_Cap_EUR", "DiscountCurve/EUR/4/5Y", "IndexCurve/EUR-EURIBOR-6M/4/5Y", 0.000136532169 },
        { "9_Cap_EUR", "DiscountCurve/EUR/4/5Y", "IndexCurve/EUR-EURIBOR-6M/5/7Y", -0.000558091084 },
        { "9_Cap_EUR", "DiscountCurve/EUR/4/5Y", "OptionletVolatility/EUR/14/3Y/0.05", -0.000195855626 },
        { "9_Cap_EUR", "DiscountCurve/EUR/4/5Y", "OptionletVolatility/EUR/19/5Y/0.05", -0.0013501175 },
        { "9_Cap_EUR", "DiscountCurve/EUR/4/5Y", "OptionletVolatility/EUR/24/10Y/0.05", -9.03819837e-05 },
        { "9_Cap_EUR", "DiscountCurve/EUR/5/7Y", "DiscountCurve/EUR/6/10Y", 2.44087892e-05 },
        { "9_Cap_EUR", "DiscountCurve/EUR/5/7Y", "IndexCurve/EUR-EURIBOR-6M/4/5Y", 0.00131097735 },
        { "9_Cap_EUR", "DiscountCurve/EUR/5/7Y", "IndexCurve/EUR-EURIBOR-6M/5/7Y", 0.000537751659 },
        { "9_Cap_EUR", "DiscountCurve/EUR/5/7Y", "IndexCurve/EUR-EURIBOR-6M/6/10Y", -0.00376190752 },
        { "9_Cap_EUR", "DiscountCurve/EUR/5/7Y", "OptionletVolatility/EUR/19/5Y/0.05", -0.00650057233 },
        { "9_Cap_EUR", "DiscountCurve/EUR/5/7Y", "OptionletVolatility/EUR/24/10Y/0.05", -0.00529335126 },
        { "9_Cap_EUR", "DiscountCurve/EUR/6/10Y", "IndexCurve/EUR-EURIBOR-6M/5/7Y", 0.00677440175 },
        { "9_Cap_EUR", "DiscountCurve/EUR/6/10Y", "IndexCurve/EUR-EURIBOR-6M/6/10Y", -0.0101355366 },
        { "9_Cap_EUR", "DiscountCurve/EUR/6/10Y", "OptionletVolatility/EUR/19/5Y/0.05", -0.00512368197 },
        { "9_Cap_EUR", "DiscountCurve/EUR/6/10Y", "OptionletVolatility/EUR/24/10Y/0.05", -0.0166702108 },
        { "9_Cap_EUR", "IndexCurve/EUR-EURIBOR-6M/1/1Y", "IndexCurve/EUR-EURIBOR-6M/2/2Y", -3.22099407e-06 },
        { "9_Cap_EUR", "IndexCurve/EUR-EURIBOR-6M/2/2Y", "IndexCurve/EUR-EURIBOR-6M/3/3Y", -0.00114858136 },
        { "9_Cap_EUR", "IndexCurve/EUR-EURIBOR-6M/2/2Y", "IndexCurve/EUR-EURIBOR-6M/4/5Y", -3.32910605e-06 },
        { "9_Cap_EUR", "IndexCurve/EUR-EURIBOR-6M/3/3Y", "IndexCurve/EUR-EURIBOR-6M/4/5Y", -0.0325351415 },
        { "9_Cap_EUR", "IndexCurve/EUR-EURIBOR-6M/4/5Y", "IndexCurve/EUR-EURIBOR-6M/5/7Y", -0.22049032 },
        { "9_Cap_EUR", "IndexCurve/EUR-EURIBOR-6M/5/7Y", "IndexCurve/EUR-EURIBOR-6M/6/10Y", -0.599739496 },
        { "9_Cap_EUR", "OptionletVolatility/EUR/14/3Y/0.05", "OptionletVolatility/EUR/19/5Y/0.05", 0.0480747768 },
        { "9_Cap_EUR", "OptionletVolatility/EUR/19/5Y/0.05", "OptionletVolatility/EUR/24/10Y/0.05", 0.670249341 },
        { "9_Cap_EUR", "OptionletVolatility/EUR/4/1Y/0.05", "OptionletVolatility/EUR/9/2Y/0.05", 2.49049523e-05 },
        { "9_Cap_EUR", "OptionletVolatility/EUR/9/2Y/0.05", "OptionletVolatility/EUR/14/3Y/0.05", 0.00180372518 }
    };

    map<tuple<string, string, string>, Real> cachedMap;
    for (Size i = 0; i < cachedResults.size(); ++i) {
        tuple<string, string, string> p(cachedResults[i].id, cachedResults[i].factor1, cachedResults[i].factor2);
        cachedMap[p] = cachedResults[i].crossgamma;
    }

    Real rel_tol = 0.005;
    Real threshold = 1.e-6;
    Size count = 0;
    for (auto it : cgMap) {
        tuple<string, string, string> key = it.first;
        string id = std::get<0>(it.first);
        string factor1 = std::get<1>(it.first);
        string factor2 = std::get<2>(it.first);
        ostringstream os;
        os << id << "_" << factor1 << "_" << factor2;
        string keyStr = os.str();
        Real crossgamma = it.second;
        if (fabs(crossgamma) >= threshold) {
            // BOOST_TEST_MESSAGE("{ \"" << id << std::setprecision(9) << "\", \"" << factor1 << "\", \"" << factor2 <<
            // "\", " << crossgamma << " },");
            auto cached_it = cachedMap.find(key);
            BOOST_CHECK_MESSAGE(cached_it != cachedMap.end(), keyStr << " not found in cached results");
            if (cached_it != cachedMap.end()) {
                tuple<string, string, string> cached_key = cached_it->first;
                Real cached_cg = cached_it->second;
                BOOST_CHECK_CLOSE(crossgamma, cached_cg, rel_tol);
                count++;
            }
        }
    }
    BOOST_TEST_MESSAGE("number of cross-gammas checked = " << count);
    BOOST_CHECK_MESSAGE(count == cachedResults.size(), "number of non-zero sensitivities ("
                                                           << count << ") do not match regression data ("
                                                           << cachedResults.size() << ")");
    ObservationMode::instance().setMode(backupMode);
    IndexManager::instance().clearHistories();
}

test_suite* SensitivityAnalysisTest::suite() {
    // Uncomment the below to get detailed output TODO: custom logger that uses BOOST_MESSAGE
<<<<<<< HEAD
    // boost::shared_ptr<ore::data::FileLogger> logger = boost::make_shared<ore::data::FileLogger>("sensitivity.log");
    // ore::data::Log::instance().removeAllLoggers();
    // ore::data::Log::instance().registerLogger(logger);
    // ore::data::Log::instance().switchOn();
    // ore::data::Log::instance().setMask(255);
=======
    /*
      boost::shared_ptr<ore::data::FileLogger> logger = boost::make_shared<ore::data::FileLogger>("sensitivity.log");
      ore::data::Log::instance().removeAllLoggers();
      ore::data::Log::instance().registerLogger(logger);
      ore::data::Log::instance().switchOn();
      ore::data::Log::instance().setMask(255);
    */
>>>>>>> 5d62ccc5
    test_suite* suite = BOOST_TEST_SUITE("SensitivityAnalysisTest");
    // Set the Observation mode here
    suite->add(BOOST_TEST_CASE(&SensitivityAnalysisTest::test1dShifts));
    suite->add(BOOST_TEST_CASE(&SensitivityAnalysisTest::test2dShifts));
    suite->add(BOOST_TEST_CASE(&SensitivityAnalysisTest::testPortfolioSensitivityNoneObs));
    suite->add(BOOST_TEST_CASE(&SensitivityAnalysisTest::testPortfolioSensitivityDisableObs));
    suite->add(BOOST_TEST_CASE(&SensitivityAnalysisTest::testPortfolioSensitivityDeferObs));
    suite->add(BOOST_TEST_CASE(&SensitivityAnalysisTest::testPortfolioSensitivityUnregisterObs));
    suite->add(BOOST_TEST_CASE(&SensitivityAnalysisTest::testFxOptionDeltaGamma));
    suite->add(BOOST_TEST_CASE(&SensitivityAnalysisTest::testCrossGamma));
    return suite;
}
}<|MERGE_RESOLUTION|>--- conflicted
+++ resolved
@@ -101,10 +101,7 @@
     simMarketData->defaultTenors() = { 1 * Months, 6 * Months, 1 * Years,  2 * Years,  3 * Years, 4 * Years,
                                        5 * Years,  7 * Years,  10 * Years, 20 * Years, 30 * Years };
     simMarketData->securities() = { "Bond1" };
-<<<<<<< HEAD
-=======
-
->>>>>>> 5d62ccc5
+
     simMarketData->interpolation() = "LogLinear";
     simMarketData->extrapolate() = true;
 
@@ -124,9 +121,6 @@
     simMarketData->fxCcyPairs() = { "EURGBP" };
 
     simMarketData->simulateCapFloorVols() = false;
-
-    simMarketData->defaultNames() = { "BondIssuer1" };
-    simMarketData->securities() = { "Bond1" };
 
     return simMarketData;
 }
@@ -217,9 +211,6 @@
     sensiData->yieldCurveNames() = { "BondCurve1" };
     sensiData->yieldCurveShiftData()["BondCurve1"] = cvsData;
 
-    sensiData->yieldCurveNames() = { "BondCurve1" };
-    sensiData->yieldCurveShiftData()["BondCurve1"] = cvsData;
-
     sensiData->fxCcyPairs() = { "EURGBP" };
     sensiData->fxShiftData()["EURGBP"] = fxsData;
 
@@ -291,9 +282,6 @@
     sensiData->indexCurveShiftData()["JPY-LIBOR-6M"] = cvsData;
 
     sensiData->indexCurveShiftData()["CHF-LIBOR-6M"] = cvsData;
-
-    sensiData->yieldCurveNames() = { "BondCurve1" };
-    sensiData->yieldCurveShiftData()["BondCurve1"] = cvsData;
 
     sensiData->yieldCurveNames() = { "BondCurve1" };
     sensiData->yieldCurveShiftData()["BondCurve1"] = cvsData;
@@ -726,12 +714,8 @@
             string label = desc[j].text();
             if (fabs(sensi) > tiny) {
                 count++;
-<<<<<<< HEAD
-                // BOOST_TEST_MESSAGE("{ \"" << id << "\", \"" << label << "\", " << npv0 << ", " << sensi << " },");
-=======
                 // BOOST_TEST_MESSAGE("{ \"" << id << "\", \"" << label << "\", " << npv0 << ", " << sensi
                 //                        << " },");
->>>>>>> 5d62ccc5
                 pair<string, string> p(id, label);
                 QL_REQUIRE(npvMap.find(p) != npvMap.end(), "pair (" << p.first << ", " << p.second
                                                                     << ") not found in npv map");
@@ -750,8 +734,6 @@
     BOOST_CHECK_MESSAGE(count == cachedResults.size(), "number of non-zero sensitivities ("
                                                            << count << ") do not match regression data ("
                                                            << cachedResults.size() << ")");
-<<<<<<< HEAD
-=======
 
     // Repeat analysis using the SensitivityAnalysis class and spot check a few deltas and gammas
     boost::shared_ptr<SensitivityAnalysis> sa = boost::make_shared<SensitivityAnalysis>(
@@ -794,49 +776,8 @@
             "gamma regression failed for trade " << p.first << " factor " << p.second
             << ", cached=" << gamma << ", computed=" << gammaMap[p]);
     }
->>>>>>> 5d62ccc5
 
     BOOST_TEST_MESSAGE("Cube generated in " << elapsed << " seconds");
-
-    // Repeat analysis using the SensitivityAnalysis class and spot check a few deltas and gammas
-    boost::shared_ptr<SensitivityAnalysis> sa = boost::make_shared<SensitivityAnalysis>(
-        portfolio, initMarket, Market::defaultConfiguration, data, simMarketData, sensiData, conventions);
-    map<pair<string, string>, Real> deltaMap = sa->delta();
-    map<pair<string, string>, Real> gammaMap = sa->gamma();
-
-    std::vector<Results> cachedResults2 = {
-        // trade, factor, delta, gamma
-        { "11_ZeroBond_EUR", "YieldCurve/BondCurve1/6/10Y", -0.000606168, 6.06352e-07 }, // gamma OK see case 1 below
-        { "12_ZeroBond_USD", "YieldCurve/BondCurve1/6/10Y", -0.00050514, 5.05294e-07 }, // gamma OK, see case 2 below
-        { "12_ZeroBond_USD", "FXSpot/EURUSD/0/spot", -0.00500487, 0.000101108 } // gamma OK, see case 3
-    };
-
-    // Validation of cached gammas:
-    // gamma * (dx)^2 = \partial^2_x NPV(x) * (dx)^2
-    //               \approx (NPV(x_up) - 2 NPV(x) + NPV(x_down)) = sensi(up) + sensi(down)
-    //
-    // Case 1: "11_ZeroBond_EUR", "YieldCurve/BondCurve1/6/10Y"
-    // NPV(x_up) - NPV(x) = -0.000606168, NPV(x_down) - NPV(x) = 0.000606774
-    // gamma * (dx)^2 = -0.000606168 + 0.000606774 = 0.000000606 = 6.06e-7
-    //
-    // Case 2: "12_ZeroBond_USD", "YieldCurve/BondCurve1/6/10Y"
-    // NPV(x_up) - NPV(x) = -0.00050514, NPV(x_down) - NPV(x) = 0.000505645
-    // gamma * (dx)^2 =  -0.00050514 + 0.000505645 = 0.000000505 = 5.05e-7
-    // 
-    // Case 3: "12_ZeroBond_USD", "FXSpot/EURUSD/0/spot"
-    // NPV(x_up) - NPV(x) = -0.00500487, NPV(x_down) - NPV(x) = 0.00510598
-    // gamma * (dx)^2 =  -0.00500487 + 0.00510598 = 0.00010111
-    // 
-    for (Size i = 0; i < cachedResults2.size(); ++i) {
-        pair<string, string> p(cachedResults2[i].id, cachedResults2[i].label);
-        Real delta = cachedResults2[i].npv;   // is delta
-        Real gamma = cachedResults2[i].sensi; // is gamma
-        BOOST_CHECK_MESSAGE(fabs((delta - deltaMap[p]) / delta) < tolerance, "delta regression failed for trade "
-                                                                                 << p.first << " factor " << p.second);
-        BOOST_CHECK_MESSAGE(fabs((gamma - gammaMap[p]) / gamma) < tolerance, "gamma regression failed for trade "
-                                                                                 << p.first << " factor " << p.second);
-    }
-
     ObservationMode::instance().setMode(backupMode);
     IndexManager::instance().clearHistories();
 }
@@ -1040,8 +981,7 @@
     Real tolerance = 1.0e-10;
     for (Size k = 0; k < expiries.size(); ++k) {
         for (Size l = 0; l < terms.size(); ++l) {
-            // BOOST_TEST_MESSAGE("2d shift: checking sensitivity to underlying grid point (" << k << ", " << l <<
-            // "): "
+            // BOOST_TEST_MESSAGE("2d shift: checking sensitivity to underlying grid point (" << k << ", " << l << "): "
             // << diff[k][l]);
             BOOST_CHECK_MESSAGE(fabs(diffAbsolute[k][l] - shiftSize) < tolerance,
                                 "inconsistency in absolute 2d shifts at grid point (" << k << ", " << l
@@ -1113,10 +1053,10 @@
     trnCount++;
     portfolio->add(buildFxOption("Put_1", "Long", "Put", 1, "USD", 100000000.0, "EUR", 100000000.0));
     trnCount++;
-    // portfolio->add(buildFxOption("Call_2", "Short", "Call", 2, "GBP", 100000000.0, "CHF", 130000000.0));
-    // trnCount++;
-    // portfolio->add(buildFxOption("Put_2", "Short", "Put", 2, "GBP", 100000000.0, "CHF", 130000000.0));
-    // trnCount++;
+    portfolio->add(buildFxOption("Call_2", "Short", "Call", 2, "GBP", 100000000.0, "CHF", 130000000.0));
+    trnCount++;
+    portfolio->add(buildFxOption("Put_2", "Short", "Put", 2, "GBP", 100000000.0, "CHF", 130000000.0));
+    trnCount++;
     portfolio->add(buildFxOption("Call_3", "Long", "Call", 1, "EUR", 100000000.0, "USD", 100000000.0));
     trnCount++;
     portfolio->add(buildFxOption("Put_3", "Short", "Put", 1, "EUR", 100000000.0, "USD", 100000000.0));
@@ -1384,12 +1324,6 @@
             BOOST_CHECK_CLOSE(res.fxSpotGammaFor, qlGamma * qlInfo.fx * (pow(-bp * res.fxRateSensiFor, 2)), tol);
         }
     }
-<<<<<<< HEAD
-    // TODO - turn off the report writing
-    sa->writeSensitivityReport("./unitTest_fxOption_sensi.csv");
-    sa->writeScenarioReport("./unitTest_fxOption_scenario.csv");
-=======
->>>>>>> 5d62ccc5
     ObservationMode::instance().setMode(backupMode);
     IndexManager::instance().clearHistories();
 }
@@ -1782,13 +1716,6 @@
 
 test_suite* SensitivityAnalysisTest::suite() {
     // Uncomment the below to get detailed output TODO: custom logger that uses BOOST_MESSAGE
-<<<<<<< HEAD
-    // boost::shared_ptr<ore::data::FileLogger> logger = boost::make_shared<ore::data::FileLogger>("sensitivity.log");
-    // ore::data::Log::instance().removeAllLoggers();
-    // ore::data::Log::instance().registerLogger(logger);
-    // ore::data::Log::instance().switchOn();
-    // ore::data::Log::instance().setMask(255);
-=======
     /*
       boost::shared_ptr<ore::data::FileLogger> logger = boost::make_shared<ore::data::FileLogger>("sensitivity.log");
       ore::data::Log::instance().removeAllLoggers();
@@ -1796,7 +1723,6 @@
       ore::data::Log::instance().switchOn();
       ore::data::Log::instance().setMask(255);
     */
->>>>>>> 5d62ccc5
     test_suite* suite = BOOST_TEST_SUITE("SensitivityAnalysisTest");
     // Set the Observation mode here
     suite->add(BOOST_TEST_CASE(&SensitivityAnalysisTest::test1dShifts));
