--- conflicted
+++ resolved
@@ -306,14 +306,10 @@
     sensiData->capFloorVolShiftData()["USD"] = cfvsData;
     sensiData->capFloorVolShiftData()["USD"].indexName = "USD-LIBOR-3M";
 
-<<<<<<< HEAD
-    
-=======
     sensiData->equityNames() = { "SP5", "Lufthansa" };
     sensiData->equityShiftData()["SP5"] = eqsData;
     sensiData->equityShiftData()["Lufthansa"] = eqsData;
 
->>>>>>> 31b81f6b
     return sensiData;
 }
 
