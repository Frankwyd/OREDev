<<<<<<< HEAD
﻿<?xml version="1.0" encoding="utf-8"?>
<Project DefaultTargets="Build" ToolsVersion="4.0" xmlns="http://schemas.microsoft.com/developer/msbuild/2003">
  <ItemGroup Label="ProjectConfigurations">
    <ProjectConfiguration Include="Debug (static runtime)|Win32">
      <Configuration>Debug (static runtime)</Configuration>
      <Platform>Win32</Platform>
    </ProjectConfiguration>
    <ProjectConfiguration Include="Debug (static runtime)|x64">
      <Configuration>Debug (static runtime)</Configuration>
      <Platform>x64</Platform>
    </ProjectConfiguration>
    <ProjectConfiguration Include="Debug|Win32">
      <Configuration>Debug</Configuration>
      <Platform>Win32</Platform>
    </ProjectConfiguration>
    <ProjectConfiguration Include="Debug|x64">
      <Configuration>Debug</Configuration>
      <Platform>x64</Platform>
    </ProjectConfiguration>
    <ProjectConfiguration Include="Release (static runtime)|Win32">
      <Configuration>Release (static runtime)</Configuration>
      <Platform>Win32</Platform>
    </ProjectConfiguration>
    <ProjectConfiguration Include="Release (static runtime)|x64">
      <Configuration>Release (static runtime)</Configuration>
      <Platform>x64</Platform>
    </ProjectConfiguration>
    <ProjectConfiguration Include="Release|Win32">
      <Configuration>Release</Configuration>
      <Platform>Win32</Platform>
    </ProjectConfiguration>
    <ProjectConfiguration Include="Release|x64">
      <Configuration>Release</Configuration>
      <Platform>x64</Platform>
    </ProjectConfiguration>
  </ItemGroup>
  <ItemGroup>
    <ClInclude Include="aggregationscenariodata.hpp" />
    <ClInclude Include="cube.hpp" />
    <ClInclude Include="observationmode.hpp" />
    <ClInclude Include="scenariogenerator.hpp" />
    <ClInclude Include="scenariosimmarket.hpp" />
    <ClInclude Include="sensitivityanalysis.hpp" />
    <ClInclude Include="stresstest.hpp" />
    <ClInclude Include="swapperformance.hpp" />
    <ClInclude Include="testmarket.hpp" />
    <ClInclude Include="testportfolio.hpp" />
  </ItemGroup>
  <ItemGroup>
    <ClCompile Include="aggregationscenariodata.cpp" />
    <ClCompile Include="cube.cpp" />
    <ClCompile Include="observationmode.cpp" />
    <ClCompile Include="scenariogenerator.cpp" />
    <ClCompile Include="scenariosimmarket.cpp" />
    <ClCompile Include="sensitivityanalysis.cpp" />
    <ClCompile Include="stresstest.cpp" />
    <ClCompile Include="swapperformance.cpp" />
    <ClCompile Include="testportfolio.cpp" />
    <ClCompile Include="testsuite.cpp" />
  </ItemGroup>
  <ItemGroup>
    <ProjectReference Include="..\OREAnalytics.vcxproj">
      <Project>{69b19b76-a089-4f8e-a10b-58f607a96214}</Project>
    </ProjectReference>
  </ItemGroup>
  <PropertyGroup Label="Globals">
    <ProjectName>OREAnalyticsTestSuite</ProjectName>
    <ProjectGuid>{87DD6B48-D3E0-4C2D-A984-0E41259A9D3C}</ProjectGuid>
    <RootNamespace>OREAnalyticsTestSuite</RootNamespace>
    <VCTargetsPath Condition="'$(VCTargetsPath11)' != '' and '$(VSVersion)' == '' and $(VisualStudioVersion) == ''">$(VCTargetsPath11)</VCTargetsPath>
  </PropertyGroup>
  <Import Project="$(VCTargetsPath)\Microsoft.Cpp.Default.props" />
  <Import Project="..\OREAnalytics.props" />
  <PropertyGroup Condition="'$(Configuration)|$(Platform)'=='Release|Win32'" Label="Configuration">
    <ConfigurationType>Application</ConfigurationType>
    <UseOfMfc>false</UseOfMfc>
    <CharacterSet>MultiByte</CharacterSet>
  </PropertyGroup>
  <PropertyGroup Condition="'$(Configuration)|$(Platform)'=='Release|x64'" Label="Configuration">
    <ConfigurationType>Application</ConfigurationType>
    <UseOfMfc>false</UseOfMfc>
    <CharacterSet>MultiByte</CharacterSet>
  </PropertyGroup>
  <PropertyGroup Condition="'$(Configuration)|$(Platform)'=='Debug|Win32'" Label="Configuration">
    <ConfigurationType>Application</ConfigurationType>
    <UseOfMfc>false</UseOfMfc>
    <CharacterSet>MultiByte</CharacterSet>
  </PropertyGroup>
  <PropertyGroup Condition="'$(Configuration)|$(Platform)'=='Debug|x64'" Label="Configuration">
    <ConfigurationType>Application</ConfigurationType>
    <UseOfMfc>false</UseOfMfc>
    <CharacterSet>MultiByte</CharacterSet>
  </PropertyGroup>
  <PropertyGroup Condition="'$(Configuration)|$(Platform)'=='Release (static runtime)|Win32'" Label="Configuration">
    <ConfigurationType>Application</ConfigurationType>
    <UseOfMfc>false</UseOfMfc>
    <CharacterSet>MultiByte</CharacterSet>
  </PropertyGroup>
  <PropertyGroup Condition="'$(Configuration)|$(Platform)'=='Release (static runtime)|x64'" Label="Configuration">
    <ConfigurationType>Application</ConfigurationType>
    <UseOfMfc>false</UseOfMfc>
    <CharacterSet>MultiByte</CharacterSet>
  </PropertyGroup>
  <PropertyGroup Condition="'$(Configuration)|$(Platform)'=='Debug (static runtime)|Win32'" Label="Configuration">
    <ConfigurationType>Application</ConfigurationType>
    <UseOfMfc>false</UseOfMfc>
    <CharacterSet>MultiByte</CharacterSet>
  </PropertyGroup>
  <PropertyGroup Condition="'$(Configuration)|$(Platform)'=='Debug (static runtime)|x64'" Label="Configuration">
    <ConfigurationType>Application</ConfigurationType>
    <UseOfMfc>false</UseOfMfc>
    <CharacterSet>MultiByte</CharacterSet>
  </PropertyGroup>
  <Import Project="$(VCTargetsPath)\Microsoft.Cpp.props" />
  <ImportGroup Label="ExtensionSettings">
  </ImportGroup>
  <ImportGroup Condition="'$(Configuration)|$(Platform)'=='Release|Win32'" Label="PropertySheets">
    <Import Project="$(UserRootDir)\Microsoft.Cpp.$(Platform).user.props" Condition="exists('$(UserRootDir)\Microsoft.Cpp.$(Platform).user.props')" Label="LocalAppDataPlatform" />
  </ImportGroup>
  <ImportGroup Condition="'$(Configuration)|$(Platform)'=='Release|x64'" Label="PropertySheets">
    <Import Project="$(UserRootDir)\Microsoft.Cpp.$(Platform).user.props" Condition="exists('$(UserRootDir)\Microsoft.Cpp.$(Platform).user.props')" Label="LocalAppDataPlatform" />
  </ImportGroup>
  <ImportGroup Condition="'$(Configuration)|$(Platform)'=='Debug|Win32'" Label="PropertySheets">
    <Import Project="$(UserRootDir)\Microsoft.Cpp.$(Platform).user.props" Condition="exists('$(UserRootDir)\Microsoft.Cpp.$(Platform).user.props')" Label="LocalAppDataPlatform" />
  </ImportGroup>
  <ImportGroup Condition="'$(Configuration)|$(Platform)'=='Debug|x64'" Label="PropertySheets">
    <Import Project="$(UserRootDir)\Microsoft.Cpp.$(Platform).user.props" Condition="exists('$(UserRootDir)\Microsoft.Cpp.$(Platform).user.props')" Label="LocalAppDataPlatform" />
  </ImportGroup>
  <ImportGroup Condition="'$(Configuration)|$(Platform)'=='Release (static runtime)|Win32'" Label="PropertySheets">
    <Import Project="$(UserRootDir)\Microsoft.Cpp.$(Platform).user.props" Condition="exists('$(UserRootDir)\Microsoft.Cpp.$(Platform).user.props')" Label="LocalAppDataPlatform" />
  </ImportGroup>
  <ImportGroup Condition="'$(Configuration)|$(Platform)'=='Release (static runtime)|x64'" Label="PropertySheets">
    <Import Project="$(UserRootDir)\Microsoft.Cpp.$(Platform).user.props" Condition="exists('$(UserRootDir)\Microsoft.Cpp.$(Platform).user.props')" Label="LocalAppDataPlatform" />
  </ImportGroup>
  <ImportGroup Condition="'$(Configuration)|$(Platform)'=='Debug (static runtime)|Win32'" Label="PropertySheets">
    <Import Project="$(UserRootDir)\Microsoft.Cpp.$(Platform).user.props" Condition="exists('$(UserRootDir)\Microsoft.Cpp.$(Platform).user.props')" Label="LocalAppDataPlatform" />
  </ImportGroup>
  <ImportGroup Condition="'$(Configuration)|$(Platform)'=='Debug (static runtime)|x64'" Label="PropertySheets">
    <Import Project="$(UserRootDir)\Microsoft.Cpp.$(Platform).user.props" Condition="exists('$(UserRootDir)\Microsoft.Cpp.$(Platform).user.props')" Label="LocalAppDataPlatform" />
  </ImportGroup>
  <PropertyGroup Label="UserMacros" />
  <PropertyGroup>
    <_ProjectFileVersion>10.0.30319.1</_ProjectFileVersion>
    <OutDir Condition="'$(Configuration)|$(Platform)'=='Debug (static runtime)|Win32'">bin\</OutDir>
    <OutDir Condition="'$(Configuration)|$(Platform)'=='Debug (static runtime)|x64'">bin\</OutDir>
    <IntDir Condition="'$(Configuration)|$(Platform)'=='Debug (static runtime)|Win32'">.\build\$(qlCompilerTag)\$(Platform)\$(Configuration)\</IntDir>
    <IntDir Condition="'$(Configuration)|$(Platform)'=='Debug (static runtime)|x64'">.\build\$(qlCompilerTag)\$(Platform)\$(Configuration)\</IntDir>
    <LinkIncremental Condition="'$(Configuration)|$(Platform)'=='Debug (static runtime)|Win32'">true</LinkIncremental>
    <LinkIncremental Condition="'$(Configuration)|$(Platform)'=='Debug (static runtime)|x64'">true</LinkIncremental>
    <GenerateManifest Condition="'$(Configuration)|$(Platform)'=='Debug (static runtime)|Win32'">true</GenerateManifest>
    <GenerateManifest Condition="'$(Configuration)|$(Platform)'=='Debug (static runtime)|x64'">true</GenerateManifest>
    <EmbedManifest Condition="'$(Configuration)|$(Platform)'=='Debug (static runtime)|Win32'">false</EmbedManifest>
    <EmbedManifest Condition="'$(Configuration)|$(Platform)'=='Debug (static runtime)|x64'">false</EmbedManifest>
    <PostBuildEventUseInBuild Condition="'$(Configuration)|$(Platform)'=='Debug (static runtime)|Win32'">false</PostBuildEventUseInBuild>
    <PostBuildEventUseInBuild Condition="'$(Configuration)|$(Platform)'=='Debug (static runtime)|x64'">false</PostBuildEventUseInBuild>
    <OutDir Condition="'$(Configuration)|$(Platform)'=='Release (static runtime)|Win32'">bin\</OutDir>
    <OutDir Condition="'$(Configuration)|$(Platform)'=='Release (static runtime)|x64'">bin\</OutDir>
    <IntDir Condition="'$(Configuration)|$(Platform)'=='Release (static runtime)|Win32'">.\build\$(qlCompilerTag)\$(Platform)\$(Configuration)\</IntDir>
    <IntDir Condition="'$(Configuration)|$(Platform)'=='Release (static runtime)|x64'">.\build\$(qlCompilerTag)\$(Platform)\$(Configuration)\</IntDir>
    <LinkIncremental Condition="'$(Configuration)|$(Platform)'=='Release (static runtime)|Win32'">false</LinkIncremental>
    <LinkIncremental Condition="'$(Configuration)|$(Platform)'=='Release (static runtime)|x64'">false</LinkIncremental>
    <GenerateManifest Condition="'$(Configuration)|$(Platform)'=='Release (static runtime)|Win32'">true</GenerateManifest>
    <GenerateManifest Condition="'$(Configuration)|$(Platform)'=='Release (static runtime)|x64'">true</GenerateManifest>
    <EmbedManifest Condition="'$(Configuration)|$(Platform)'=='Release (static runtime)|Win32'">false</EmbedManifest>
    <EmbedManifest Condition="'$(Configuration)|$(Platform)'=='Release (static runtime)|x64'">false</EmbedManifest>
    <PostBuildEventUseInBuild Condition="'$(Configuration)|$(Platform)'=='Release (static runtime)|Win32'">false</PostBuildEventUseInBuild>
    <PostBuildEventUseInBuild Condition="'$(Configuration)|$(Platform)'=='Release (static runtime)|x64'">false</PostBuildEventUseInBuild>
    <OutDir Condition="'$(Configuration)|$(Platform)'=='Debug|Win32'">bin\</OutDir>
    <OutDir Condition="'$(Configuration)|$(Platform)'=='Debug|x64'">bin\</OutDir>
    <IntDir Condition="'$(Configuration)|$(Platform)'=='Debug|Win32'">.\build\$(qlCompilerTag)\$(Platform)\$(Configuration)\</IntDir>
    <IntDir Condition="'$(Configuration)|$(Platform)'=='Debug|x64'">.\build\$(qlCompilerTag)\$(Platform)\$(Configuration)\</IntDir>
    <LinkIncremental Condition="'$(Configuration)|$(Platform)'=='Debug|Win32'">true</LinkIncremental>
    <LinkIncremental Condition="'$(Configuration)|$(Platform)'=='Debug|x64'">true</LinkIncremental>
    <GenerateManifest Condition="'$(Configuration)|$(Platform)'=='Debug|Win32'">true</GenerateManifest>
    <GenerateManifest Condition="'$(Configuration)|$(Platform)'=='Debug|x64'">true</GenerateManifest>
    <EmbedManifest Condition="'$(Configuration)|$(Platform)'=='Debug|Win32'">false</EmbedManifest>
    <EmbedManifest Condition="'$(Configuration)|$(Platform)'=='Debug|x64'">false</EmbedManifest>
    <PostBuildEventUseInBuild Condition="'$(Configuration)|$(Platform)'=='Debug|Win32'">false</PostBuildEventUseInBuild>
    <PostBuildEventUseInBuild Condition="'$(Configuration)|$(Platform)'=='Debug|x64'">false</PostBuildEventUseInBuild>
    <OutDir Condition="'$(Configuration)|$(Platform)'=='Release|Win32'">bin\</OutDir>
    <OutDir Condition="'$(Configuration)|$(Platform)'=='Release|x64'">bin\</OutDir>
    <IntDir Condition="'$(Configuration)|$(Platform)'=='Release|Win32'">.\build\$(qlCompilerTag)\$(Platform)\$(Configuration)\</IntDir>
    <IntDir Condition="'$(Configuration)|$(Platform)'=='Release|x64'">.\build\$(qlCompilerTag)\$(Platform)\$(Configuration)\</IntDir>
    <LinkIncremental Condition="'$(Configuration)|$(Platform)'=='Release|Win32'">false</LinkIncremental>
    <LinkIncremental Condition="'$(Configuration)|$(Platform)'=='Release|x64'">false</LinkIncremental>
    <GenerateManifest Condition="'$(Configuration)|$(Platform)'=='Release|Win32'">true</GenerateManifest>
    <GenerateManifest Condition="'$(Configuration)|$(Platform)'=='Release|x64'">true</GenerateManifest>
    <EmbedManifest Condition="'$(Configuration)|$(Platform)'=='Release|Win32'">false</EmbedManifest>
    <EmbedManifest Condition="'$(Configuration)|$(Platform)'=='Release|x64'">false</EmbedManifest>
    <PostBuildEventUseInBuild Condition="'$(Configuration)|$(Platform)'=='Release|Win32'">false</PostBuildEventUseInBuild>
    <PostBuildEventUseInBuild Condition="'$(Configuration)|$(Platform)'=='Release|x64'">false</PostBuildEventUseInBuild>
    <TargetName Condition="'$(Configuration)|$(Platform)'=='Release|Win32'">OREAnalytics-test-suite-$(qlCompilerTag)-mt</TargetName>
    <TargetName Condition="'$(Configuration)|$(Platform)'=='Release|x64'">OREAnalytics-test-suite-$(qlCompilerTag)-x64-mt</TargetName>
    <TargetName Condition="'$(Configuration)|$(Platform)'=='Release (static runtime)|Win32'">OREAnalytics-test-suite-$(qlCompilerTag)-mt-s</TargetName>
    <TargetName Condition="'$(Configuration)|$(Platform)'=='Release (static runtime)|x64'">OREAnalytics-test-suite-$(qlCompilerTag)-x64-mt-s</TargetName>
    <TargetName Condition="'$(Configuration)|$(Platform)'=='Debug|Win32'">OREAnalytics-test-suite-$(qlCompilerTag)-mt-gd</TargetName>
    <TargetName Condition="'$(Configuration)|$(Platform)'=='Debug|x64'">OREAnalytics-test-suite-$(qlCompilerTag)-x64-mt-gd</TargetName>
    <TargetName Condition="'$(Configuration)|$(Platform)'=='Debug (static runtime)|Win32'">OREAnalytics-test-suite-$(qlCompilerTag)-mt-sgd</TargetName>
    <TargetName Condition="'$(Configuration)|$(Platform)'=='Debug (static runtime)|x64'">OREAnalytics-test-suite-$(qlCompilerTag)-x64-mt-sgd</TargetName>
  </PropertyGroup>
  <ItemDefinitionGroup Condition="'$(Configuration)|$(Platform)'=='Debug (static runtime)|Win32'">
    <Midl>
      <TypeLibraryName>.\build\$(qlCompilerTag)\$(Platform)\$(Configuration)\testsuite.tlb</TypeLibraryName>
      <HeaderFileName>
      </HeaderFileName>
    </Midl>
    <ClCompile>
      <Optimization>Disabled</Optimization>
      <IntrinsicFunctions>false</IntrinsicFunctions>
      <AdditionalIncludeDirectories>..;..\..\OREData;..\..\QuantExt;..\..\QuantLib;%(AdditionalIncludeDirectories)</AdditionalIncludeDirectories>
      <PreprocessorDefinitions>_DEBUG;WIN32;_CONSOLE;_SCL_SECURE_NO_DEPRECATE;_CRT_SECURE_NO_DEPRECATE;%(PreprocessorDefinitions)</PreprocessorDefinitions>
      <BasicRuntimeChecks>EnableFastChecks</BasicRuntimeChecks>
      <RuntimeLibrary>MultiThreadedDebug</RuntimeLibrary>
      <DisableLanguageExtensions>false</DisableLanguageExtensions>
      <ForceConformanceInForLoopScope>true</ForceConformanceInForLoopScope>
      <RuntimeTypeInfo>true</RuntimeTypeInfo>
      <PrecompiledHeader>
      </PrecompiledHeader>
      <PrecompiledHeaderOutputFile>.\build\$(qlCompilerTag)\$(Platform)\$(Configuration)\testsuite.pch</PrecompiledHeaderOutputFile>
      <AssemblerListingLocation>$(IntDir)\%(RelativeDir)</AssemblerListingLocation>
      <ObjectFileName>$(IntDir)\%(RelativeDir)</ObjectFileName>
      <ProgramDataBaseFileName>$(IntDir)\%(RelativeDir)</ProgramDataBaseFileName>
      <BrowseInformation>
      </BrowseInformation>
      <BrowseInformationFile>.\build\$(qlCompilerTag)\$(Platform)\$(Configuration)\</BrowseInformationFile>
      <WarningLevel>Level3</WarningLevel>
      <SuppressStartupBanner>true</SuppressStartupBanner>
      <DebugInformationFormat>EditAndContinue</DebugInformationFormat>
      <CompileAs>Default</CompileAs>
      <MultiProcessorCompilation>true</MultiProcessorCompilation>
    </ClCompile>
    <ResourceCompile>
      <PreprocessorDefinitions>_DEBUG;%(PreprocessorDefinitions)</PreprocessorDefinitions>
      <Culture>0x0409</Culture>
    </ResourceCompile>
    <Link>
      <OutputFile>$(OutDir)$(TargetName)$(TargetExt)</OutputFile>
      <SuppressStartupBanner>true</SuppressStartupBanner>
      <AdditionalLibraryDirectories>..\lib;..\..\OREData\lib;..\..\QuantExt\lib;..\..\QuantLib\lib;%(AdditionalLibraryDirectories)</AdditionalLibraryDirectories>
      <GenerateDebugInformation>true</GenerateDebugInformation>
      <AssemblyDebug>
      </AssemblyDebug>
      <ProgramDatabaseFile>$(OutDir)$(TargetName).pdb</ProgramDatabaseFile>
      <SubSystem>Console</SubSystem>
      <RandomizedBaseAddress>false</RandomizedBaseAddress>
      <DataExecutionPrevention>
      </DataExecutionPrevention>
      <TargetMachine>MachineX86</TargetMachine>
      <ImageHasSafeExceptionHandlers>false</ImageHasSafeExceptionHandlers>
    </Link>
    <Bscmake>
      <SuppressStartupBanner>false</SuppressStartupBanner>
    </Bscmake>
    <PostBuildEvent>
      <Message>Auto run test</Message>
      <Command>"$(TargetDir)$(TargetName).exe" --log_level=message --build_info=yes --result_code=no --report_level=short</Command>
    </PostBuildEvent>
  </ItemDefinitionGroup>
  <ItemDefinitionGroup Condition="'$(Configuration)|$(Platform)'=='Debug (static runtime)|x64'">
    <Midl>
      <TypeLibraryName>.\build\$(qlCompilerTag)\$(Platform)\$(Configuration)\testsuite.tlb</TypeLibraryName>
      <HeaderFileName>
      </HeaderFileName>
    </Midl>
    <ClCompile>
      <Optimization>Disabled</Optimization>
      <IntrinsicFunctions>false</IntrinsicFunctions>
      <AdditionalIncludeDirectories>..;..\..\OREData;..\..\QuantExt;..\..\QuantLib;%(AdditionalIncludeDirectories)</AdditionalIncludeDirectories>
      <PreprocessorDefinitions>_DEBUG;WIN32;_CONSOLE;_SCL_SECURE_NO_DEPRECATE;_CRT_SECURE_NO_DEPRECATE;%(PreprocessorDefinitions)</PreprocessorDefinitions>
      <BasicRuntimeChecks>EnableFastChecks</BasicRuntimeChecks>
      <RuntimeLibrary>MultiThreadedDebug</RuntimeLibrary>
      <DisableLanguageExtensions>false</DisableLanguageExtensions>
      <ForceConformanceInForLoopScope>true</ForceConformanceInForLoopScope>
      <RuntimeTypeInfo>true</RuntimeTypeInfo>
      <PrecompiledHeader>
      </PrecompiledHeader>
      <PrecompiledHeaderOutputFile>.\build\$(qlCompilerTag)\$(Platform)\$(Configuration)\testsuite.pch</PrecompiledHeaderOutputFile>
      <AssemblerListingLocation>$(IntDir)\%(RelativeDir)</AssemblerListingLocation>
      <ObjectFileName>$(IntDir)\%(RelativeDir)</ObjectFileName>
      <ProgramDataBaseFileName>$(IntDir)\%(RelativeDir)</ProgramDataBaseFileName>
      <BrowseInformation>
      </BrowseInformation>
      <BrowseInformationFile>.\build\$(qlCompilerTag)\$(Platform)\$(Configuration)\</BrowseInformationFile>
      <WarningLevel>Level3</WarningLevel>
      <SuppressStartupBanner>true</SuppressStartupBanner>
      <DebugInformationFormat>ProgramDatabase</DebugInformationFormat>
      <CompileAs>Default</CompileAs>
      <MultiProcessorCompilation>true</MultiProcessorCompilation>
    </ClCompile>
    <ResourceCompile>
      <PreprocessorDefinitions>_DEBUG;%(PreprocessorDefinitions)</PreprocessorDefinitions>
      <Culture>0x0409</Culture>
    </ResourceCompile>
    <Link>
      <OutputFile>$(OutDir)$(TargetName)$(TargetExt)</OutputFile>
      <SuppressStartupBanner>true</SuppressStartupBanner>
      <AdditionalLibraryDirectories>..\lib;..\..\OREData\lib;..\..\QuantExt\lib;..\..\QuantLib\lib;%(AdditionalLibraryDirectories)</AdditionalLibraryDirectories>
      <GenerateDebugInformation>true</GenerateDebugInformation>
      <AssemblyDebug>
      </AssemblyDebug>
      <ProgramDatabaseFile>$(OutDir)$(TargetName).pdb</ProgramDatabaseFile>
      <SubSystem>Console</SubSystem>
      <RandomizedBaseAddress>false</RandomizedBaseAddress>
      <DataExecutionPrevention>
      </DataExecutionPrevention>
    </Link>
    <Bscmake>
      <SuppressStartupBanner>false</SuppressStartupBanner>
    </Bscmake>
    <PostBuildEvent>
      <Message>Auto run test</Message>
      <Command>"$(TargetDir)$(TargetName).exe" --log_level=message --build_info=yes --result_code=no --report_level=short</Command>
    </PostBuildEvent>
  </ItemDefinitionGroup>
  <ItemDefinitionGroup Condition="'$(Configuration)|$(Platform)'=='Release (static runtime)|Win32'">
    <Midl>
      <TypeLibraryName>.\build\$(qlCompilerTag)\$(Platform)\$(Configuration)\testsuite.tlb</TypeLibraryName>
      <HeaderFileName>
      </HeaderFileName>
    </Midl>
    <ClCompile>
      <Optimization>MaxSpeed</Optimization>
      <InlineFunctionExpansion>AnySuitable</InlineFunctionExpansion>
      <IntrinsicFunctions>false</IntrinsicFunctions>
      <FavorSizeOrSpeed>Speed</FavorSizeOrSpeed>
      <AdditionalIncludeDirectories>..;..\..\OREData;..\..\QuantExt;..\..\QuantLib;%(AdditionalIncludeDirectories)</AdditionalIncludeDirectories>
      <PreprocessorDefinitions>NDEBUG;WIN32;_CONSOLE;_SCL_SECURE_NO_DEPRECATE;_CRT_SECURE_NO_DEPRECATE;%(PreprocessorDefinitions)</PreprocessorDefinitions>
      <StringPooling>true</StringPooling>
      <RuntimeLibrary>MultiThreaded</RuntimeLibrary>
      <FunctionLevelLinking>true</FunctionLevelLinking>
      <DisableLanguageExtensions>false</DisableLanguageExtensions>
      <ForceConformanceInForLoopScope>true</ForceConformanceInForLoopScope>
      <RuntimeTypeInfo>true</RuntimeTypeInfo>
      <PrecompiledHeader>
      </PrecompiledHeader>
      <PrecompiledHeaderOutputFile>.\build\$(qlCompilerTag)\$(Platform)\$(Configuration)\testsuite.pch</PrecompiledHeaderOutputFile>
      <AssemblerListingLocation>$(IntDir)\%(RelativeDir)</AssemblerListingLocation>
      <ObjectFileName>$(IntDir)\%(RelativeDir)</ObjectFileName>
      <ProgramDataBaseFileName>$(IntDir)\%(RelativeDir)</ProgramDataBaseFileName>
      <BrowseInformation>
      </BrowseInformation>
      <BrowseInformationFile>.\build\$(qlCompilerTag)\$(Platform)\$(Configuration)\</BrowseInformationFile>
      <WarningLevel>Level3</WarningLevel>
      <SuppressStartupBanner>true</SuppressStartupBanner>
      <CompileAs>Default</CompileAs>
      <DebugInformationFormat>ProgramDatabase</DebugInformationFormat>
      <MultiProcessorCompilation>true</MultiProcessorCompilation>
    </ClCompile>
    <ResourceCompile>
      <PreprocessorDefinitions>NDEBUG;%(PreprocessorDefinitions)</PreprocessorDefinitions>
      <Culture>0x0409</Culture>
    </ResourceCompile>
    <Link>
      <OutputFile>$(OutDir)$(TargetName)$(TargetExt)</OutputFile>
      <SuppressStartupBanner>true</SuppressStartupBanner>
      <AdditionalLibraryDirectories>..\lib;..\..\OREData\lib;..\..\QuantExt\lib;..\..\QuantLib\lib;%(AdditionalLibraryDirectories)</AdditionalLibraryDirectories>
      <ProgramDatabaseFile>$(OutDir)$(TargetName).pdb</ProgramDatabaseFile>
      <SubSystem>Console</SubSystem>
      <RandomizedBaseAddress>false</RandomizedBaseAddress>
      <DataExecutionPrevention>
      </DataExecutionPrevention>
      <TargetMachine>MachineX86</TargetMachine>
      <GenerateDebugInformation>true</GenerateDebugInformation>
      <OptimizeReferences>true</OptimizeReferences>
    </Link>
    <Bscmake>
      <SuppressStartupBanner>false</SuppressStartupBanner>
    </Bscmake>
    <PostBuildEvent>
      <Message>Auto run test</Message>
      <Command>"$(TargetDir)$(TargetName).exe" --log_level=message --build_info=yes --result_code=no --report_level=short</Command>
    </PostBuildEvent>
  </ItemDefinitionGroup>
  <ItemDefinitionGroup Condition="'$(Configuration)|$(Platform)'=='Release (static runtime)|x64'">
    <Midl>
      <TypeLibraryName>.\build\$(qlCompilerTag)\$(Platform)\$(Configuration)\testsuite.tlb</TypeLibraryName>
      <HeaderFileName>
      </HeaderFileName>
    </Midl>
    <ClCompile>
      <Optimization>MaxSpeed</Optimization>
      <InlineFunctionExpansion>AnySuitable</InlineFunctionExpansion>
      <IntrinsicFunctions>false</IntrinsicFunctions>
      <FavorSizeOrSpeed>Speed</FavorSizeOrSpeed>
      <AdditionalIncludeDirectories>..;..\..\OREData;..\..\QuantExt;..\..\QuantLib;%(AdditionalIncludeDirectories)</AdditionalIncludeDirectories>
      <PreprocessorDefinitions>NDEBUG;WIN32;_CONSOLE;_SCL_SECURE_NO_DEPRECATE;_CRT_SECURE_NO_DEPRECATE;%(PreprocessorDefinitions)</PreprocessorDefinitions>
      <StringPooling>true</StringPooling>
      <RuntimeLibrary>MultiThreaded</RuntimeLibrary>
      <FunctionLevelLinking>true</FunctionLevelLinking>
      <DisableLanguageExtensions>false</DisableLanguageExtensions>
      <ForceConformanceInForLoopScope>true</ForceConformanceInForLoopScope>
      <RuntimeTypeInfo>true</RuntimeTypeInfo>
      <PrecompiledHeader>
      </PrecompiledHeader>
      <PrecompiledHeaderOutputFile>.\build\$(qlCompilerTag)\$(Platform)\$(Configuration)\testsuite.pch</PrecompiledHeaderOutputFile>
      <AssemblerListingLocation>$(IntDir)\%(RelativeDir)</AssemblerListingLocation>
      <ObjectFileName>$(IntDir)\%(RelativeDir)</ObjectFileName>
      <ProgramDataBaseFileName>$(IntDir)\%(RelativeDir)</ProgramDataBaseFileName>
      <BrowseInformation>
      </BrowseInformation>
      <BrowseInformationFile>.\build\$(qlCompilerTag)\$(Platform)\$(Configuration)\</BrowseInformationFile>
      <WarningLevel>Level3</WarningLevel>
      <SuppressStartupBanner>true</SuppressStartupBanner>
      <CompileAs>Default</CompileAs>
      <DebugInformationFormat>ProgramDatabase</DebugInformationFormat>
      <MultiProcessorCompilation>true</MultiProcessorCompilation>
    </ClCompile>
    <ResourceCompile>
      <PreprocessorDefinitions>NDEBUG;%(PreprocessorDefinitions)</PreprocessorDefinitions>
      <Culture>0x0409</Culture>
    </ResourceCompile>
    <Link>
      <OutputFile>$(OutDir)$(TargetName)$(TargetExt)</OutputFile>
      <SuppressStartupBanner>true</SuppressStartupBanner>
      <AdditionalLibraryDirectories>..\lib;..\..\OREData\lib;..\..\QuantExt\lib;..\..\QuantLib\lib;%(AdditionalLibraryDirectories)</AdditionalLibraryDirectories>
      <ProgramDatabaseFile>$(OutDir)$(TargetName).pdb</ProgramDatabaseFile>
      <SubSystem>Console</SubSystem>
      <RandomizedBaseAddress>false</RandomizedBaseAddress>
      <DataExecutionPrevention>
      </DataExecutionPrevention>
      <GenerateDebugInformation>true</GenerateDebugInformation>
      <OptimizeReferences>true</OptimizeReferences>
    </Link>
    <Bscmake>
      <SuppressStartupBanner>false</SuppressStartupBanner>
    </Bscmake>
    <PostBuildEvent>
      <Message>Auto run test</Message>
      <Command>"$(TargetDir)$(TargetName).exe" --log_level=message --build_info=yes --result_code=no --report_level=short</Command>
    </PostBuildEvent>
  </ItemDefinitionGroup>
  <ItemDefinitionGroup Condition="'$(Configuration)|$(Platform)'=='Debug|Win32'">
    <Midl>
      <TypeLibraryName>.\build\$(qlCompilerTag)\$(Platform)\$(Configuration)\testsuite.tlb</TypeLibraryName>
      <HeaderFileName>
      </HeaderFileName>
    </Midl>
    <ClCompile>
      <Optimization>Disabled</Optimization>
      <IntrinsicFunctions>false</IntrinsicFunctions>
      <AdditionalIncludeDirectories>..;..\..\OREData;..\..\QuantExt;..\..\QuantLib;%(AdditionalIncludeDirectories)</AdditionalIncludeDirectories>
      <PreprocessorDefinitions>_DEBUG;WIN32;_CONSOLE;_SCL_SECURE_NO_DEPRECATE;_CRT_SECURE_NO_DEPRECATE;%(PreprocessorDefinitions)</PreprocessorDefinitions>
      <BasicRuntimeChecks>EnableFastChecks</BasicRuntimeChecks>
      <RuntimeLibrary>MultiThreadedDebugDLL</RuntimeLibrary>
      <DisableLanguageExtensions>false</DisableLanguageExtensions>
      <ForceConformanceInForLoopScope>true</ForceConformanceInForLoopScope>
      <RuntimeTypeInfo>true</RuntimeTypeInfo>
      <PrecompiledHeader>
      </PrecompiledHeader>
      <PrecompiledHeaderOutputFile>.\build\$(qlCompilerTag)\$(Platform)\$(Configuration)\testsuite.pch</PrecompiledHeaderOutputFile>
      <AssemblerListingLocation>$(IntDir)\%(RelativeDir)</AssemblerListingLocation>
      <ObjectFileName>$(IntDir)\%(RelativeDir)</ObjectFileName>
      <ProgramDataBaseFileName>$(IntDir)\%(RelativeDir)</ProgramDataBaseFileName>
      <BrowseInformation>
      </BrowseInformation>
      <BrowseInformationFile>.\build\$(qlCompilerTag)\$(Platform)\$(Configuration)\</BrowseInformationFile>
      <WarningLevel>Level3</WarningLevel>
      <SuppressStartupBanner>true</SuppressStartupBanner>
      <DebugInformationFormat>EditAndContinue</DebugInformationFormat>
      <CompileAs>Default</CompileAs>
      <MultiProcessorCompilation>true</MultiProcessorCompilation>
    </ClCompile>
    <ResourceCompile>
      <PreprocessorDefinitions>_DEBUG;%(PreprocessorDefinitions)</PreprocessorDefinitions>
      <Culture>0x0409</Culture>
    </ResourceCompile>
    <Link>
      <OutputFile>$(OutDir)$(TargetName)$(TargetExt)</OutputFile>
      <SuppressStartupBanner>true</SuppressStartupBanner>
      <AdditionalLibraryDirectories>..\lib;..\..\OREData\lib;..\..\QuantExt\lib;..\..\QuantLib\lib;%(AdditionalLibraryDirectories)</AdditionalLibraryDirectories>
      <GenerateDebugInformation>true</GenerateDebugInformation>
      <ProgramDatabaseFile>$(OutDir)$(TargetName).pdb</ProgramDatabaseFile>
      <SubSystem>Console</SubSystem>
      <RandomizedBaseAddress>false</RandomizedBaseAddress>
      <DataExecutionPrevention>
      </DataExecutionPrevention>
      <TargetMachine>MachineX86</TargetMachine>
      <ImageHasSafeExceptionHandlers>false</ImageHasSafeExceptionHandlers>
    </Link>
    <Bscmake>
      <SuppressStartupBanner>false</SuppressStartupBanner>
    </Bscmake>
    <PostBuildEvent>
      <Message>Auto run test</Message>
      <Command>"$(TargetDir)$(TargetName).exe" --log_level=message --build_info=yes --result_code=no --report_level=short</Command>
    </PostBuildEvent>
  </ItemDefinitionGroup>
  <ItemDefinitionGroup Condition="'$(Configuration)|$(Platform)'=='Debug|x64'">
    <Midl>
      <TypeLibraryName>.\build\$(qlCompilerTag)\$(Platform)\$(Configuration)\testsuite.tlb</TypeLibraryName>
      <HeaderFileName>
      </HeaderFileName>
    </Midl>
    <ClCompile>
      <Optimization>Disabled</Optimization>
      <IntrinsicFunctions>false</IntrinsicFunctions>
      <AdditionalIncludeDirectories>..;..\..\OREData;..\..\QuantExt;..\..\QuantLib;%(AdditionalIncludeDirectories)</AdditionalIncludeDirectories>
      <PreprocessorDefinitions>_DEBUG;WIN32;_CONSOLE;_SCL_SECURE_NO_DEPRECATE;_CRT_SECURE_NO_DEPRECATE;%(PreprocessorDefinitions)</PreprocessorDefinitions>
      <BasicRuntimeChecks>EnableFastChecks</BasicRuntimeChecks>
      <RuntimeLibrary>MultiThreadedDebugDLL</RuntimeLibrary>
      <DisableLanguageExtensions>false</DisableLanguageExtensions>
      <ForceConformanceInForLoopScope>true</ForceConformanceInForLoopScope>
      <RuntimeTypeInfo>true</RuntimeTypeInfo>
      <PrecompiledHeader>
      </PrecompiledHeader>
      <PrecompiledHeaderOutputFile>.\build\$(qlCompilerTag)\$(Platform)\$(Configuration)\testsuite.pch</PrecompiledHeaderOutputFile>
      <AssemblerListingLocation>$(IntDir)\%(RelativeDir)</AssemblerListingLocation>
      <ObjectFileName>$(IntDir)\%(RelativeDir)</ObjectFileName>
      <ProgramDataBaseFileName>$(IntDir)\%(RelativeDir)</ProgramDataBaseFileName>
      <BrowseInformation>
      </BrowseInformation>
      <BrowseInformationFile>.\build\$(qlCompilerTag)\$(Platform)\$(Configuration)\</BrowseInformationFile>
      <WarningLevel>Level3</WarningLevel>
      <SuppressStartupBanner>true</SuppressStartupBanner>
      <DebugInformationFormat>ProgramDatabase</DebugInformationFormat>
      <CompileAs>Default</CompileAs>
      <MultiProcessorCompilation>true</MultiProcessorCompilation>
    </ClCompile>
    <ResourceCompile>
      <PreprocessorDefinitions>_DEBUG;%(PreprocessorDefinitions)</PreprocessorDefinitions>
      <Culture>0x0409</Culture>
    </ResourceCompile>
    <Link>
      <OutputFile>$(OutDir)$(TargetName)$(TargetExt)</OutputFile>
      <SuppressStartupBanner>true</SuppressStartupBanner>
      <AdditionalLibraryDirectories>..\lib;..\..\OREData\lib;..\..\QuantExt\lib;..\..\QuantLib\lib;%(AdditionalLibraryDirectories)</AdditionalLibraryDirectories>
      <GenerateDebugInformation>true</GenerateDebugInformation>
      <ProgramDatabaseFile>$(OutDir)$(TargetName).pdb</ProgramDatabaseFile>
      <SubSystem>Console</SubSystem>
      <RandomizedBaseAddress>false</RandomizedBaseAddress>
      <DataExecutionPrevention>
      </DataExecutionPrevention>
    </Link>
    <Bscmake>
      <SuppressStartupBanner>false</SuppressStartupBanner>
    </Bscmake>
    <PostBuildEvent>
      <Message>Auto run test</Message>
      <Command>"$(TargetDir)$(TargetName).exe" --log_level=message --build_info=yes --result_code=no --report_level=short</Command>
    </PostBuildEvent>
  </ItemDefinitionGroup>
  <ItemDefinitionGroup Condition="'$(Configuration)|$(Platform)'=='Release|Win32'">
    <Midl>
      <TypeLibraryName>.\build\$(qlCompilerTag)\$(Platform)\$(Configuration)\testsuite.tlb</TypeLibraryName>
      <HeaderFileName>
      </HeaderFileName>
    </Midl>
    <ClCompile>
      <Optimization>MaxSpeed</Optimization>
      <InlineFunctionExpansion>AnySuitable</InlineFunctionExpansion>
      <IntrinsicFunctions>false</IntrinsicFunctions>
      <FavorSizeOrSpeed>Speed</FavorSizeOrSpeed>
      <AdditionalIncludeDirectories>..;..\..\OREData;..\..\QuantExt;..\..\QuantLib;%(AdditionalIncludeDirectories)</AdditionalIncludeDirectories>
      <PreprocessorDefinitions>NDEBUG;WIN32;_CONSOLE;_SCL_SECURE_NO_DEPRECATE;_CRT_SECURE_NO_DEPRECATE;%(PreprocessorDefinitions)</PreprocessorDefinitions>
      <StringPooling>true</StringPooling>
      <RuntimeLibrary>MultiThreadedDLL</RuntimeLibrary>
      <FunctionLevelLinking>true</FunctionLevelLinking>
      <DisableLanguageExtensions>false</DisableLanguageExtensions>
      <ForceConformanceInForLoopScope>true</ForceConformanceInForLoopScope>
      <RuntimeTypeInfo>true</RuntimeTypeInfo>
      <PrecompiledHeader>
      </PrecompiledHeader>
      <PrecompiledHeaderOutputFile>.\build\$(qlCompilerTag)\$(Platform)\$(Configuration)\testsuite.pch</PrecompiledHeaderOutputFile>
      <AssemblerListingLocation>$(IntDir)\%(RelativeDir)</AssemblerListingLocation>
      <ObjectFileName>$(IntDir)\%(RelativeDir)</ObjectFileName>
      <ProgramDataBaseFileName>$(IntDir)\%(RelativeDir)</ProgramDataBaseFileName>
      <BrowseInformation>
      </BrowseInformation>
      <BrowseInformationFile>.\build\$(qlCompilerTag)\$(Platform)\$(Configuration)\</BrowseInformationFile>
      <WarningLevel>Level3</WarningLevel>
      <SuppressStartupBanner>true</SuppressStartupBanner>
      <CompileAs>Default</CompileAs>
      <DebugInformationFormat>ProgramDatabase</DebugInformationFormat>
      <MultiProcessorCompilation>true</MultiProcessorCompilation>
    </ClCompile>
    <ResourceCompile>
      <PreprocessorDefinitions>NDEBUG;%(PreprocessorDefinitions)</PreprocessorDefinitions>
      <Culture>0x0409</Culture>
    </ResourceCompile>
    <Link>
      <OutputFile>$(OutDir)$(TargetName)$(TargetExt)</OutputFile>
      <SuppressStartupBanner>true</SuppressStartupBanner>
      <AdditionalLibraryDirectories>..\lib;..\..\OREData\lib;..\..\QuantExt\lib;..\..\QuantLib\lib;%(AdditionalLibraryDirectories)</AdditionalLibraryDirectories>
      <GenerateDebugInformation>true</GenerateDebugInformation>
      <ProgramDatabaseFile>$(OutDir)$(TargetName).pdb</ProgramDatabaseFile>
      <SubSystem>Console</SubSystem>
      <RandomizedBaseAddress>false</RandomizedBaseAddress>
      <DataExecutionPrevention>
      </DataExecutionPrevention>
      <TargetMachine>MachineX86</TargetMachine>
      <OptimizeReferences>true</OptimizeReferences>
    </Link>
    <Bscmake>
      <SuppressStartupBanner>false</SuppressStartupBanner>
    </Bscmake>
    <PostBuildEvent>
      <Message>Auto run test</Message>
      <Command>"$(TargetDir)$(TargetName).exe" --log_level=message --build_info=yes --result_code=no --report_level=short</Command>
    </PostBuildEvent>
  </ItemDefinitionGroup>
  <ItemDefinitionGroup Condition="'$(Configuration)|$(Platform)'=='Release|x64'">
    <Midl>
      <TypeLibraryName>.\build\$(qlCompilerTag)\$(Platform)\$(Configuration)\testsuite.tlb</TypeLibraryName>
      <HeaderFileName>
      </HeaderFileName>
    </Midl>
    <ClCompile>
      <Optimization>MaxSpeed</Optimization>
      <InlineFunctionExpansion>AnySuitable</InlineFunctionExpansion>
      <IntrinsicFunctions>false</IntrinsicFunctions>
      <FavorSizeOrSpeed>Speed</FavorSizeOrSpeed>
      <AdditionalIncludeDirectories>..;..\..\OREData;..\..\QuantExt;..\..\QuantLib;%(AdditionalIncludeDirectories)</AdditionalIncludeDirectories>
      <PreprocessorDefinitions>NDEBUG;WIN32;_CONSOLE;_SCL_SECURE_NO_DEPRECATE;_CRT_SECURE_NO_DEPRECATE;%(PreprocessorDefinitions)</PreprocessorDefinitions>
      <StringPooling>true</StringPooling>
      <RuntimeLibrary>MultiThreadedDLL</RuntimeLibrary>
      <FunctionLevelLinking>true</FunctionLevelLinking>
      <DisableLanguageExtensions>false</DisableLanguageExtensions>
      <ForceConformanceInForLoopScope>true</ForceConformanceInForLoopScope>
      <RuntimeTypeInfo>true</RuntimeTypeInfo>
      <PrecompiledHeader>
      </PrecompiledHeader>
      <PrecompiledHeaderOutputFile>.\build\$(qlCompilerTag)\$(Platform)\$(Configuration)\testsuite.pch</PrecompiledHeaderOutputFile>
      <AssemblerListingLocation>$(IntDir)\%(RelativeDir)</AssemblerListingLocation>
      <ObjectFileName>$(IntDir)\%(RelativeDir)</ObjectFileName>
      <ProgramDataBaseFileName>$(IntDir)\%(RelativeDir)</ProgramDataBaseFileName>
      <BrowseInformation>
      </BrowseInformation>
      <BrowseInformationFile>.\build\$(qlCompilerTag)\$(Platform)\$(Configuration)\</BrowseInformationFile>
      <WarningLevel>Level3</WarningLevel>
      <SuppressStartupBanner>true</SuppressStartupBanner>
      <CompileAs>Default</CompileAs>
      <DebugInformationFormat>ProgramDatabase</DebugInformationFormat>
      <MultiProcessorCompilation>true</MultiProcessorCompilation>
    </ClCompile>
    <ResourceCompile>
      <PreprocessorDefinitions>NDEBUG;%(PreprocessorDefinitions)</PreprocessorDefinitions>
      <Culture>0x0409</Culture>
    </ResourceCompile>
    <Link>
      <OutputFile>$(OutDir)$(TargetName)$(TargetExt)</OutputFile>
      <SuppressStartupBanner>true</SuppressStartupBanner>
      <AdditionalLibraryDirectories>..\lib;..\..\OREData\lib;..\..\QuantExt\lib;..\..\QuantLib\lib;%(AdditionalLibraryDirectories)</AdditionalLibraryDirectories>
      <GenerateDebugInformation>true</GenerateDebugInformation>
      <ProgramDatabaseFile>$(OutDir)$(TargetName).pdb</ProgramDatabaseFile>
      <SubSystem>Console</SubSystem>
      <RandomizedBaseAddress>false</RandomizedBaseAddress>
      <DataExecutionPrevention>
      </DataExecutionPrevention>
      <OptimizeReferences>true</OptimizeReferences>
    </Link>
    <Bscmake>
      <SuppressStartupBanner>false</SuppressStartupBanner>
    </Bscmake>
    <PostBuildEvent>
      <Message>Auto run test</Message>
      <Command>"$(TargetDir)$(TargetName).exe" --log_level=message --build_info=yes --result_code=no --report_level=short</Command>
    </PostBuildEvent>
  </ItemDefinitionGroup>
  <Import Project="$(VCTargetsPath)\Microsoft.Cpp.targets" />
  <ImportGroup Label="ExtensionTargets">
  </ImportGroup>
=======
﻿<?xml version="1.0" encoding="utf-8"?>
<Project DefaultTargets="Build" ToolsVersion="4.0" xmlns="http://schemas.microsoft.com/developer/msbuild/2003">
  <ItemGroup Label="ProjectConfigurations">
    <ProjectConfiguration Include="Debug (static runtime)|Win32">
      <Configuration>Debug (static runtime)</Configuration>
      <Platform>Win32</Platform>
    </ProjectConfiguration>
    <ProjectConfiguration Include="Debug (static runtime)|x64">
      <Configuration>Debug (static runtime)</Configuration>
      <Platform>x64</Platform>
    </ProjectConfiguration>
    <ProjectConfiguration Include="Debug|Win32">
      <Configuration>Debug</Configuration>
      <Platform>Win32</Platform>
    </ProjectConfiguration>
    <ProjectConfiguration Include="Debug|x64">
      <Configuration>Debug</Configuration>
      <Platform>x64</Platform>
    </ProjectConfiguration>
    <ProjectConfiguration Include="Release (static runtime)|Win32">
      <Configuration>Release (static runtime)</Configuration>
      <Platform>Win32</Platform>
    </ProjectConfiguration>
    <ProjectConfiguration Include="Release (static runtime)|x64">
      <Configuration>Release (static runtime)</Configuration>
      <Platform>x64</Platform>
    </ProjectConfiguration>
    <ProjectConfiguration Include="Release|Win32">
      <Configuration>Release</Configuration>
      <Platform>Win32</Platform>
    </ProjectConfiguration>
    <ProjectConfiguration Include="Release|x64">
      <Configuration>Release</Configuration>
      <Platform>x64</Platform>
    </ProjectConfiguration>
  </ItemGroup>
  <ItemGroup>
    <ClInclude Include="aggregationscenariodata.hpp" />
    <ClInclude Include="cube.hpp" />
    <ClInclude Include="observationmode.hpp" />
    <ClInclude Include="scenariogenerator.hpp" />
    <ClInclude Include="scenariosimmarket.hpp" />
    <ClInclude Include="swapperformance.hpp" />
    <ClInclude Include="testmarket.hpp" />
  </ItemGroup>
  <ItemGroup>
    <ClCompile Include="aggregationscenariodata.cpp" />
    <ClCompile Include="cube.cpp" />
    <ClCompile Include="observationmode.cpp" />
    <ClCompile Include="scenariogenerator.cpp" />
    <ClCompile Include="scenariosimmarket.cpp" />
    <ClCompile Include="swapperformance.cpp" />
    <ClCompile Include="testsuite.cpp" />
  </ItemGroup>
  <ItemGroup>
    <ProjectReference Include="..\OREAnalytics.vcxproj">
      <Project>{69b19b76-a089-4f8e-a10b-58f607a96214}</Project>
    </ProjectReference>
  </ItemGroup>
  <PropertyGroup Label="Globals">
    <ProjectName>OREAnalyticsTestSuite</ProjectName>
    <ProjectGuid>{87DD6B48-D3E0-4C2D-A984-0E41259A9D3C}</ProjectGuid>
    <RootNamespace>OREAnalyticsTestSuite</RootNamespace>
    <VCTargetsPath Condition="'$(VCTargetsPath11)' != '' and '$(VSVersion)' == '' and $(VisualStudioVersion) == ''">$(VCTargetsPath11)</VCTargetsPath>
  </PropertyGroup>
  <Import Project="$(VCTargetsPath)\Microsoft.Cpp.Default.props" />
  <Import Project="..\OREAnalytics.props" />
  <PropertyGroup Condition="'$(Configuration)|$(Platform)'=='Release|Win32'" Label="Configuration">
    <ConfigurationType>Application</ConfigurationType>
    <UseOfMfc>false</UseOfMfc>
    <CharacterSet>MultiByte</CharacterSet>
  </PropertyGroup>
  <PropertyGroup Condition="'$(Configuration)|$(Platform)'=='Release|x64'" Label="Configuration">
    <ConfigurationType>Application</ConfigurationType>
    <UseOfMfc>false</UseOfMfc>
    <CharacterSet>MultiByte</CharacterSet>
  </PropertyGroup>
  <PropertyGroup Condition="'$(Configuration)|$(Platform)'=='Debug|Win32'" Label="Configuration">
    <ConfigurationType>Application</ConfigurationType>
    <UseOfMfc>false</UseOfMfc>
    <CharacterSet>MultiByte</CharacterSet>
  </PropertyGroup>
  <PropertyGroup Condition="'$(Configuration)|$(Platform)'=='Debug|x64'" Label="Configuration">
    <ConfigurationType>Application</ConfigurationType>
    <UseOfMfc>false</UseOfMfc>
    <CharacterSet>MultiByte</CharacterSet>
  </PropertyGroup>
  <PropertyGroup Condition="'$(Configuration)|$(Platform)'=='Release (static runtime)|Win32'" Label="Configuration">
    <ConfigurationType>Application</ConfigurationType>
    <UseOfMfc>false</UseOfMfc>
    <CharacterSet>MultiByte</CharacterSet>
  </PropertyGroup>
  <PropertyGroup Condition="'$(Configuration)|$(Platform)'=='Release (static runtime)|x64'" Label="Configuration">
    <ConfigurationType>Application</ConfigurationType>
    <UseOfMfc>false</UseOfMfc>
    <CharacterSet>MultiByte</CharacterSet>
  </PropertyGroup>
  <PropertyGroup Condition="'$(Configuration)|$(Platform)'=='Debug (static runtime)|Win32'" Label="Configuration">
    <ConfigurationType>Application</ConfigurationType>
    <UseOfMfc>false</UseOfMfc>
    <CharacterSet>MultiByte</CharacterSet>
  </PropertyGroup>
  <PropertyGroup Condition="'$(Configuration)|$(Platform)'=='Debug (static runtime)|x64'" Label="Configuration">
    <ConfigurationType>Application</ConfigurationType>
    <UseOfMfc>false</UseOfMfc>
    <CharacterSet>MultiByte</CharacterSet>
  </PropertyGroup>
  <Import Project="$(VCTargetsPath)\Microsoft.Cpp.props" />
  <ImportGroup Label="ExtensionSettings">
  </ImportGroup>
  <ImportGroup Condition="'$(Configuration)|$(Platform)'=='Release|Win32'" Label="PropertySheets">
    <Import Project="$(UserRootDir)\Microsoft.Cpp.$(Platform).user.props" Condition="exists('$(UserRootDir)\Microsoft.Cpp.$(Platform).user.props')" Label="LocalAppDataPlatform" />
  </ImportGroup>
  <ImportGroup Condition="'$(Configuration)|$(Platform)'=='Release|x64'" Label="PropertySheets">
    <Import Project="$(UserRootDir)\Microsoft.Cpp.$(Platform).user.props" Condition="exists('$(UserRootDir)\Microsoft.Cpp.$(Platform).user.props')" Label="LocalAppDataPlatform" />
  </ImportGroup>
  <ImportGroup Condition="'$(Configuration)|$(Platform)'=='Debug|Win32'" Label="PropertySheets">
    <Import Project="$(UserRootDir)\Microsoft.Cpp.$(Platform).user.props" Condition="exists('$(UserRootDir)\Microsoft.Cpp.$(Platform).user.props')" Label="LocalAppDataPlatform" />
  </ImportGroup>
  <ImportGroup Condition="'$(Configuration)|$(Platform)'=='Debug|x64'" Label="PropertySheets">
    <Import Project="$(UserRootDir)\Microsoft.Cpp.$(Platform).user.props" Condition="exists('$(UserRootDir)\Microsoft.Cpp.$(Platform).user.props')" Label="LocalAppDataPlatform" />
  </ImportGroup>
  <ImportGroup Condition="'$(Configuration)|$(Platform)'=='Release (static runtime)|Win32'" Label="PropertySheets">
    <Import Project="$(UserRootDir)\Microsoft.Cpp.$(Platform).user.props" Condition="exists('$(UserRootDir)\Microsoft.Cpp.$(Platform).user.props')" Label="LocalAppDataPlatform" />
  </ImportGroup>
  <ImportGroup Condition="'$(Configuration)|$(Platform)'=='Release (static runtime)|x64'" Label="PropertySheets">
    <Import Project="$(UserRootDir)\Microsoft.Cpp.$(Platform).user.props" Condition="exists('$(UserRootDir)\Microsoft.Cpp.$(Platform).user.props')" Label="LocalAppDataPlatform" />
  </ImportGroup>
  <ImportGroup Condition="'$(Configuration)|$(Platform)'=='Debug (static runtime)|Win32'" Label="PropertySheets">
    <Import Project="$(UserRootDir)\Microsoft.Cpp.$(Platform).user.props" Condition="exists('$(UserRootDir)\Microsoft.Cpp.$(Platform).user.props')" Label="LocalAppDataPlatform" />
  </ImportGroup>
  <ImportGroup Condition="'$(Configuration)|$(Platform)'=='Debug (static runtime)|x64'" Label="PropertySheets">
    <Import Project="$(UserRootDir)\Microsoft.Cpp.$(Platform).user.props" Condition="exists('$(UserRootDir)\Microsoft.Cpp.$(Platform).user.props')" Label="LocalAppDataPlatform" />
  </ImportGroup>
  <PropertyGroup Label="UserMacros" />
  <PropertyGroup>
    <_ProjectFileVersion>10.0.30319.1</_ProjectFileVersion>
    <OutDir Condition="'$(Configuration)|$(Platform)'=='Debug (static runtime)|Win32'">bin\</OutDir>
    <OutDir Condition="'$(Configuration)|$(Platform)'=='Debug (static runtime)|x64'">bin\</OutDir>
    <IntDir Condition="'$(Configuration)|$(Platform)'=='Debug (static runtime)|Win32'">.\build\$(qlCompilerTag)\$(Platform)\$(Configuration)\</IntDir>
    <IntDir Condition="'$(Configuration)|$(Platform)'=='Debug (static runtime)|x64'">.\build\$(qlCompilerTag)\$(Platform)\$(Configuration)\</IntDir>
    <LinkIncremental Condition="'$(Configuration)|$(Platform)'=='Debug (static runtime)|Win32'">true</LinkIncremental>
    <LinkIncremental Condition="'$(Configuration)|$(Platform)'=='Debug (static runtime)|x64'">true</LinkIncremental>
    <GenerateManifest Condition="'$(Configuration)|$(Platform)'=='Debug (static runtime)|Win32'">true</GenerateManifest>
    <GenerateManifest Condition="'$(Configuration)|$(Platform)'=='Debug (static runtime)|x64'">true</GenerateManifest>
    <EmbedManifest Condition="'$(Configuration)|$(Platform)'=='Debug (static runtime)|Win32'">false</EmbedManifest>
    <EmbedManifest Condition="'$(Configuration)|$(Platform)'=='Debug (static runtime)|x64'">false</EmbedManifest>
    <PostBuildEventUseInBuild Condition="'$(Configuration)|$(Platform)'=='Debug (static runtime)|Win32'">false</PostBuildEventUseInBuild>
    <PostBuildEventUseInBuild Condition="'$(Configuration)|$(Platform)'=='Debug (static runtime)|x64'">false</PostBuildEventUseInBuild>
    <OutDir Condition="'$(Configuration)|$(Platform)'=='Release (static runtime)|Win32'">bin\</OutDir>
    <OutDir Condition="'$(Configuration)|$(Platform)'=='Release (static runtime)|x64'">bin\</OutDir>
    <IntDir Condition="'$(Configuration)|$(Platform)'=='Release (static runtime)|Win32'">.\build\$(qlCompilerTag)\$(Platform)\$(Configuration)\</IntDir>
    <IntDir Condition="'$(Configuration)|$(Platform)'=='Release (static runtime)|x64'">.\build\$(qlCompilerTag)\$(Platform)\$(Configuration)\</IntDir>
    <LinkIncremental Condition="'$(Configuration)|$(Platform)'=='Release (static runtime)|Win32'">false</LinkIncremental>
    <LinkIncremental Condition="'$(Configuration)|$(Platform)'=='Release (static runtime)|x64'">false</LinkIncremental>
    <GenerateManifest Condition="'$(Configuration)|$(Platform)'=='Release (static runtime)|Win32'">true</GenerateManifest>
    <GenerateManifest Condition="'$(Configuration)|$(Platform)'=='Release (static runtime)|x64'">true</GenerateManifest>
    <EmbedManifest Condition="'$(Configuration)|$(Platform)'=='Release (static runtime)|Win32'">false</EmbedManifest>
    <EmbedManifest Condition="'$(Configuration)|$(Platform)'=='Release (static runtime)|x64'">false</EmbedManifest>
    <PostBuildEventUseInBuild Condition="'$(Configuration)|$(Platform)'=='Release (static runtime)|Win32'">false</PostBuildEventUseInBuild>
    <PostBuildEventUseInBuild Condition="'$(Configuration)|$(Platform)'=='Release (static runtime)|x64'">false</PostBuildEventUseInBuild>
    <OutDir Condition="'$(Configuration)|$(Platform)'=='Debug|Win32'">bin\</OutDir>
    <OutDir Condition="'$(Configuration)|$(Platform)'=='Debug|x64'">bin\</OutDir>
    <IntDir Condition="'$(Configuration)|$(Platform)'=='Debug|Win32'">.\build\$(qlCompilerTag)\$(Platform)\$(Configuration)\</IntDir>
    <IntDir Condition="'$(Configuration)|$(Platform)'=='Debug|x64'">.\build\$(qlCompilerTag)\$(Platform)\$(Configuration)\</IntDir>
    <LinkIncremental Condition="'$(Configuration)|$(Platform)'=='Debug|Win32'">true</LinkIncremental>
    <LinkIncremental Condition="'$(Configuration)|$(Platform)'=='Debug|x64'">true</LinkIncremental>
    <GenerateManifest Condition="'$(Configuration)|$(Platform)'=='Debug|Win32'">true</GenerateManifest>
    <GenerateManifest Condition="'$(Configuration)|$(Platform)'=='Debug|x64'">true</GenerateManifest>
    <EmbedManifest Condition="'$(Configuration)|$(Platform)'=='Debug|Win32'">false</EmbedManifest>
    <EmbedManifest Condition="'$(Configuration)|$(Platform)'=='Debug|x64'">false</EmbedManifest>
    <PostBuildEventUseInBuild Condition="'$(Configuration)|$(Platform)'=='Debug|Win32'">false</PostBuildEventUseInBuild>
    <PostBuildEventUseInBuild Condition="'$(Configuration)|$(Platform)'=='Debug|x64'">false</PostBuildEventUseInBuild>
    <OutDir Condition="'$(Configuration)|$(Platform)'=='Release|Win32'">bin\</OutDir>
    <OutDir Condition="'$(Configuration)|$(Platform)'=='Release|x64'">bin\</OutDir>
    <IntDir Condition="'$(Configuration)|$(Platform)'=='Release|Win32'">.\build\$(qlCompilerTag)\$(Platform)\$(Configuration)\</IntDir>
    <IntDir Condition="'$(Configuration)|$(Platform)'=='Release|x64'">.\build\$(qlCompilerTag)\$(Platform)\$(Configuration)\</IntDir>
    <LinkIncremental Condition="'$(Configuration)|$(Platform)'=='Release|Win32'">false</LinkIncremental>
    <LinkIncremental Condition="'$(Configuration)|$(Platform)'=='Release|x64'">false</LinkIncremental>
    <GenerateManifest Condition="'$(Configuration)|$(Platform)'=='Release|Win32'">true</GenerateManifest>
    <GenerateManifest Condition="'$(Configuration)|$(Platform)'=='Release|x64'">true</GenerateManifest>
    <EmbedManifest Condition="'$(Configuration)|$(Platform)'=='Release|Win32'">false</EmbedManifest>
    <EmbedManifest Condition="'$(Configuration)|$(Platform)'=='Release|x64'">false</EmbedManifest>
    <PostBuildEventUseInBuild Condition="'$(Configuration)|$(Platform)'=='Release|Win32'">false</PostBuildEventUseInBuild>
    <PostBuildEventUseInBuild Condition="'$(Configuration)|$(Platform)'=='Release|x64'">false</PostBuildEventUseInBuild>
    <TargetName Condition="'$(Configuration)|$(Platform)'=='Release|Win32'">OREAnalytics-test-suite-$(qlCompilerTag)-mt</TargetName>
    <TargetName Condition="'$(Configuration)|$(Platform)'=='Release|x64'">OREAnalytics-test-suite-$(qlCompilerTag)-x64-mt</TargetName>
    <TargetName Condition="'$(Configuration)|$(Platform)'=='Release (static runtime)|Win32'">OREAnalytics-test-suite-$(qlCompilerTag)-mt-s</TargetName>
    <TargetName Condition="'$(Configuration)|$(Platform)'=='Release (static runtime)|x64'">OREAnalytics-test-suite-$(qlCompilerTag)-x64-mt-s</TargetName>
    <TargetName Condition="'$(Configuration)|$(Platform)'=='Debug|Win32'">OREAnalytics-test-suite-$(qlCompilerTag)-mt-gd</TargetName>
    <TargetName Condition="'$(Configuration)|$(Platform)'=='Debug|x64'">OREAnalytics-test-suite-$(qlCompilerTag)-x64-mt-gd</TargetName>
    <TargetName Condition="'$(Configuration)|$(Platform)'=='Debug (static runtime)|Win32'">OREAnalytics-test-suite-$(qlCompilerTag)-mt-sgd</TargetName>
    <TargetName Condition="'$(Configuration)|$(Platform)'=='Debug (static runtime)|x64'">OREAnalytics-test-suite-$(qlCompilerTag)-x64-mt-sgd</TargetName>
  </PropertyGroup>
  <ItemDefinitionGroup Condition="'$(Configuration)|$(Platform)'=='Debug (static runtime)|Win32'">
    <Midl>
      <TypeLibraryName>.\build\$(qlCompilerTag)\$(Platform)\$(Configuration)\testsuite.tlb</TypeLibraryName>
      <HeaderFileName>
      </HeaderFileName>
    </Midl>
    <ClCompile>
      <Optimization>Disabled</Optimization>
      <IntrinsicFunctions>false</IntrinsicFunctions>
      <AdditionalIncludeDirectories>..;..\..\OREData;..\..\QuantExt;..\..\QuantLib;%(AdditionalIncludeDirectories)</AdditionalIncludeDirectories>
      <PreprocessorDefinitions>_DEBUG;WIN32;_CONSOLE;_SCL_SECURE_NO_DEPRECATE;_CRT_SECURE_NO_DEPRECATE;%(PreprocessorDefinitions)</PreprocessorDefinitions>
      <BasicRuntimeChecks>EnableFastChecks</BasicRuntimeChecks>
      <RuntimeLibrary>MultiThreadedDebug</RuntimeLibrary>
      <DisableLanguageExtensions>false</DisableLanguageExtensions>
      <ForceConformanceInForLoopScope>true</ForceConformanceInForLoopScope>
      <RuntimeTypeInfo>true</RuntimeTypeInfo>
      <PrecompiledHeader>
      </PrecompiledHeader>
      <PrecompiledHeaderOutputFile>.\build\$(qlCompilerTag)\$(Platform)\$(Configuration)\testsuite.pch</PrecompiledHeaderOutputFile>
      <AssemblerListingLocation>$(IntDir)\%(RelativeDir)</AssemblerListingLocation>
      <ObjectFileName>$(IntDir)\%(RelativeDir)</ObjectFileName>
      <ProgramDataBaseFileName>$(IntDir)\%(RelativeDir)</ProgramDataBaseFileName>
      <BrowseInformation>
      </BrowseInformation>
      <BrowseInformationFile>.\build\$(qlCompilerTag)\$(Platform)\$(Configuration)\</BrowseInformationFile>
      <WarningLevel>Level3</WarningLevel>
      <SuppressStartupBanner>true</SuppressStartupBanner>
      <DebugInformationFormat>EditAndContinue</DebugInformationFormat>
      <CompileAs>Default</CompileAs>
      <MultiProcessorCompilation>true</MultiProcessorCompilation>
    </ClCompile>
    <ResourceCompile>
      <PreprocessorDefinitions>_DEBUG;%(PreprocessorDefinitions)</PreprocessorDefinitions>
      <Culture>0x0409</Culture>
    </ResourceCompile>
    <Link>
      <OutputFile>$(OutDir)$(TargetName)$(TargetExt)</OutputFile>
      <SuppressStartupBanner>true</SuppressStartupBanner>
      <AdditionalLibraryDirectories>..\lib;..\..\OREData\lib;..\..\QuantExt\lib;..\..\QuantLib\lib;%(AdditionalLibraryDirectories)</AdditionalLibraryDirectories>
      <GenerateDebugInformation>true</GenerateDebugInformation>
      <AssemblyDebug>
      </AssemblyDebug>
      <ProgramDatabaseFile>$(OutDir)$(TargetName).pdb</ProgramDatabaseFile>
      <SubSystem>Console</SubSystem>
      <RandomizedBaseAddress>false</RandomizedBaseAddress>
      <DataExecutionPrevention>
      </DataExecutionPrevention>
      <TargetMachine>MachineX86</TargetMachine>
      <ImageHasSafeExceptionHandlers>false</ImageHasSafeExceptionHandlers>
    </Link>
    <Bscmake>
      <SuppressStartupBanner>false</SuppressStartupBanner>
    </Bscmake>
    <PostBuildEvent>
      <Message>Auto run test</Message>
      <Command>"$(TargetDir)$(TargetName).exe" --log_level=message --build_info=yes --result_code=no --report_level=short</Command>
    </PostBuildEvent>
  </ItemDefinitionGroup>
  <ItemDefinitionGroup Condition="'$(Configuration)|$(Platform)'=='Debug (static runtime)|x64'">
    <Midl>
      <TypeLibraryName>.\build\$(qlCompilerTag)\$(Platform)\$(Configuration)\testsuite.tlb</TypeLibraryName>
      <HeaderFileName>
      </HeaderFileName>
    </Midl>
    <ClCompile>
      <Optimization>Disabled</Optimization>
      <IntrinsicFunctions>false</IntrinsicFunctions>
      <AdditionalIncludeDirectories>..;..\..\OREData;..\..\QuantExt;..\..\QuantLib;%(AdditionalIncludeDirectories)</AdditionalIncludeDirectories>
      <PreprocessorDefinitions>_DEBUG;WIN32;_CONSOLE;_SCL_SECURE_NO_DEPRECATE;_CRT_SECURE_NO_DEPRECATE;%(PreprocessorDefinitions)</PreprocessorDefinitions>
      <BasicRuntimeChecks>EnableFastChecks</BasicRuntimeChecks>
      <RuntimeLibrary>MultiThreadedDebug</RuntimeLibrary>
      <DisableLanguageExtensions>false</DisableLanguageExtensions>
      <ForceConformanceInForLoopScope>true</ForceConformanceInForLoopScope>
      <RuntimeTypeInfo>true</RuntimeTypeInfo>
      <PrecompiledHeader>
      </PrecompiledHeader>
      <PrecompiledHeaderOutputFile>.\build\$(qlCompilerTag)\$(Platform)\$(Configuration)\testsuite.pch</PrecompiledHeaderOutputFile>
      <AssemblerListingLocation>$(IntDir)\%(RelativeDir)</AssemblerListingLocation>
      <ObjectFileName>$(IntDir)\%(RelativeDir)</ObjectFileName>
      <ProgramDataBaseFileName>$(IntDir)\%(RelativeDir)</ProgramDataBaseFileName>
      <BrowseInformation>
      </BrowseInformation>
      <BrowseInformationFile>.\build\$(qlCompilerTag)\$(Platform)\$(Configuration)\</BrowseInformationFile>
      <WarningLevel>Level3</WarningLevel>
      <SuppressStartupBanner>true</SuppressStartupBanner>
      <DebugInformationFormat>ProgramDatabase</DebugInformationFormat>
      <CompileAs>Default</CompileAs>
      <MultiProcessorCompilation>true</MultiProcessorCompilation>
    </ClCompile>
    <ResourceCompile>
      <PreprocessorDefinitions>_DEBUG;%(PreprocessorDefinitions)</PreprocessorDefinitions>
      <Culture>0x0409</Culture>
    </ResourceCompile>
    <Link>
      <OutputFile>$(OutDir)$(TargetName)$(TargetExt)</OutputFile>
      <SuppressStartupBanner>true</SuppressStartupBanner>
      <AdditionalLibraryDirectories>..\lib;..\..\OREData\lib;..\..\QuantExt\lib;..\..\QuantLib\lib;%(AdditionalLibraryDirectories)</AdditionalLibraryDirectories>
      <GenerateDebugInformation>true</GenerateDebugInformation>
      <AssemblyDebug>
      </AssemblyDebug>
      <ProgramDatabaseFile>$(OutDir)$(TargetName).pdb</ProgramDatabaseFile>
      <SubSystem>Console</SubSystem>
      <RandomizedBaseAddress>false</RandomizedBaseAddress>
      <DataExecutionPrevention>
      </DataExecutionPrevention>
    </Link>
    <Bscmake>
      <SuppressStartupBanner>false</SuppressStartupBanner>
    </Bscmake>
    <PostBuildEvent>
      <Message>Auto run test</Message>
      <Command>"$(TargetDir)$(TargetName).exe" --log_level=message --build_info=yes --result_code=no --report_level=short</Command>
    </PostBuildEvent>
  </ItemDefinitionGroup>
  <ItemDefinitionGroup Condition="'$(Configuration)|$(Platform)'=='Release (static runtime)|Win32'">
    <Midl>
      <TypeLibraryName>.\build\$(qlCompilerTag)\$(Platform)\$(Configuration)\testsuite.tlb</TypeLibraryName>
      <HeaderFileName>
      </HeaderFileName>
    </Midl>
    <ClCompile>
      <Optimization>MaxSpeed</Optimization>
      <InlineFunctionExpansion>AnySuitable</InlineFunctionExpansion>
      <IntrinsicFunctions>false</IntrinsicFunctions>
      <FavorSizeOrSpeed>Speed</FavorSizeOrSpeed>
      <AdditionalIncludeDirectories>..;..\..\OREData;..\..\QuantExt;..\..\QuantLib;%(AdditionalIncludeDirectories)</AdditionalIncludeDirectories>
      <PreprocessorDefinitions>NDEBUG;WIN32;_CONSOLE;_SCL_SECURE_NO_DEPRECATE;_CRT_SECURE_NO_DEPRECATE;%(PreprocessorDefinitions)</PreprocessorDefinitions>
      <StringPooling>true</StringPooling>
      <RuntimeLibrary>MultiThreaded</RuntimeLibrary>
      <FunctionLevelLinking>true</FunctionLevelLinking>
      <DisableLanguageExtensions>false</DisableLanguageExtensions>
      <ForceConformanceInForLoopScope>true</ForceConformanceInForLoopScope>
      <RuntimeTypeInfo>true</RuntimeTypeInfo>
      <PrecompiledHeader>
      </PrecompiledHeader>
      <PrecompiledHeaderOutputFile>.\build\$(qlCompilerTag)\$(Platform)\$(Configuration)\testsuite.pch</PrecompiledHeaderOutputFile>
      <AssemblerListingLocation>$(IntDir)\%(RelativeDir)</AssemblerListingLocation>
      <ObjectFileName>$(IntDir)\%(RelativeDir)</ObjectFileName>
      <ProgramDataBaseFileName>$(IntDir)\%(RelativeDir)</ProgramDataBaseFileName>
      <BrowseInformation>
      </BrowseInformation>
      <BrowseInformationFile>.\build\$(qlCompilerTag)\$(Platform)\$(Configuration)\</BrowseInformationFile>
      <WarningLevel>Level3</WarningLevel>
      <SuppressStartupBanner>true</SuppressStartupBanner>
      <CompileAs>Default</CompileAs>
      <DebugInformationFormat>ProgramDatabase</DebugInformationFormat>
      <MultiProcessorCompilation>true</MultiProcessorCompilation>
    </ClCompile>
    <ResourceCompile>
      <PreprocessorDefinitions>NDEBUG;%(PreprocessorDefinitions)</PreprocessorDefinitions>
      <Culture>0x0409</Culture>
    </ResourceCompile>
    <Link>
      <OutputFile>$(OutDir)$(TargetName)$(TargetExt)</OutputFile>
      <SuppressStartupBanner>true</SuppressStartupBanner>
      <AdditionalLibraryDirectories>..\lib;..\..\OREData\lib;..\..\QuantExt\lib;..\..\QuantLib\lib;%(AdditionalLibraryDirectories)</AdditionalLibraryDirectories>
      <ProgramDatabaseFile>$(OutDir)$(TargetName).pdb</ProgramDatabaseFile>
      <SubSystem>Console</SubSystem>
      <RandomizedBaseAddress>false</RandomizedBaseAddress>
      <DataExecutionPrevention>
      </DataExecutionPrevention>
      <TargetMachine>MachineX86</TargetMachine>
      <GenerateDebugInformation>true</GenerateDebugInformation>
      <OptimizeReferences>true</OptimizeReferences>
    </Link>
    <Bscmake>
      <SuppressStartupBanner>false</SuppressStartupBanner>
    </Bscmake>
    <PostBuildEvent>
      <Message>Auto run test</Message>
      <Command>"$(TargetDir)$(TargetName).exe" --log_level=message --build_info=yes --result_code=no --report_level=short</Command>
    </PostBuildEvent>
  </ItemDefinitionGroup>
  <ItemDefinitionGroup Condition="'$(Configuration)|$(Platform)'=='Release (static runtime)|x64'">
    <Midl>
      <TypeLibraryName>.\build\$(qlCompilerTag)\$(Platform)\$(Configuration)\testsuite.tlb</TypeLibraryName>
      <HeaderFileName>
      </HeaderFileName>
    </Midl>
    <ClCompile>
      <Optimization>MaxSpeed</Optimization>
      <InlineFunctionExpansion>AnySuitable</InlineFunctionExpansion>
      <IntrinsicFunctions>false</IntrinsicFunctions>
      <FavorSizeOrSpeed>Speed</FavorSizeOrSpeed>
      <AdditionalIncludeDirectories>..;..\..\OREData;..\..\QuantExt;..\..\QuantLib;%(AdditionalIncludeDirectories)</AdditionalIncludeDirectories>
      <PreprocessorDefinitions>NDEBUG;WIN32;_CONSOLE;_SCL_SECURE_NO_DEPRECATE;_CRT_SECURE_NO_DEPRECATE;%(PreprocessorDefinitions)</PreprocessorDefinitions>
      <StringPooling>true</StringPooling>
      <RuntimeLibrary>MultiThreaded</RuntimeLibrary>
      <FunctionLevelLinking>true</FunctionLevelLinking>
      <DisableLanguageExtensions>false</DisableLanguageExtensions>
      <ForceConformanceInForLoopScope>true</ForceConformanceInForLoopScope>
      <RuntimeTypeInfo>true</RuntimeTypeInfo>
      <PrecompiledHeader>
      </PrecompiledHeader>
      <PrecompiledHeaderOutputFile>.\build\$(qlCompilerTag)\$(Platform)\$(Configuration)\testsuite.pch</PrecompiledHeaderOutputFile>
      <AssemblerListingLocation>$(IntDir)\%(RelativeDir)</AssemblerListingLocation>
      <ObjectFileName>$(IntDir)\%(RelativeDir)</ObjectFileName>
      <ProgramDataBaseFileName>$(IntDir)\%(RelativeDir)</ProgramDataBaseFileName>
      <BrowseInformation>
      </BrowseInformation>
      <BrowseInformationFile>.\build\$(qlCompilerTag)\$(Platform)\$(Configuration)\</BrowseInformationFile>
      <WarningLevel>Level3</WarningLevel>
      <SuppressStartupBanner>true</SuppressStartupBanner>
      <CompileAs>Default</CompileAs>
      <DebugInformationFormat>ProgramDatabase</DebugInformationFormat>
      <MultiProcessorCompilation>true</MultiProcessorCompilation>
    </ClCompile>
    <ResourceCompile>
      <PreprocessorDefinitions>NDEBUG;%(PreprocessorDefinitions)</PreprocessorDefinitions>
      <Culture>0x0409</Culture>
    </ResourceCompile>
    <Link>
      <OutputFile>$(OutDir)$(TargetName)$(TargetExt)</OutputFile>
      <SuppressStartupBanner>true</SuppressStartupBanner>
      <AdditionalLibraryDirectories>..\lib;..\..\OREData\lib;..\..\QuantExt\lib;..\..\QuantLib\lib;%(AdditionalLibraryDirectories)</AdditionalLibraryDirectories>
      <ProgramDatabaseFile>$(OutDir)$(TargetName).pdb</ProgramDatabaseFile>
      <SubSystem>Console</SubSystem>
      <RandomizedBaseAddress>false</RandomizedBaseAddress>
      <DataExecutionPrevention>
      </DataExecutionPrevention>
      <GenerateDebugInformation>true</GenerateDebugInformation>
      <OptimizeReferences>true</OptimizeReferences>
    </Link>
    <Bscmake>
      <SuppressStartupBanner>false</SuppressStartupBanner>
    </Bscmake>
    <PostBuildEvent>
      <Message>Auto run test</Message>
      <Command>"$(TargetDir)$(TargetName).exe" --log_level=message --build_info=yes --result_code=no --report_level=short</Command>
    </PostBuildEvent>
  </ItemDefinitionGroup>
  <ItemDefinitionGroup Condition="'$(Configuration)|$(Platform)'=='Debug|Win32'">
    <Midl>
      <TypeLibraryName>.\build\$(qlCompilerTag)\$(Platform)\$(Configuration)\testsuite.tlb</TypeLibraryName>
      <HeaderFileName>
      </HeaderFileName>
    </Midl>
    <ClCompile>
      <Optimization>Disabled</Optimization>
      <IntrinsicFunctions>false</IntrinsicFunctions>
      <AdditionalIncludeDirectories>..;..\..\OREData;..\..\QuantExt;..\..\QuantLib;%(AdditionalIncludeDirectories)</AdditionalIncludeDirectories>
      <PreprocessorDefinitions>_DEBUG;WIN32;_CONSOLE;_SCL_SECURE_NO_DEPRECATE;_CRT_SECURE_NO_DEPRECATE;%(PreprocessorDefinitions)</PreprocessorDefinitions>
      <BasicRuntimeChecks>EnableFastChecks</BasicRuntimeChecks>
      <RuntimeLibrary>MultiThreadedDebugDLL</RuntimeLibrary>
      <DisableLanguageExtensions>false</DisableLanguageExtensions>
      <ForceConformanceInForLoopScope>true</ForceConformanceInForLoopScope>
      <RuntimeTypeInfo>true</RuntimeTypeInfo>
      <PrecompiledHeader>
      </PrecompiledHeader>
      <PrecompiledHeaderOutputFile>.\build\$(qlCompilerTag)\$(Platform)\$(Configuration)\testsuite.pch</PrecompiledHeaderOutputFile>
      <AssemblerListingLocation>$(IntDir)\%(RelativeDir)</AssemblerListingLocation>
      <ObjectFileName>$(IntDir)\%(RelativeDir)</ObjectFileName>
      <ProgramDataBaseFileName>$(IntDir)\%(RelativeDir)</ProgramDataBaseFileName>
      <BrowseInformation>
      </BrowseInformation>
      <BrowseInformationFile>.\build\$(qlCompilerTag)\$(Platform)\$(Configuration)\</BrowseInformationFile>
      <WarningLevel>Level3</WarningLevel>
      <SuppressStartupBanner>true</SuppressStartupBanner>
      <DebugInformationFormat>EditAndContinue</DebugInformationFormat>
      <CompileAs>Default</CompileAs>
      <MultiProcessorCompilation>true</MultiProcessorCompilation>
    </ClCompile>
    <ResourceCompile>
      <PreprocessorDefinitions>_DEBUG;%(PreprocessorDefinitions)</PreprocessorDefinitions>
      <Culture>0x0409</Culture>
    </ResourceCompile>
    <Link>
      <OutputFile>$(OutDir)$(TargetName)$(TargetExt)</OutputFile>
      <SuppressStartupBanner>true</SuppressStartupBanner>
      <AdditionalLibraryDirectories>..\lib;..\..\OREData\lib;..\..\QuantExt\lib;..\..\QuantLib\lib;%(AdditionalLibraryDirectories)</AdditionalLibraryDirectories>
      <GenerateDebugInformation>true</GenerateDebugInformation>
      <ProgramDatabaseFile>$(OutDir)$(TargetName).pdb</ProgramDatabaseFile>
      <SubSystem>Console</SubSystem>
      <RandomizedBaseAddress>false</RandomizedBaseAddress>
      <DataExecutionPrevention>
      </DataExecutionPrevention>
      <TargetMachine>MachineX86</TargetMachine>
      <ImageHasSafeExceptionHandlers>false</ImageHasSafeExceptionHandlers>
    </Link>
    <Bscmake>
      <SuppressStartupBanner>false</SuppressStartupBanner>
    </Bscmake>
    <PostBuildEvent>
      <Message>Auto run test</Message>
      <Command>"$(TargetDir)$(TargetName).exe" --log_level=message --build_info=yes --result_code=no --report_level=short</Command>
    </PostBuildEvent>
  </ItemDefinitionGroup>
  <ItemDefinitionGroup Condition="'$(Configuration)|$(Platform)'=='Debug|x64'">
    <Midl>
      <TypeLibraryName>.\build\$(qlCompilerTag)\$(Platform)\$(Configuration)\testsuite.tlb</TypeLibraryName>
      <HeaderFileName>
      </HeaderFileName>
    </Midl>
    <ClCompile>
      <Optimization>Disabled</Optimization>
      <IntrinsicFunctions>false</IntrinsicFunctions>
      <AdditionalIncludeDirectories>..;..\..\OREData;..\..\QuantExt;..\..\QuantLib;%(AdditionalIncludeDirectories)</AdditionalIncludeDirectories>
      <PreprocessorDefinitions>_DEBUG;WIN32;_CONSOLE;_SCL_SECURE_NO_DEPRECATE;_CRT_SECURE_NO_DEPRECATE;%(PreprocessorDefinitions)</PreprocessorDefinitions>
      <BasicRuntimeChecks>EnableFastChecks</BasicRuntimeChecks>
      <RuntimeLibrary>MultiThreadedDebugDLL</RuntimeLibrary>
      <DisableLanguageExtensions>false</DisableLanguageExtensions>
      <ForceConformanceInForLoopScope>true</ForceConformanceInForLoopScope>
      <RuntimeTypeInfo>true</RuntimeTypeInfo>
      <PrecompiledHeader>
      </PrecompiledHeader>
      <PrecompiledHeaderOutputFile>.\build\$(qlCompilerTag)\$(Platform)\$(Configuration)\testsuite.pch</PrecompiledHeaderOutputFile>
      <AssemblerListingLocation>$(IntDir)\%(RelativeDir)</AssemblerListingLocation>
      <ObjectFileName>$(IntDir)\%(RelativeDir)</ObjectFileName>
      <ProgramDataBaseFileName>$(IntDir)\%(RelativeDir)</ProgramDataBaseFileName>
      <BrowseInformation>
      </BrowseInformation>
      <BrowseInformationFile>.\build\$(qlCompilerTag)\$(Platform)\$(Configuration)\</BrowseInformationFile>
      <WarningLevel>Level3</WarningLevel>
      <SuppressStartupBanner>true</SuppressStartupBanner>
      <DebugInformationFormat>ProgramDatabase</DebugInformationFormat>
      <CompileAs>Default</CompileAs>
      <MultiProcessorCompilation>true</MultiProcessorCompilation>
    </ClCompile>
    <ResourceCompile>
      <PreprocessorDefinitions>_DEBUG;%(PreprocessorDefinitions)</PreprocessorDefinitions>
      <Culture>0x0409</Culture>
    </ResourceCompile>
    <Link>
      <OutputFile>$(OutDir)$(TargetName)$(TargetExt)</OutputFile>
      <SuppressStartupBanner>true</SuppressStartupBanner>
      <AdditionalLibraryDirectories>..\lib;..\..\OREData\lib;..\..\QuantExt\lib;..\..\QuantLib\lib;%(AdditionalLibraryDirectories)</AdditionalLibraryDirectories>
      <GenerateDebugInformation>true</GenerateDebugInformation>
      <ProgramDatabaseFile>$(OutDir)$(TargetName).pdb</ProgramDatabaseFile>
      <SubSystem>Console</SubSystem>
      <RandomizedBaseAddress>false</RandomizedBaseAddress>
      <DataExecutionPrevention>
      </DataExecutionPrevention>
    </Link>
    <Bscmake>
      <SuppressStartupBanner>false</SuppressStartupBanner>
    </Bscmake>
    <PostBuildEvent>
      <Message>Auto run test</Message>
      <Command>"$(TargetDir)$(TargetName).exe" --log_level=message --build_info=yes --result_code=no --report_level=short</Command>
    </PostBuildEvent>
  </ItemDefinitionGroup>
  <ItemDefinitionGroup Condition="'$(Configuration)|$(Platform)'=='Release|Win32'">
    <Midl>
      <TypeLibraryName>.\build\$(qlCompilerTag)\$(Platform)\$(Configuration)\testsuite.tlb</TypeLibraryName>
      <HeaderFileName>
      </HeaderFileName>
    </Midl>
    <ClCompile>
      <Optimization>MaxSpeed</Optimization>
      <InlineFunctionExpansion>AnySuitable</InlineFunctionExpansion>
      <IntrinsicFunctions>false</IntrinsicFunctions>
      <FavorSizeOrSpeed>Speed</FavorSizeOrSpeed>
      <AdditionalIncludeDirectories>..;..\..\OREData;..\..\QuantExt;..\..\QuantLib;%(AdditionalIncludeDirectories)</AdditionalIncludeDirectories>
      <PreprocessorDefinitions>NDEBUG;WIN32;_CONSOLE;_SCL_SECURE_NO_DEPRECATE;_CRT_SECURE_NO_DEPRECATE;%(PreprocessorDefinitions)</PreprocessorDefinitions>
      <StringPooling>true</StringPooling>
      <RuntimeLibrary>MultiThreadedDLL</RuntimeLibrary>
      <FunctionLevelLinking>true</FunctionLevelLinking>
      <DisableLanguageExtensions>false</DisableLanguageExtensions>
      <ForceConformanceInForLoopScope>true</ForceConformanceInForLoopScope>
      <RuntimeTypeInfo>true</RuntimeTypeInfo>
      <PrecompiledHeader>
      </PrecompiledHeader>
      <PrecompiledHeaderOutputFile>.\build\$(qlCompilerTag)\$(Platform)\$(Configuration)\testsuite.pch</PrecompiledHeaderOutputFile>
      <AssemblerListingLocation>$(IntDir)\%(RelativeDir)</AssemblerListingLocation>
      <ObjectFileName>$(IntDir)\%(RelativeDir)</ObjectFileName>
      <ProgramDataBaseFileName>$(IntDir)\%(RelativeDir)</ProgramDataBaseFileName>
      <BrowseInformation>
      </BrowseInformation>
      <BrowseInformationFile>.\build\$(qlCompilerTag)\$(Platform)\$(Configuration)\</BrowseInformationFile>
      <WarningLevel>Level3</WarningLevel>
      <SuppressStartupBanner>true</SuppressStartupBanner>
      <CompileAs>Default</CompileAs>
      <DebugInformationFormat>ProgramDatabase</DebugInformationFormat>
      <MultiProcessorCompilation>true</MultiProcessorCompilation>
    </ClCompile>
    <ResourceCompile>
      <PreprocessorDefinitions>NDEBUG;%(PreprocessorDefinitions)</PreprocessorDefinitions>
      <Culture>0x0409</Culture>
    </ResourceCompile>
    <Link>
      <OutputFile>$(OutDir)$(TargetName)$(TargetExt)</OutputFile>
      <SuppressStartupBanner>true</SuppressStartupBanner>
      <AdditionalLibraryDirectories>..\lib;..\..\OREData\lib;..\..\QuantExt\lib;..\..\QuantLib\lib;%(AdditionalLibraryDirectories)</AdditionalLibraryDirectories>
      <GenerateDebugInformation>true</GenerateDebugInformation>
      <ProgramDatabaseFile>$(OutDir)$(TargetName).pdb</ProgramDatabaseFile>
      <SubSystem>Console</SubSystem>
      <RandomizedBaseAddress>false</RandomizedBaseAddress>
      <DataExecutionPrevention>
      </DataExecutionPrevention>
      <TargetMachine>MachineX86</TargetMachine>
      <OptimizeReferences>true</OptimizeReferences>
    </Link>
    <Bscmake>
      <SuppressStartupBanner>false</SuppressStartupBanner>
    </Bscmake>
    <PostBuildEvent>
      <Message>Auto run test</Message>
      <Command>"$(TargetDir)$(TargetName).exe" --log_level=message --build_info=yes --result_code=no --report_level=short</Command>
    </PostBuildEvent>
  </ItemDefinitionGroup>
  <ItemDefinitionGroup Condition="'$(Configuration)|$(Platform)'=='Release|x64'">
    <Midl>
      <TypeLibraryName>.\build\$(qlCompilerTag)\$(Platform)\$(Configuration)\testsuite.tlb</TypeLibraryName>
      <HeaderFileName>
      </HeaderFileName>
    </Midl>
    <ClCompile>
      <Optimization>MaxSpeed</Optimization>
      <InlineFunctionExpansion>AnySuitable</InlineFunctionExpansion>
      <IntrinsicFunctions>false</IntrinsicFunctions>
      <FavorSizeOrSpeed>Speed</FavorSizeOrSpeed>
      <AdditionalIncludeDirectories>..;..\..\OREData;..\..\QuantExt;..\..\QuantLib;%(AdditionalIncludeDirectories)</AdditionalIncludeDirectories>
      <PreprocessorDefinitions>NDEBUG;WIN32;_CONSOLE;_SCL_SECURE_NO_DEPRECATE;_CRT_SECURE_NO_DEPRECATE;%(PreprocessorDefinitions)</PreprocessorDefinitions>
      <StringPooling>true</StringPooling>
      <RuntimeLibrary>MultiThreadedDLL</RuntimeLibrary>
      <FunctionLevelLinking>true</FunctionLevelLinking>
      <DisableLanguageExtensions>false</DisableLanguageExtensions>
      <ForceConformanceInForLoopScope>true</ForceConformanceInForLoopScope>
      <RuntimeTypeInfo>true</RuntimeTypeInfo>
      <PrecompiledHeader>
      </PrecompiledHeader>
      <PrecompiledHeaderOutputFile>.\build\$(qlCompilerTag)\$(Platform)\$(Configuration)\testsuite.pch</PrecompiledHeaderOutputFile>
      <AssemblerListingLocation>$(IntDir)\%(RelativeDir)</AssemblerListingLocation>
      <ObjectFileName>$(IntDir)\%(RelativeDir)</ObjectFileName>
      <ProgramDataBaseFileName>$(IntDir)\%(RelativeDir)</ProgramDataBaseFileName>
      <BrowseInformation>
      </BrowseInformation>
      <BrowseInformationFile>.\build\$(qlCompilerTag)\$(Platform)\$(Configuration)\</BrowseInformationFile>
      <WarningLevel>Level3</WarningLevel>
      <SuppressStartupBanner>true</SuppressStartupBanner>
      <CompileAs>Default</CompileAs>
      <DebugInformationFormat>ProgramDatabase</DebugInformationFormat>
      <MultiProcessorCompilation>true</MultiProcessorCompilation>
    </ClCompile>
    <ResourceCompile>
      <PreprocessorDefinitions>NDEBUG;%(PreprocessorDefinitions)</PreprocessorDefinitions>
      <Culture>0x0409</Culture>
    </ResourceCompile>
    <Link>
      <OutputFile>$(OutDir)$(TargetName)$(TargetExt)</OutputFile>
      <SuppressStartupBanner>true</SuppressStartupBanner>
      <AdditionalLibraryDirectories>..\lib;..\..\OREData\lib;..\..\QuantExt\lib;..\..\QuantLib\lib;%(AdditionalLibraryDirectories)</AdditionalLibraryDirectories>
      <GenerateDebugInformation>true</GenerateDebugInformation>
      <ProgramDatabaseFile>$(OutDir)$(TargetName).pdb</ProgramDatabaseFile>
      <SubSystem>Console</SubSystem>
      <RandomizedBaseAddress>false</RandomizedBaseAddress>
      <DataExecutionPrevention>
      </DataExecutionPrevention>
      <OptimizeReferences>true</OptimizeReferences>
    </Link>
    <Bscmake>
      <SuppressStartupBanner>false</SuppressStartupBanner>
    </Bscmake>
    <PostBuildEvent>
      <Message>Auto run test</Message>
      <Command>"$(TargetDir)$(TargetName).exe" --log_level=message --build_info=yes --result_code=no --report_level=short</Command>
    </PostBuildEvent>
  </ItemDefinitionGroup>
  <Import Project="$(VCTargetsPath)\Microsoft.Cpp.targets" />
  <ImportGroup Label="ExtensionTargets">
  </ImportGroup>
>>>>>>> cbbd5e8b
</Project><|MERGE_RESOLUTION|>--- conflicted
+++ resolved
@@ -1,4 +1,3 @@
-<<<<<<< HEAD
 ﻿<?xml version="1.0" encoding="utf-8"?>
 <Project DefaultTargets="Build" ToolsVersion="4.0" xmlns="http://schemas.microsoft.com/developer/msbuild/2003">
   <ItemGroup Label="ProjectConfigurations">
@@ -660,661 +659,4 @@
   <Import Project="$(VCTargetsPath)\Microsoft.Cpp.targets" />
   <ImportGroup Label="ExtensionTargets">
   </ImportGroup>
-=======
-﻿<?xml version="1.0" encoding="utf-8"?>
-<Project DefaultTargets="Build" ToolsVersion="4.0" xmlns="http://schemas.microsoft.com/developer/msbuild/2003">
-  <ItemGroup Label="ProjectConfigurations">
-    <ProjectConfiguration Include="Debug (static runtime)|Win32">
-      <Configuration>Debug (static runtime)</Configuration>
-      <Platform>Win32</Platform>
-    </ProjectConfiguration>
-    <ProjectConfiguration Include="Debug (static runtime)|x64">
-      <Configuration>Debug (static runtime)</Configuration>
-      <Platform>x64</Platform>
-    </ProjectConfiguration>
-    <ProjectConfiguration Include="Debug|Win32">
-      <Configuration>Debug</Configuration>
-      <Platform>Win32</Platform>
-    </ProjectConfiguration>
-    <ProjectConfiguration Include="Debug|x64">
-      <Configuration>Debug</Configuration>
-      <Platform>x64</Platform>
-    </ProjectConfiguration>
-    <ProjectConfiguration Include="Release (static runtime)|Win32">
-      <Configuration>Release (static runtime)</Configuration>
-      <Platform>Win32</Platform>
-    </ProjectConfiguration>
-    <ProjectConfiguration Include="Release (static runtime)|x64">
-      <Configuration>Release (static runtime)</Configuration>
-      <Platform>x64</Platform>
-    </ProjectConfiguration>
-    <ProjectConfiguration Include="Release|Win32">
-      <Configuration>Release</Configuration>
-      <Platform>Win32</Platform>
-    </ProjectConfiguration>
-    <ProjectConfiguration Include="Release|x64">
-      <Configuration>Release</Configuration>
-      <Platform>x64</Platform>
-    </ProjectConfiguration>
-  </ItemGroup>
-  <ItemGroup>
-    <ClInclude Include="aggregationscenariodata.hpp" />
-    <ClInclude Include="cube.hpp" />
-    <ClInclude Include="observationmode.hpp" />
-    <ClInclude Include="scenariogenerator.hpp" />
-    <ClInclude Include="scenariosimmarket.hpp" />
-    <ClInclude Include="swapperformance.hpp" />
-    <ClInclude Include="testmarket.hpp" />
-  </ItemGroup>
-  <ItemGroup>
-    <ClCompile Include="aggregationscenariodata.cpp" />
-    <ClCompile Include="cube.cpp" />
-    <ClCompile Include="observationmode.cpp" />
-    <ClCompile Include="scenariogenerator.cpp" />
-    <ClCompile Include="scenariosimmarket.cpp" />
-    <ClCompile Include="swapperformance.cpp" />
-    <ClCompile Include="testsuite.cpp" />
-  </ItemGroup>
-  <ItemGroup>
-    <ProjectReference Include="..\OREAnalytics.vcxproj">
-      <Project>{69b19b76-a089-4f8e-a10b-58f607a96214}</Project>
-    </ProjectReference>
-  </ItemGroup>
-  <PropertyGroup Label="Globals">
-    <ProjectName>OREAnalyticsTestSuite</ProjectName>
-    <ProjectGuid>{87DD6B48-D3E0-4C2D-A984-0E41259A9D3C}</ProjectGuid>
-    <RootNamespace>OREAnalyticsTestSuite</RootNamespace>
-    <VCTargetsPath Condition="'$(VCTargetsPath11)' != '' and '$(VSVersion)' == '' and $(VisualStudioVersion) == ''">$(VCTargetsPath11)</VCTargetsPath>
-  </PropertyGroup>
-  <Import Project="$(VCTargetsPath)\Microsoft.Cpp.Default.props" />
-  <Import Project="..\OREAnalytics.props" />
-  <PropertyGroup Condition="'$(Configuration)|$(Platform)'=='Release|Win32'" Label="Configuration">
-    <ConfigurationType>Application</ConfigurationType>
-    <UseOfMfc>false</UseOfMfc>
-    <CharacterSet>MultiByte</CharacterSet>
-  </PropertyGroup>
-  <PropertyGroup Condition="'$(Configuration)|$(Platform)'=='Release|x64'" Label="Configuration">
-    <ConfigurationType>Application</ConfigurationType>
-    <UseOfMfc>false</UseOfMfc>
-    <CharacterSet>MultiByte</CharacterSet>
-  </PropertyGroup>
-  <PropertyGroup Condition="'$(Configuration)|$(Platform)'=='Debug|Win32'" Label="Configuration">
-    <ConfigurationType>Application</ConfigurationType>
-    <UseOfMfc>false</UseOfMfc>
-    <CharacterSet>MultiByte</CharacterSet>
-  </PropertyGroup>
-  <PropertyGroup Condition="'$(Configuration)|$(Platform)'=='Debug|x64'" Label="Configuration">
-    <ConfigurationType>Application</ConfigurationType>
-    <UseOfMfc>false</UseOfMfc>
-    <CharacterSet>MultiByte</CharacterSet>
-  </PropertyGroup>
-  <PropertyGroup Condition="'$(Configuration)|$(Platform)'=='Release (static runtime)|Win32'" Label="Configuration">
-    <ConfigurationType>Application</ConfigurationType>
-    <UseOfMfc>false</UseOfMfc>
-    <CharacterSet>MultiByte</CharacterSet>
-  </PropertyGroup>
-  <PropertyGroup Condition="'$(Configuration)|$(Platform)'=='Release (static runtime)|x64'" Label="Configuration">
-    <ConfigurationType>Application</ConfigurationType>
-    <UseOfMfc>false</UseOfMfc>
-    <CharacterSet>MultiByte</CharacterSet>
-  </PropertyGroup>
-  <PropertyGroup Condition="'$(Configuration)|$(Platform)'=='Debug (static runtime)|Win32'" Label="Configuration">
-    <ConfigurationType>Application</ConfigurationType>
-    <UseOfMfc>false</UseOfMfc>
-    <CharacterSet>MultiByte</CharacterSet>
-  </PropertyGroup>
-  <PropertyGroup Condition="'$(Configuration)|$(Platform)'=='Debug (static runtime)|x64'" Label="Configuration">
-    <ConfigurationType>Application</ConfigurationType>
-    <UseOfMfc>false</UseOfMfc>
-    <CharacterSet>MultiByte</CharacterSet>
-  </PropertyGroup>
-  <Import Project="$(VCTargetsPath)\Microsoft.Cpp.props" />
-  <ImportGroup Label="ExtensionSettings">
-  </ImportGroup>
-  <ImportGroup Condition="'$(Configuration)|$(Platform)'=='Release|Win32'" Label="PropertySheets">
-    <Import Project="$(UserRootDir)\Microsoft.Cpp.$(Platform).user.props" Condition="exists('$(UserRootDir)\Microsoft.Cpp.$(Platform).user.props')" Label="LocalAppDataPlatform" />
-  </ImportGroup>
-  <ImportGroup Condition="'$(Configuration)|$(Platform)'=='Release|x64'" Label="PropertySheets">
-    <Import Project="$(UserRootDir)\Microsoft.Cpp.$(Platform).user.props" Condition="exists('$(UserRootDir)\Microsoft.Cpp.$(Platform).user.props')" Label="LocalAppDataPlatform" />
-  </ImportGroup>
-  <ImportGroup Condition="'$(Configuration)|$(Platform)'=='Debug|Win32'" Label="PropertySheets">
-    <Import Project="$(UserRootDir)\Microsoft.Cpp.$(Platform).user.props" Condition="exists('$(UserRootDir)\Microsoft.Cpp.$(Platform).user.props')" Label="LocalAppDataPlatform" />
-  </ImportGroup>
-  <ImportGroup Condition="'$(Configuration)|$(Platform)'=='Debug|x64'" Label="PropertySheets">
-    <Import Project="$(UserRootDir)\Microsoft.Cpp.$(Platform).user.props" Condition="exists('$(UserRootDir)\Microsoft.Cpp.$(Platform).user.props')" Label="LocalAppDataPlatform" />
-  </ImportGroup>
-  <ImportGroup Condition="'$(Configuration)|$(Platform)'=='Release (static runtime)|Win32'" Label="PropertySheets">
-    <Import Project="$(UserRootDir)\Microsoft.Cpp.$(Platform).user.props" Condition="exists('$(UserRootDir)\Microsoft.Cpp.$(Platform).user.props')" Label="LocalAppDataPlatform" />
-  </ImportGroup>
-  <ImportGroup Condition="'$(Configuration)|$(Platform)'=='Release (static runtime)|x64'" Label="PropertySheets">
-    <Import Project="$(UserRootDir)\Microsoft.Cpp.$(Platform).user.props" Condition="exists('$(UserRootDir)\Microsoft.Cpp.$(Platform).user.props')" Label="LocalAppDataPlatform" />
-  </ImportGroup>
-  <ImportGroup Condition="'$(Configuration)|$(Platform)'=='Debug (static runtime)|Win32'" Label="PropertySheets">
-    <Import Project="$(UserRootDir)\Microsoft.Cpp.$(Platform).user.props" Condition="exists('$(UserRootDir)\Microsoft.Cpp.$(Platform).user.props')" Label="LocalAppDataPlatform" />
-  </ImportGroup>
-  <ImportGroup Condition="'$(Configuration)|$(Platform)'=='Debug (static runtime)|x64'" Label="PropertySheets">
-    <Import Project="$(UserRootDir)\Microsoft.Cpp.$(Platform).user.props" Condition="exists('$(UserRootDir)\Microsoft.Cpp.$(Platform).user.props')" Label="LocalAppDataPlatform" />
-  </ImportGroup>
-  <PropertyGroup Label="UserMacros" />
-  <PropertyGroup>
-    <_ProjectFileVersion>10.0.30319.1</_ProjectFileVersion>
-    <OutDir Condition="'$(Configuration)|$(Platform)'=='Debug (static runtime)|Win32'">bin\</OutDir>
-    <OutDir Condition="'$(Configuration)|$(Platform)'=='Debug (static runtime)|x64'">bin\</OutDir>
-    <IntDir Condition="'$(Configuration)|$(Platform)'=='Debug (static runtime)|Win32'">.\build\$(qlCompilerTag)\$(Platform)\$(Configuration)\</IntDir>
-    <IntDir Condition="'$(Configuration)|$(Platform)'=='Debug (static runtime)|x64'">.\build\$(qlCompilerTag)\$(Platform)\$(Configuration)\</IntDir>
-    <LinkIncremental Condition="'$(Configuration)|$(Platform)'=='Debug (static runtime)|Win32'">true</LinkIncremental>
-    <LinkIncremental Condition="'$(Configuration)|$(Platform)'=='Debug (static runtime)|x64'">true</LinkIncremental>
-    <GenerateManifest Condition="'$(Configuration)|$(Platform)'=='Debug (static runtime)|Win32'">true</GenerateManifest>
-    <GenerateManifest Condition="'$(Configuration)|$(Platform)'=='Debug (static runtime)|x64'">true</GenerateManifest>
-    <EmbedManifest Condition="'$(Configuration)|$(Platform)'=='Debug (static runtime)|Win32'">false</EmbedManifest>
-    <EmbedManifest Condition="'$(Configuration)|$(Platform)'=='Debug (static runtime)|x64'">false</EmbedManifest>
-    <PostBuildEventUseInBuild Condition="'$(Configuration)|$(Platform)'=='Debug (static runtime)|Win32'">false</PostBuildEventUseInBuild>
-    <PostBuildEventUseInBuild Condition="'$(Configuration)|$(Platform)'=='Debug (static runtime)|x64'">false</PostBuildEventUseInBuild>
-    <OutDir Condition="'$(Configuration)|$(Platform)'=='Release (static runtime)|Win32'">bin\</OutDir>
-    <OutDir Condition="'$(Configuration)|$(Platform)'=='Release (static runtime)|x64'">bin\</OutDir>
-    <IntDir Condition="'$(Configuration)|$(Platform)'=='Release (static runtime)|Win32'">.\build\$(qlCompilerTag)\$(Platform)\$(Configuration)\</IntDir>
-    <IntDir Condition="'$(Configuration)|$(Platform)'=='Release (static runtime)|x64'">.\build\$(qlCompilerTag)\$(Platform)\$(Configuration)\</IntDir>
-    <LinkIncremental Condition="'$(Configuration)|$(Platform)'=='Release (static runtime)|Win32'">false</LinkIncremental>
-    <LinkIncremental Condition="'$(Configuration)|$(Platform)'=='Release (static runtime)|x64'">false</LinkIncremental>
-    <GenerateManifest Condition="'$(Configuration)|$(Platform)'=='Release (static runtime)|Win32'">true</GenerateManifest>
-    <GenerateManifest Condition="'$(Configuration)|$(Platform)'=='Release (static runtime)|x64'">true</GenerateManifest>
-    <EmbedManifest Condition="'$(Configuration)|$(Platform)'=='Release (static runtime)|Win32'">false</EmbedManifest>
-    <EmbedManifest Condition="'$(Configuration)|$(Platform)'=='Release (static runtime)|x64'">false</EmbedManifest>
-    <PostBuildEventUseInBuild Condition="'$(Configuration)|$(Platform)'=='Release (static runtime)|Win32'">false</PostBuildEventUseInBuild>
-    <PostBuildEventUseInBuild Condition="'$(Configuration)|$(Platform)'=='Release (static runtime)|x64'">false</PostBuildEventUseInBuild>
-    <OutDir Condition="'$(Configuration)|$(Platform)'=='Debug|Win32'">bin\</OutDir>
-    <OutDir Condition="'$(Configuration)|$(Platform)'=='Debug|x64'">bin\</OutDir>
-    <IntDir Condition="'$(Configuration)|$(Platform)'=='Debug|Win32'">.\build\$(qlCompilerTag)\$(Platform)\$(Configuration)\</IntDir>
-    <IntDir Condition="'$(Configuration)|$(Platform)'=='Debug|x64'">.\build\$(qlCompilerTag)\$(Platform)\$(Configuration)\</IntDir>
-    <LinkIncremental Condition="'$(Configuration)|$(Platform)'=='Debug|Win32'">true</LinkIncremental>
-    <LinkIncremental Condition="'$(Configuration)|$(Platform)'=='Debug|x64'">true</LinkIncremental>
-    <GenerateManifest Condition="'$(Configuration)|$(Platform)'=='Debug|Win32'">true</GenerateManifest>
-    <GenerateManifest Condition="'$(Configuration)|$(Platform)'=='Debug|x64'">true</GenerateManifest>
-    <EmbedManifest Condition="'$(Configuration)|$(Platform)'=='Debug|Win32'">false</EmbedManifest>
-    <EmbedManifest Condition="'$(Configuration)|$(Platform)'=='Debug|x64'">false</EmbedManifest>
-    <PostBuildEventUseInBuild Condition="'$(Configuration)|$(Platform)'=='Debug|Win32'">false</PostBuildEventUseInBuild>
-    <PostBuildEventUseInBuild Condition="'$(Configuration)|$(Platform)'=='Debug|x64'">false</PostBuildEventUseInBuild>
-    <OutDir Condition="'$(Configuration)|$(Platform)'=='Release|Win32'">bin\</OutDir>
-    <OutDir Condition="'$(Configuration)|$(Platform)'=='Release|x64'">bin\</OutDir>
-    <IntDir Condition="'$(Configuration)|$(Platform)'=='Release|Win32'">.\build\$(qlCompilerTag)\$(Platform)\$(Configuration)\</IntDir>
-    <IntDir Condition="'$(Configuration)|$(Platform)'=='Release|x64'">.\build\$(qlCompilerTag)\$(Platform)\$(Configuration)\</IntDir>
-    <LinkIncremental Condition="'$(Configuration)|$(Platform)'=='Release|Win32'">false</LinkIncremental>
-    <LinkIncremental Condition="'$(Configuration)|$(Platform)'=='Release|x64'">false</LinkIncremental>
-    <GenerateManifest Condition="'$(Configuration)|$(Platform)'=='Release|Win32'">true</GenerateManifest>
-    <GenerateManifest Condition="'$(Configuration)|$(Platform)'=='Release|x64'">true</GenerateManifest>
-    <EmbedManifest Condition="'$(Configuration)|$(Platform)'=='Release|Win32'">false</EmbedManifest>
-    <EmbedManifest Condition="'$(Configuration)|$(Platform)'=='Release|x64'">false</EmbedManifest>
-    <PostBuildEventUseInBuild Condition="'$(Configuration)|$(Platform)'=='Release|Win32'">false</PostBuildEventUseInBuild>
-    <PostBuildEventUseInBuild Condition="'$(Configuration)|$(Platform)'=='Release|x64'">false</PostBuildEventUseInBuild>
-    <TargetName Condition="'$(Configuration)|$(Platform)'=='Release|Win32'">OREAnalytics-test-suite-$(qlCompilerTag)-mt</TargetName>
-    <TargetName Condition="'$(Configuration)|$(Platform)'=='Release|x64'">OREAnalytics-test-suite-$(qlCompilerTag)-x64-mt</TargetName>
-    <TargetName Condition="'$(Configuration)|$(Platform)'=='Release (static runtime)|Win32'">OREAnalytics-test-suite-$(qlCompilerTag)-mt-s</TargetName>
-    <TargetName Condition="'$(Configuration)|$(Platform)'=='Release (static runtime)|x64'">OREAnalytics-test-suite-$(qlCompilerTag)-x64-mt-s</TargetName>
-    <TargetName Condition="'$(Configuration)|$(Platform)'=='Debug|Win32'">OREAnalytics-test-suite-$(qlCompilerTag)-mt-gd</TargetName>
-    <TargetName Condition="'$(Configuration)|$(Platform)'=='Debug|x64'">OREAnalytics-test-suite-$(qlCompilerTag)-x64-mt-gd</TargetName>
-    <TargetName Condition="'$(Configuration)|$(Platform)'=='Debug (static runtime)|Win32'">OREAnalytics-test-suite-$(qlCompilerTag)-mt-sgd</TargetName>
-    <TargetName Condition="'$(Configuration)|$(Platform)'=='Debug (static runtime)|x64'">OREAnalytics-test-suite-$(qlCompilerTag)-x64-mt-sgd</TargetName>
-  </PropertyGroup>
-  <ItemDefinitionGroup Condition="'$(Configuration)|$(Platform)'=='Debug (static runtime)|Win32'">
-    <Midl>
-      <TypeLibraryName>.\build\$(qlCompilerTag)\$(Platform)\$(Configuration)\testsuite.tlb</TypeLibraryName>
-      <HeaderFileName>
-      </HeaderFileName>
-    </Midl>
-    <ClCompile>
-      <Optimization>Disabled</Optimization>
-      <IntrinsicFunctions>false</IntrinsicFunctions>
-      <AdditionalIncludeDirectories>..;..\..\OREData;..\..\QuantExt;..\..\QuantLib;%(AdditionalIncludeDirectories)</AdditionalIncludeDirectories>
-      <PreprocessorDefinitions>_DEBUG;WIN32;_CONSOLE;_SCL_SECURE_NO_DEPRECATE;_CRT_SECURE_NO_DEPRECATE;%(PreprocessorDefinitions)</PreprocessorDefinitions>
-      <BasicRuntimeChecks>EnableFastChecks</BasicRuntimeChecks>
-      <RuntimeLibrary>MultiThreadedDebug</RuntimeLibrary>
-      <DisableLanguageExtensions>false</DisableLanguageExtensions>
-      <ForceConformanceInForLoopScope>true</ForceConformanceInForLoopScope>
-      <RuntimeTypeInfo>true</RuntimeTypeInfo>
-      <PrecompiledHeader>
-      </PrecompiledHeader>
-      <PrecompiledHeaderOutputFile>.\build\$(qlCompilerTag)\$(Platform)\$(Configuration)\testsuite.pch</PrecompiledHeaderOutputFile>
-      <AssemblerListingLocation>$(IntDir)\%(RelativeDir)</AssemblerListingLocation>
-      <ObjectFileName>$(IntDir)\%(RelativeDir)</ObjectFileName>
-      <ProgramDataBaseFileName>$(IntDir)\%(RelativeDir)</ProgramDataBaseFileName>
-      <BrowseInformation>
-      </BrowseInformation>
-      <BrowseInformationFile>.\build\$(qlCompilerTag)\$(Platform)\$(Configuration)\</BrowseInformationFile>
-      <WarningLevel>Level3</WarningLevel>
-      <SuppressStartupBanner>true</SuppressStartupBanner>
-      <DebugInformationFormat>EditAndContinue</DebugInformationFormat>
-      <CompileAs>Default</CompileAs>
-      <MultiProcessorCompilation>true</MultiProcessorCompilation>
-    </ClCompile>
-    <ResourceCompile>
-      <PreprocessorDefinitions>_DEBUG;%(PreprocessorDefinitions)</PreprocessorDefinitions>
-      <Culture>0x0409</Culture>
-    </ResourceCompile>
-    <Link>
-      <OutputFile>$(OutDir)$(TargetName)$(TargetExt)</OutputFile>
-      <SuppressStartupBanner>true</SuppressStartupBanner>
-      <AdditionalLibraryDirectories>..\lib;..\..\OREData\lib;..\..\QuantExt\lib;..\..\QuantLib\lib;%(AdditionalLibraryDirectories)</AdditionalLibraryDirectories>
-      <GenerateDebugInformation>true</GenerateDebugInformation>
-      <AssemblyDebug>
-      </AssemblyDebug>
-      <ProgramDatabaseFile>$(OutDir)$(TargetName).pdb</ProgramDatabaseFile>
-      <SubSystem>Console</SubSystem>
-      <RandomizedBaseAddress>false</RandomizedBaseAddress>
-      <DataExecutionPrevention>
-      </DataExecutionPrevention>
-      <TargetMachine>MachineX86</TargetMachine>
-      <ImageHasSafeExceptionHandlers>false</ImageHasSafeExceptionHandlers>
-    </Link>
-    <Bscmake>
-      <SuppressStartupBanner>false</SuppressStartupBanner>
-    </Bscmake>
-    <PostBuildEvent>
-      <Message>Auto run test</Message>
-      <Command>"$(TargetDir)$(TargetName).exe" --log_level=message --build_info=yes --result_code=no --report_level=short</Command>
-    </PostBuildEvent>
-  </ItemDefinitionGroup>
-  <ItemDefinitionGroup Condition="'$(Configuration)|$(Platform)'=='Debug (static runtime)|x64'">
-    <Midl>
-      <TypeLibraryName>.\build\$(qlCompilerTag)\$(Platform)\$(Configuration)\testsuite.tlb</TypeLibraryName>
-      <HeaderFileName>
-      </HeaderFileName>
-    </Midl>
-    <ClCompile>
-      <Optimization>Disabled</Optimization>
-      <IntrinsicFunctions>false</IntrinsicFunctions>
-      <AdditionalIncludeDirectories>..;..\..\OREData;..\..\QuantExt;..\..\QuantLib;%(AdditionalIncludeDirectories)</AdditionalIncludeDirectories>
-      <PreprocessorDefinitions>_DEBUG;WIN32;_CONSOLE;_SCL_SECURE_NO_DEPRECATE;_CRT_SECURE_NO_DEPRECATE;%(PreprocessorDefinitions)</PreprocessorDefinitions>
-      <BasicRuntimeChecks>EnableFastChecks</BasicRuntimeChecks>
-      <RuntimeLibrary>MultiThreadedDebug</RuntimeLibrary>
-      <DisableLanguageExtensions>false</DisableLanguageExtensions>
-      <ForceConformanceInForLoopScope>true</ForceConformanceInForLoopScope>
-      <RuntimeTypeInfo>true</RuntimeTypeInfo>
-      <PrecompiledHeader>
-      </PrecompiledHeader>
-      <PrecompiledHeaderOutputFile>.\build\$(qlCompilerTag)\$(Platform)\$(Configuration)\testsuite.pch</PrecompiledHeaderOutputFile>
-      <AssemblerListingLocation>$(IntDir)\%(RelativeDir)</AssemblerListingLocation>
-      <ObjectFileName>$(IntDir)\%(RelativeDir)</ObjectFileName>
-      <ProgramDataBaseFileName>$(IntDir)\%(RelativeDir)</ProgramDataBaseFileName>
-      <BrowseInformation>
-      </BrowseInformation>
-      <BrowseInformationFile>.\build\$(qlCompilerTag)\$(Platform)\$(Configuration)\</BrowseInformationFile>
-      <WarningLevel>Level3</WarningLevel>
-      <SuppressStartupBanner>true</SuppressStartupBanner>
-      <DebugInformationFormat>ProgramDatabase</DebugInformationFormat>
-      <CompileAs>Default</CompileAs>
-      <MultiProcessorCompilation>true</MultiProcessorCompilation>
-    </ClCompile>
-    <ResourceCompile>
-      <PreprocessorDefinitions>_DEBUG;%(PreprocessorDefinitions)</PreprocessorDefinitions>
-      <Culture>0x0409</Culture>
-    </ResourceCompile>
-    <Link>
-      <OutputFile>$(OutDir)$(TargetName)$(TargetExt)</OutputFile>
-      <SuppressStartupBanner>true</SuppressStartupBanner>
-      <AdditionalLibraryDirectories>..\lib;..\..\OREData\lib;..\..\QuantExt\lib;..\..\QuantLib\lib;%(AdditionalLibraryDirectories)</AdditionalLibraryDirectories>
-      <GenerateDebugInformation>true</GenerateDebugInformation>
-      <AssemblyDebug>
-      </AssemblyDebug>
-      <ProgramDatabaseFile>$(OutDir)$(TargetName).pdb</ProgramDatabaseFile>
-      <SubSystem>Console</SubSystem>
-      <RandomizedBaseAddress>false</RandomizedBaseAddress>
-      <DataExecutionPrevention>
-      </DataExecutionPrevention>
-    </Link>
-    <Bscmake>
-      <SuppressStartupBanner>false</SuppressStartupBanner>
-    </Bscmake>
-    <PostBuildEvent>
-      <Message>Auto run test</Message>
-      <Command>"$(TargetDir)$(TargetName).exe" --log_level=message --build_info=yes --result_code=no --report_level=short</Command>
-    </PostBuildEvent>
-  </ItemDefinitionGroup>
-  <ItemDefinitionGroup Condition="'$(Configuration)|$(Platform)'=='Release (static runtime)|Win32'">
-    <Midl>
-      <TypeLibraryName>.\build\$(qlCompilerTag)\$(Platform)\$(Configuration)\testsuite.tlb</TypeLibraryName>
-      <HeaderFileName>
-      </HeaderFileName>
-    </Midl>
-    <ClCompile>
-      <Optimization>MaxSpeed</Optimization>
-      <InlineFunctionExpansion>AnySuitable</InlineFunctionExpansion>
-      <IntrinsicFunctions>false</IntrinsicFunctions>
-      <FavorSizeOrSpeed>Speed</FavorSizeOrSpeed>
-      <AdditionalIncludeDirectories>..;..\..\OREData;..\..\QuantExt;..\..\QuantLib;%(AdditionalIncludeDirectories)</AdditionalIncludeDirectories>
-      <PreprocessorDefinitions>NDEBUG;WIN32;_CONSOLE;_SCL_SECURE_NO_DEPRECATE;_CRT_SECURE_NO_DEPRECATE;%(PreprocessorDefinitions)</PreprocessorDefinitions>
-      <StringPooling>true</StringPooling>
-      <RuntimeLibrary>MultiThreaded</RuntimeLibrary>
-      <FunctionLevelLinking>true</FunctionLevelLinking>
-      <DisableLanguageExtensions>false</DisableLanguageExtensions>
-      <ForceConformanceInForLoopScope>true</ForceConformanceInForLoopScope>
-      <RuntimeTypeInfo>true</RuntimeTypeInfo>
-      <PrecompiledHeader>
-      </PrecompiledHeader>
-      <PrecompiledHeaderOutputFile>.\build\$(qlCompilerTag)\$(Platform)\$(Configuration)\testsuite.pch</PrecompiledHeaderOutputFile>
-      <AssemblerListingLocation>$(IntDir)\%(RelativeDir)</AssemblerListingLocation>
-      <ObjectFileName>$(IntDir)\%(RelativeDir)</ObjectFileName>
-      <ProgramDataBaseFileName>$(IntDir)\%(RelativeDir)</ProgramDataBaseFileName>
-      <BrowseInformation>
-      </BrowseInformation>
-      <BrowseInformationFile>.\build\$(qlCompilerTag)\$(Platform)\$(Configuration)\</BrowseInformationFile>
-      <WarningLevel>Level3</WarningLevel>
-      <SuppressStartupBanner>true</SuppressStartupBanner>
-      <CompileAs>Default</CompileAs>
-      <DebugInformationFormat>ProgramDatabase</DebugInformationFormat>
-      <MultiProcessorCompilation>true</MultiProcessorCompilation>
-    </ClCompile>
-    <ResourceCompile>
-      <PreprocessorDefinitions>NDEBUG;%(PreprocessorDefinitions)</PreprocessorDefinitions>
-      <Culture>0x0409</Culture>
-    </ResourceCompile>
-    <Link>
-      <OutputFile>$(OutDir)$(TargetName)$(TargetExt)</OutputFile>
-      <SuppressStartupBanner>true</SuppressStartupBanner>
-      <AdditionalLibraryDirectories>..\lib;..\..\OREData\lib;..\..\QuantExt\lib;..\..\QuantLib\lib;%(AdditionalLibraryDirectories)</AdditionalLibraryDirectories>
-      <ProgramDatabaseFile>$(OutDir)$(TargetName).pdb</ProgramDatabaseFile>
-      <SubSystem>Console</SubSystem>
-      <RandomizedBaseAddress>false</RandomizedBaseAddress>
-      <DataExecutionPrevention>
-      </DataExecutionPrevention>
-      <TargetMachine>MachineX86</TargetMachine>
-      <GenerateDebugInformation>true</GenerateDebugInformation>
-      <OptimizeReferences>true</OptimizeReferences>
-    </Link>
-    <Bscmake>
-      <SuppressStartupBanner>false</SuppressStartupBanner>
-    </Bscmake>
-    <PostBuildEvent>
-      <Message>Auto run test</Message>
-      <Command>"$(TargetDir)$(TargetName).exe" --log_level=message --build_info=yes --result_code=no --report_level=short</Command>
-    </PostBuildEvent>
-  </ItemDefinitionGroup>
-  <ItemDefinitionGroup Condition="'$(Configuration)|$(Platform)'=='Release (static runtime)|x64'">
-    <Midl>
-      <TypeLibraryName>.\build\$(qlCompilerTag)\$(Platform)\$(Configuration)\testsuite.tlb</TypeLibraryName>
-      <HeaderFileName>
-      </HeaderFileName>
-    </Midl>
-    <ClCompile>
-      <Optimization>MaxSpeed</Optimization>
-      <InlineFunctionExpansion>AnySuitable</InlineFunctionExpansion>
-      <IntrinsicFunctions>false</IntrinsicFunctions>
-      <FavorSizeOrSpeed>Speed</FavorSizeOrSpeed>
-      <AdditionalIncludeDirectories>..;..\..\OREData;..\..\QuantExt;..\..\QuantLib;%(AdditionalIncludeDirectories)</AdditionalIncludeDirectories>
-      <PreprocessorDefinitions>NDEBUG;WIN32;_CONSOLE;_SCL_SECURE_NO_DEPRECATE;_CRT_SECURE_NO_DEPRECATE;%(PreprocessorDefinitions)</PreprocessorDefinitions>
-      <StringPooling>true</StringPooling>
-      <RuntimeLibrary>MultiThreaded</RuntimeLibrary>
-      <FunctionLevelLinking>true</FunctionLevelLinking>
-      <DisableLanguageExtensions>false</DisableLanguageExtensions>
-      <ForceConformanceInForLoopScope>true</ForceConformanceInForLoopScope>
-      <RuntimeTypeInfo>true</RuntimeTypeInfo>
-      <PrecompiledHeader>
-      </PrecompiledHeader>
-      <PrecompiledHeaderOutputFile>.\build\$(qlCompilerTag)\$(Platform)\$(Configuration)\testsuite.pch</PrecompiledHeaderOutputFile>
-      <AssemblerListingLocation>$(IntDir)\%(RelativeDir)</AssemblerListingLocation>
-      <ObjectFileName>$(IntDir)\%(RelativeDir)</ObjectFileName>
-      <ProgramDataBaseFileName>$(IntDir)\%(RelativeDir)</ProgramDataBaseFileName>
-      <BrowseInformation>
-      </BrowseInformation>
-      <BrowseInformationFile>.\build\$(qlCompilerTag)\$(Platform)\$(Configuration)\</BrowseInformationFile>
-      <WarningLevel>Level3</WarningLevel>
-      <SuppressStartupBanner>true</SuppressStartupBanner>
-      <CompileAs>Default</CompileAs>
-      <DebugInformationFormat>ProgramDatabase</DebugInformationFormat>
-      <MultiProcessorCompilation>true</MultiProcessorCompilation>
-    </ClCompile>
-    <ResourceCompile>
-      <PreprocessorDefinitions>NDEBUG;%(PreprocessorDefinitions)</PreprocessorDefinitions>
-      <Culture>0x0409</Culture>
-    </ResourceCompile>
-    <Link>
-      <OutputFile>$(OutDir)$(TargetName)$(TargetExt)</OutputFile>
-      <SuppressStartupBanner>true</SuppressStartupBanner>
-      <AdditionalLibraryDirectories>..\lib;..\..\OREData\lib;..\..\QuantExt\lib;..\..\QuantLib\lib;%(AdditionalLibraryDirectories)</AdditionalLibraryDirectories>
-      <ProgramDatabaseFile>$(OutDir)$(TargetName).pdb</ProgramDatabaseFile>
-      <SubSystem>Console</SubSystem>
-      <RandomizedBaseAddress>false</RandomizedBaseAddress>
-      <DataExecutionPrevention>
-      </DataExecutionPrevention>
-      <GenerateDebugInformation>true</GenerateDebugInformation>
-      <OptimizeReferences>true</OptimizeReferences>
-    </Link>
-    <Bscmake>
-      <SuppressStartupBanner>false</SuppressStartupBanner>
-    </Bscmake>
-    <PostBuildEvent>
-      <Message>Auto run test</Message>
-      <Command>"$(TargetDir)$(TargetName).exe" --log_level=message --build_info=yes --result_code=no --report_level=short</Command>
-    </PostBuildEvent>
-  </ItemDefinitionGroup>
-  <ItemDefinitionGroup Condition="'$(Configuration)|$(Platform)'=='Debug|Win32'">
-    <Midl>
-      <TypeLibraryName>.\build\$(qlCompilerTag)\$(Platform)\$(Configuration)\testsuite.tlb</TypeLibraryName>
-      <HeaderFileName>
-      </HeaderFileName>
-    </Midl>
-    <ClCompile>
-      <Optimization>Disabled</Optimization>
-      <IntrinsicFunctions>false</IntrinsicFunctions>
-      <AdditionalIncludeDirectories>..;..\..\OREData;..\..\QuantExt;..\..\QuantLib;%(AdditionalIncludeDirectories)</AdditionalIncludeDirectories>
-      <PreprocessorDefinitions>_DEBUG;WIN32;_CONSOLE;_SCL_SECURE_NO_DEPRECATE;_CRT_SECURE_NO_DEPRECATE;%(PreprocessorDefinitions)</PreprocessorDefinitions>
-      <BasicRuntimeChecks>EnableFastChecks</BasicRuntimeChecks>
-      <RuntimeLibrary>MultiThreadedDebugDLL</RuntimeLibrary>
-      <DisableLanguageExtensions>false</DisableLanguageExtensions>
-      <ForceConformanceInForLoopScope>true</ForceConformanceInForLoopScope>
-      <RuntimeTypeInfo>true</RuntimeTypeInfo>
-      <PrecompiledHeader>
-      </PrecompiledHeader>
-      <PrecompiledHeaderOutputFile>.\build\$(qlCompilerTag)\$(Platform)\$(Configuration)\testsuite.pch</PrecompiledHeaderOutputFile>
-      <AssemblerListingLocation>$(IntDir)\%(RelativeDir)</AssemblerListingLocation>
-      <ObjectFileName>$(IntDir)\%(RelativeDir)</ObjectFileName>
-      <ProgramDataBaseFileName>$(IntDir)\%(RelativeDir)</ProgramDataBaseFileName>
-      <BrowseInformation>
-      </BrowseInformation>
-      <BrowseInformationFile>.\build\$(qlCompilerTag)\$(Platform)\$(Configuration)\</BrowseInformationFile>
-      <WarningLevel>Level3</WarningLevel>
-      <SuppressStartupBanner>true</SuppressStartupBanner>
-      <DebugInformationFormat>EditAndContinue</DebugInformationFormat>
-      <CompileAs>Default</CompileAs>
-      <MultiProcessorCompilation>true</MultiProcessorCompilation>
-    </ClCompile>
-    <ResourceCompile>
-      <PreprocessorDefinitions>_DEBUG;%(PreprocessorDefinitions)</PreprocessorDefinitions>
-      <Culture>0x0409</Culture>
-    </ResourceCompile>
-    <Link>
-      <OutputFile>$(OutDir)$(TargetName)$(TargetExt)</OutputFile>
-      <SuppressStartupBanner>true</SuppressStartupBanner>
-      <AdditionalLibraryDirectories>..\lib;..\..\OREData\lib;..\..\QuantExt\lib;..\..\QuantLib\lib;%(AdditionalLibraryDirectories)</AdditionalLibraryDirectories>
-      <GenerateDebugInformation>true</GenerateDebugInformation>
-      <ProgramDatabaseFile>$(OutDir)$(TargetName).pdb</ProgramDatabaseFile>
-      <SubSystem>Console</SubSystem>
-      <RandomizedBaseAddress>false</RandomizedBaseAddress>
-      <DataExecutionPrevention>
-      </DataExecutionPrevention>
-      <TargetMachine>MachineX86</TargetMachine>
-      <ImageHasSafeExceptionHandlers>false</ImageHasSafeExceptionHandlers>
-    </Link>
-    <Bscmake>
-      <SuppressStartupBanner>false</SuppressStartupBanner>
-    </Bscmake>
-    <PostBuildEvent>
-      <Message>Auto run test</Message>
-      <Command>"$(TargetDir)$(TargetName).exe" --log_level=message --build_info=yes --result_code=no --report_level=short</Command>
-    </PostBuildEvent>
-  </ItemDefinitionGroup>
-  <ItemDefinitionGroup Condition="'$(Configuration)|$(Platform)'=='Debug|x64'">
-    <Midl>
-      <TypeLibraryName>.\build\$(qlCompilerTag)\$(Platform)\$(Configuration)\testsuite.tlb</TypeLibraryName>
-      <HeaderFileName>
-      </HeaderFileName>
-    </Midl>
-    <ClCompile>
-      <Optimization>Disabled</Optimization>
-      <IntrinsicFunctions>false</IntrinsicFunctions>
-      <AdditionalIncludeDirectories>..;..\..\OREData;..\..\QuantExt;..\..\QuantLib;%(AdditionalIncludeDirectories)</AdditionalIncludeDirectories>
-      <PreprocessorDefinitions>_DEBUG;WIN32;_CONSOLE;_SCL_SECURE_NO_DEPRECATE;_CRT_SECURE_NO_DEPRECATE;%(PreprocessorDefinitions)</PreprocessorDefinitions>
-      <BasicRuntimeChecks>EnableFastChecks</BasicRuntimeChecks>
-      <RuntimeLibrary>MultiThreadedDebugDLL</RuntimeLibrary>
-      <DisableLanguageExtensions>false</DisableLanguageExtensions>
-      <ForceConformanceInForLoopScope>true</ForceConformanceInForLoopScope>
-      <RuntimeTypeInfo>true</RuntimeTypeInfo>
-      <PrecompiledHeader>
-      </PrecompiledHeader>
-      <PrecompiledHeaderOutputFile>.\build\$(qlCompilerTag)\$(Platform)\$(Configuration)\testsuite.pch</PrecompiledHeaderOutputFile>
-      <AssemblerListingLocation>$(IntDir)\%(RelativeDir)</AssemblerListingLocation>
-      <ObjectFileName>$(IntDir)\%(RelativeDir)</ObjectFileName>
-      <ProgramDataBaseFileName>$(IntDir)\%(RelativeDir)</ProgramDataBaseFileName>
-      <BrowseInformation>
-      </BrowseInformation>
-      <BrowseInformationFile>.\build\$(qlCompilerTag)\$(Platform)\$(Configuration)\</BrowseInformationFile>
-      <WarningLevel>Level3</WarningLevel>
-      <SuppressStartupBanner>true</SuppressStartupBanner>
-      <DebugInformationFormat>ProgramDatabase</DebugInformationFormat>
-      <CompileAs>Default</CompileAs>
-      <MultiProcessorCompilation>true</MultiProcessorCompilation>
-    </ClCompile>
-    <ResourceCompile>
-      <PreprocessorDefinitions>_DEBUG;%(PreprocessorDefinitions)</PreprocessorDefinitions>
-      <Culture>0x0409</Culture>
-    </ResourceCompile>
-    <Link>
-      <OutputFile>$(OutDir)$(TargetName)$(TargetExt)</OutputFile>
-      <SuppressStartupBanner>true</SuppressStartupBanner>
-      <AdditionalLibraryDirectories>..\lib;..\..\OREData\lib;..\..\QuantExt\lib;..\..\QuantLib\lib;%(AdditionalLibraryDirectories)</AdditionalLibraryDirectories>
-      <GenerateDebugInformation>true</GenerateDebugInformation>
-      <ProgramDatabaseFile>$(OutDir)$(TargetName).pdb</ProgramDatabaseFile>
-      <SubSystem>Console</SubSystem>
-      <RandomizedBaseAddress>false</RandomizedBaseAddress>
-      <DataExecutionPrevention>
-      </DataExecutionPrevention>
-    </Link>
-    <Bscmake>
-      <SuppressStartupBanner>false</SuppressStartupBanner>
-    </Bscmake>
-    <PostBuildEvent>
-      <Message>Auto run test</Message>
-      <Command>"$(TargetDir)$(TargetName).exe" --log_level=message --build_info=yes --result_code=no --report_level=short</Command>
-    </PostBuildEvent>
-  </ItemDefinitionGroup>
-  <ItemDefinitionGroup Condition="'$(Configuration)|$(Platform)'=='Release|Win32'">
-    <Midl>
-      <TypeLibraryName>.\build\$(qlCompilerTag)\$(Platform)\$(Configuration)\testsuite.tlb</TypeLibraryName>
-      <HeaderFileName>
-      </HeaderFileName>
-    </Midl>
-    <ClCompile>
-      <Optimization>MaxSpeed</Optimization>
-      <InlineFunctionExpansion>AnySuitable</InlineFunctionExpansion>
-      <IntrinsicFunctions>false</IntrinsicFunctions>
-      <FavorSizeOrSpeed>Speed</FavorSizeOrSpeed>
-      <AdditionalIncludeDirectories>..;..\..\OREData;..\..\QuantExt;..\..\QuantLib;%(AdditionalIncludeDirectories)</AdditionalIncludeDirectories>
-      <PreprocessorDefinitions>NDEBUG;WIN32;_CONSOLE;_SCL_SECURE_NO_DEPRECATE;_CRT_SECURE_NO_DEPRECATE;%(PreprocessorDefinitions)</PreprocessorDefinitions>
-      <StringPooling>true</StringPooling>
-      <RuntimeLibrary>MultiThreadedDLL</RuntimeLibrary>
-      <FunctionLevelLinking>true</FunctionLevelLinking>
-      <DisableLanguageExtensions>false</DisableLanguageExtensions>
-      <ForceConformanceInForLoopScope>true</ForceConformanceInForLoopScope>
-      <RuntimeTypeInfo>true</RuntimeTypeInfo>
-      <PrecompiledHeader>
-      </PrecompiledHeader>
-      <PrecompiledHeaderOutputFile>.\build\$(qlCompilerTag)\$(Platform)\$(Configuration)\testsuite.pch</PrecompiledHeaderOutputFile>
-      <AssemblerListingLocation>$(IntDir)\%(RelativeDir)</AssemblerListingLocation>
-      <ObjectFileName>$(IntDir)\%(RelativeDir)</ObjectFileName>
-      <ProgramDataBaseFileName>$(IntDir)\%(RelativeDir)</ProgramDataBaseFileName>
-      <BrowseInformation>
-      </BrowseInformation>
-      <BrowseInformationFile>.\build\$(qlCompilerTag)\$(Platform)\$(Configuration)\</BrowseInformationFile>
-      <WarningLevel>Level3</WarningLevel>
-      <SuppressStartupBanner>true</SuppressStartupBanner>
-      <CompileAs>Default</CompileAs>
-      <DebugInformationFormat>ProgramDatabase</DebugInformationFormat>
-      <MultiProcessorCompilation>true</MultiProcessorCompilation>
-    </ClCompile>
-    <ResourceCompile>
-      <PreprocessorDefinitions>NDEBUG;%(PreprocessorDefinitions)</PreprocessorDefinitions>
-      <Culture>0x0409</Culture>
-    </ResourceCompile>
-    <Link>
-      <OutputFile>$(OutDir)$(TargetName)$(TargetExt)</OutputFile>
-      <SuppressStartupBanner>true</SuppressStartupBanner>
-      <AdditionalLibraryDirectories>..\lib;..\..\OREData\lib;..\..\QuantExt\lib;..\..\QuantLib\lib;%(AdditionalLibraryDirectories)</AdditionalLibraryDirectories>
-      <GenerateDebugInformation>true</GenerateDebugInformation>
-      <ProgramDatabaseFile>$(OutDir)$(TargetName).pdb</ProgramDatabaseFile>
-      <SubSystem>Console</SubSystem>
-      <RandomizedBaseAddress>false</RandomizedBaseAddress>
-      <DataExecutionPrevention>
-      </DataExecutionPrevention>
-      <TargetMachine>MachineX86</TargetMachine>
-      <OptimizeReferences>true</OptimizeReferences>
-    </Link>
-    <Bscmake>
-      <SuppressStartupBanner>false</SuppressStartupBanner>
-    </Bscmake>
-    <PostBuildEvent>
-      <Message>Auto run test</Message>
-      <Command>"$(TargetDir)$(TargetName).exe" --log_level=message --build_info=yes --result_code=no --report_level=short</Command>
-    </PostBuildEvent>
-  </ItemDefinitionGroup>
-  <ItemDefinitionGroup Condition="'$(Configuration)|$(Platform)'=='Release|x64'">
-    <Midl>
-      <TypeLibraryName>.\build\$(qlCompilerTag)\$(Platform)\$(Configuration)\testsuite.tlb</TypeLibraryName>
-      <HeaderFileName>
-      </HeaderFileName>
-    </Midl>
-    <ClCompile>
-      <Optimization>MaxSpeed</Optimization>
-      <InlineFunctionExpansion>AnySuitable</InlineFunctionExpansion>
-      <IntrinsicFunctions>false</IntrinsicFunctions>
-      <FavorSizeOrSpeed>Speed</FavorSizeOrSpeed>
-      <AdditionalIncludeDirectories>..;..\..\OREData;..\..\QuantExt;..\..\QuantLib;%(AdditionalIncludeDirectories)</AdditionalIncludeDirectories>
-      <PreprocessorDefinitions>NDEBUG;WIN32;_CONSOLE;_SCL_SECURE_NO_DEPRECATE;_CRT_SECURE_NO_DEPRECATE;%(PreprocessorDefinitions)</PreprocessorDefinitions>
-      <StringPooling>true</StringPooling>
-      <RuntimeLibrary>MultiThreadedDLL</RuntimeLibrary>
-      <FunctionLevelLinking>true</FunctionLevelLinking>
-      <DisableLanguageExtensions>false</DisableLanguageExtensions>
-      <ForceConformanceInForLoopScope>true</ForceConformanceInForLoopScope>
-      <RuntimeTypeInfo>true</RuntimeTypeInfo>
-      <PrecompiledHeader>
-      </PrecompiledHeader>
-      <PrecompiledHeaderOutputFile>.\build\$(qlCompilerTag)\$(Platform)\$(Configuration)\testsuite.pch</PrecompiledHeaderOutputFile>
-      <AssemblerListingLocation>$(IntDir)\%(RelativeDir)</AssemblerListingLocation>
-      <ObjectFileName>$(IntDir)\%(RelativeDir)</ObjectFileName>
-      <ProgramDataBaseFileName>$(IntDir)\%(RelativeDir)</ProgramDataBaseFileName>
-      <BrowseInformation>
-      </BrowseInformation>
-      <BrowseInformationFile>.\build\$(qlCompilerTag)\$(Platform)\$(Configuration)\</BrowseInformationFile>
-      <WarningLevel>Level3</WarningLevel>
-      <SuppressStartupBanner>true</SuppressStartupBanner>
-      <CompileAs>Default</CompileAs>
-      <DebugInformationFormat>ProgramDatabase</DebugInformationFormat>
-      <MultiProcessorCompilation>true</MultiProcessorCompilation>
-    </ClCompile>
-    <ResourceCompile>
-      <PreprocessorDefinitions>NDEBUG;%(PreprocessorDefinitions)</PreprocessorDefinitions>
-      <Culture>0x0409</Culture>
-    </ResourceCompile>
-    <Link>
-      <OutputFile>$(OutDir)$(TargetName)$(TargetExt)</OutputFile>
-      <SuppressStartupBanner>true</SuppressStartupBanner>
-      <AdditionalLibraryDirectories>..\lib;..\..\OREData\lib;..\..\QuantExt\lib;..\..\QuantLib\lib;%(AdditionalLibraryDirectories)</AdditionalLibraryDirectories>
-      <GenerateDebugInformation>true</GenerateDebugInformation>
-      <ProgramDatabaseFile>$(OutDir)$(TargetName).pdb</ProgramDatabaseFile>
-      <SubSystem>Console</SubSystem>
-      <RandomizedBaseAddress>false</RandomizedBaseAddress>
-      <DataExecutionPrevention>
-      </DataExecutionPrevention>
-      <OptimizeReferences>true</OptimizeReferences>
-    </Link>
-    <Bscmake>
-      <SuppressStartupBanner>false</SuppressStartupBanner>
-    </Bscmake>
-    <PostBuildEvent>
-      <Message>Auto run test</Message>
-      <Command>"$(TargetDir)$(TargetName).exe" --log_level=message --build_info=yes --result_code=no --report_level=short</Command>
-    </PostBuildEvent>
-  </ItemDefinitionGroup>
-  <Import Project="$(VCTargetsPath)\Microsoft.Cpp.targets" />
-  <ImportGroup Label="ExtensionTargets">
-  </ImportGroup>
->>>>>>> cbbd5e8b
 </Project>