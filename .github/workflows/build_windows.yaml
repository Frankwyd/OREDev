name: C/C++ CI Windows

on:
  push:
    branches: [master]
    tags:
       - 'v*'
  release:
   types: [published]
  pull_request:
    branches: [master]
    types: [ready_for_review, opened, synchronize, reopened]
    paths:
      - .github/workflows/linux_build.yaml
      - ./App/**
      - ./OREAnalytics/**
      - '!./OREAnalytics/doc/**'
      - ./OREData/**
      - '!./OREData/doc/**'
      - ./ORETest/**
      - ./QuantExt/**
      - '!./QuantExt/doc/**'
      - CMakeLists.txt
  workflow_dispatch:

jobs:
  build:
    name: building
    runs-on: windows-2022
    strategy:
      matrix:
        include:
          - arch: x86
            platform: Win32
            boost-lib: 32
          - arch: AMD64
            platform: x64
            boost-lib: 64
    steps:
    - uses: actions/checkout@v4
    - name: get QuantLib
      run: |
        git submodule update --init
    - name: Set up zlib
      run: |
        $Url = "https://www.zlib.net/zlib131.zip"
        (New-Object System.Net.WebClient).DownloadFile($Url, "$env:TEMP\zlib.zip")
        Expand-Archive -Path "$env:TEMP\zlib.zip" -DestinationPath C:\local
        cd C:\local\zlib-1.3.1
        mkdir build
        cd build
        cmake ..
        cmake --build . --config Release
    - name: Set up Boost
      run: |
        $Url = "https://boostorg.jfrog.io/artifactory/main/release/1.72.0/binaries/boost_1_72_0-msvc-14.2-${{ matrix.boost-lib }}.exe"
        (New-Object System.Net.WebClient).DownloadFile($Url, "$env:TEMP\boost.exe")
        Start-Process -Wait -FilePath "$env:TEMP\boost.exe" "/SILENT","/SP-","/SUPPRESSMSGBOXES","/DIR=C:\local\boost"
        choco install -y ninja
    - name: cmake configure and build
      env:
        BOOST_ROOT: C:\local\boost
      shell: cmd
      run: |
        mkdir build
        cd build
        SET ZLIB_ROOT=C:\local\zlib-1.3.1
        call "C:\Program Files\Microsoft Visual Studio\2022\Enterprise\Vc\Auxiliary\Build\vcvarsall.bat" ${{ matrix.arch }} -vcvars_ver=14.3 || exit 1
        cmake .. -GNinja -DCMAKE_BUILD_TYPE=Release -DQL_BUILD_EXAMPLES=false -DQL_BUILD_TEST_SUITE=false -DQL_BUILD_BENCHMARK=false -DQL_ENABLE_SESSIONS=true -DORE_USE_ZLIB=ON -DORE_BUILD_DOC=false -DBOOST_INCLUDEDIR=C:\local\boost -DZLIB_LIBRARY=C:\local\zlib-1.3.1\build\Release\zlib.lib -DBOOST_LIBRARYDIR=C:\local\boost\lib64-msvc-14.3 -L
        cmake --build . -j 2 --verbose
    - name: Save executables as artifacts
<<<<<<< HEAD
      #if: startsWith(github.ref, 'refs/tags/v')
      uses: actions/upload-artifact@v4
=======
      if: startsWith(github.ref, 'refs/tags/v')
      uses: actions/upload-artifact@v3
>>>>>>> e6496d7d
      with:
        name: ore-windows-${{ matrix.arch }}
        path: D:\a\Engine\Engine\build\App\ore.exe<|MERGE_RESOLUTION|>--- conflicted
+++ resolved
@@ -69,13 +69,8 @@
         cmake .. -GNinja -DCMAKE_BUILD_TYPE=Release -DQL_BUILD_EXAMPLES=false -DQL_BUILD_TEST_SUITE=false -DQL_BUILD_BENCHMARK=false -DQL_ENABLE_SESSIONS=true -DORE_USE_ZLIB=ON -DORE_BUILD_DOC=false -DBOOST_INCLUDEDIR=C:\local\boost -DZLIB_LIBRARY=C:\local\zlib-1.3.1\build\Release\zlib.lib -DBOOST_LIBRARYDIR=C:\local\boost\lib64-msvc-14.3 -L
         cmake --build . -j 2 --verbose
     - name: Save executables as artifacts
-<<<<<<< HEAD
-      #if: startsWith(github.ref, 'refs/tags/v')
+      if: startsWith(github.ref, 'refs/tags/v')
       uses: actions/upload-artifact@v4
-=======
-      if: startsWith(github.ref, 'refs/tags/v')
-      uses: actions/upload-artifact@v3
->>>>>>> e6496d7d
       with:
         name: ore-windows-${{ matrix.arch }}
         path: D:\a\Engine\Engine\build\App\ore.exe