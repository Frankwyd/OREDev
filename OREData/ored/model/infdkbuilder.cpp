--- conflicted
+++ resolved
@@ -215,13 +215,8 @@
 
     Size optionCounter = 0;
     for (Size j = 0; j < data_->optionExpiries().size(); j++) {
-<<<<<<< HEAD
         if (!optionActive_[j])
             continue;
-        Real price = data_->capFloor() == "Cap" ? infPrice_->capPrice(optionExpiry(j), optionStrike(j))
-                                                : infPrice_->floorPrice(optionExpiry(j), optionStrike(j));
-        if (!close_enough(infPriceCache_[optionCounter], price)) {
-=======
         Real nominal = 1.0;
         Date startDate = Settings::instance().evaluationDate();
         boost::shared_ptr<CPICapFloor> h =
@@ -229,8 +224,7 @@
                                             fixCalendar, bdc, optionStrike(j), hIndex, lag);
         h->setPricingEngine(engine);
         Real price = h->NPV();
-        if (!close_enough(infPriceCache_[j], price)) {
->>>>>>> dd98748a
+        if (!close_enough(infPriceCache_[optionCounter], price)) {
             if (updateCache)
                 infPriceCache_[optionCounter] = price;
             hasUpdated = true;
@@ -243,7 +237,6 @@
 void InfDkBuilder::buildCapFloorBasket() const {
     QL_REQUIRE(data_->optionExpiries().size() == data_->optionStrikes().size(), "Inf option vector size mismatch");
 
-<<<<<<< HEAD
     optionActive_ = std::vector<bool>(data_->optionExpiries().size(), false);
 
     DLOG("build reference date grid '" << referenceCalibrationGrid_ << "'");
@@ -253,7 +246,7 @@
         referenceCalibrationDates = DateGrid(referenceCalibrationGrid_).dates();
 
     std::vector<Time> expiryTimes;
-=======
+
     Handle<YieldTermStructure> nominalTS = inflationIndex_->zeroInflationTermStructure()->nominalTermStructure();
     boost::shared_ptr<QuantExt::CPIBlackCapFloorEngine> engine =
         boost::make_shared<QuantExt::CPIBlackCapFloorEngine>(nominalTS, infVol_);
@@ -273,13 +266,10 @@
     else
         capfloor = Option::Type::Put;
 
-    std::vector<Time> expiryTimes(data_->optionExpiries().size());
->>>>>>> dd98748a
     optionBasket_.clear();
     for (Size j = 0; j < data_->optionExpiries().size(); j++) {
         Date expiryDate = optionExpiry(j);
 
-<<<<<<< HEAD
         // check if we want to keep the helper when a reference calibration grid is given
         auto refCalDate =
             std::lower_bound(referenceCalibrationDates.begin(), referenceCalibrationDates.end(), expiryDate);
@@ -287,24 +277,15 @@
             optionActive_[j] = true;
             Real strikeValue = optionStrike(j);
 
-            Calendar fixCalendar = inflationIndex_->fixingCalendar();
-            Date baseDate = inflationIndex_->zeroInflationTermStructure()->baseDate();
-            Real baseCPI = inflationIndex_->fixing(baseDate);
-
-            Option::Type capfloor;
-            Real marketPrem;
-            if (data_->capFloor() == "Cap") {
-                capfloor = Option::Type::Call;
-                marketPrem = infPrice_->capPrice(expiryDate, strikeValue);
-            } else {
-                capfloor = Option::Type::Put;
-                marketPrem = infPrice_->floorPrice(expiryDate, strikeValue);
-            }
-
-            boost::shared_ptr<QuantExt::CpiCapFloorHelper> helper = boost::make_shared<QuantExt::CpiCapFloorHelper>(
-                capfloor, baseCPI, expiryDate, fixCalendar, infPrice_->businessDayConvention(), fixCalendar,
-                infPrice_->businessDayConvention(), strikeValue, Handle<ZeroInflationIndex>(inflationIndex_),
-                infPrice_->observationLag(), marketPrem);
+            boost::shared_ptr<CPICapFloor> cf =
+                boost::make_shared<CPICapFloor>(capfloor, nominal, startDate, baseCPI, optionExpiry(j), fixCalendar,
+                                                bdc, fixCalendar, bdc, optionStrike(j), hIndex, lag);
+            cf->setPricingEngine(engine);
+            Real marketPrem = cf->NPV();
+
+            boost::shared_ptr<QuantExt::CpiCapFloorHelper> helper =
+                boost::make_shared<QuantExt::CpiCapFloorHelper>(capfloor, baseCPI, expiryDate, fixCalendar, bdc,
+                                                                fixCalendar, bdc, strikeValue, hIndex, lag, marketPrem);
 
             optionBasket_.push_back(helper);
             helper->performCalculations();
@@ -315,23 +296,6 @@
         } else {
             optionActive_[j] = false;
         }
-=======
-        boost::shared_ptr<CPICapFloor> cf =
-            boost::make_shared<CPICapFloor>(capfloor, nominal, startDate, baseCPI, optionExpiry(j), fixCalendar, bdc,
-                                            fixCalendar, bdc, optionStrike(j), hIndex, lag);
-        cf->setPricingEngine(engine);
-        Real marketPrem = cf->NPV();
-
-        boost::shared_ptr<QuantExt::CpiCapFloorHelper> helper = boost::make_shared<QuantExt::CpiCapFloorHelper>(
-            capfloor, baseCPI, expiryDate, fixCalendar, bdc, fixCalendar, bdc, strikeValue, hIndex, lag, marketPrem);
-
-        optionBasket_.push_back(helper);
-        helper->performCalculations();
-        expiryTimes[j] = inflationYearFraction(inflationIndex_->frequency(), inflationIndex_->interpolated(),
-                                               inflationIndex_->zeroInflationTermStructure()->dayCounter(), baseDate,
-                                               helper->instrument()->fixingDate());
-        DLOG("Added InflationOptionHelper " << data_->infIndex() << " " << QuantLib::io::iso_date(expiryDate));
->>>>>>> dd98748a
     }
 
     std::sort(expiryTimes.begin(), expiryTimes.end());
