/*
 Copyright (C) 2016 Quaternion Risk Management Ltd
 All rights reserved.

 This file is part of ORE, a free-software/open-source library
 for transparent pricing and risk analysis - http://opensourcerisk.org

 ORE is free software: you can redistribute it and/or modify it
 under the terms of the Modified BSD License.  You should have received a
 copy of the license along with this program.
 The license is also available online at <http://opensourcerisk.org>

 This program is distributed on the basis that it will form a useful
 contribution to risk analytics and model standardisation, but WITHOUT
 ANY WARRANTY; without even the implied warranty of MERCHANTABILITY or
 FITNESS FOR A PARTICULAR PURPOSE. See the license for more details.
*/

/*! \file ored/utilities/parsers.cpp
    \brief
    \ingroup utilities
*/

#include <boost/algorithm/string.hpp>
#include <map>
#include <ored/utilities/calendaradjustmentconfig.hpp>
#include <ored/utilities/parsers.hpp>
#include <ored/utilities/to_string.hpp>
#include <ql/currencies/all.hpp>
#include <ql/errors.hpp>
#include <ql/indexes/all.hpp>
#include <ql/time/calendars/all.hpp>
#include <ql/time/daycounters/all.hpp>
#include <ql/utilities/dataparsers.hpp>
#include <ql/version.hpp>
#include <qle/calendars/amendedcalendar.hpp>
#include <qle/calendars/austria.hpp>
#include <qle/calendars/belgium.hpp>
#include <qle/calendars/chile.hpp>
#include <qle/calendars/cme.hpp>
#include <qle/calendars/colombia.hpp>
#include <qle/calendars/france.hpp>
#include <qle/calendars/ice.hpp>
#include <qle/calendars/israel.hpp>
#include <qle/calendars/largejointcalendar.hpp>
#include <qle/calendars/luxembourg.hpp>
#include <qle/calendars/malaysia.hpp>
#include <qle/calendars/netherlands.hpp>
#include <qle/calendars/peru.hpp>
#include <qle/calendars/philippines.hpp>
#include <qle/calendars/spain.hpp>
#include <qle/calendars/switzerland.hpp>
#include <qle/calendars/thailand.hpp>
#include <qle/calendars/wmr.hpp>
#include <qle/currencies/africa.hpp>
#include <qle/currencies/america.hpp>
#include <qle/currencies/asia.hpp>
#include <qle/currencies/europe.hpp>
#include <qle/currencies/metals.hpp>
#include <qle/instruments/cashflowresults.hpp>
#include <qle/time/actual364.hpp>
#include <qle/time/yearcounter.hpp>

#include <boost/lexical_cast.hpp>

using namespace QuantLib;
using namespace QuantExt;
using namespace std;
using boost::algorithm::to_lower_copy;

namespace ore {
namespace data {

Date parseDate(const string& s) {
    // TODO: review

    if (s == "")
        return Date();

    // guess formats from token number and sizes
    // check permissible lengths
    QL_REQUIRE((s.size() >= 3 && s.size() <= 6) || s.size() == 8 || s.size() == 10,
               "invalid date format of \"" << s << "\", date string length 8 or 10 or between 3 and 6 required");

    vector<string> tokens;
    boost::split(tokens, s, boost::is_any_of("-/.:"));

    if (tokens.size() == 1) {
        if (s.size() == 8) {
            // yyyymmdd
            int y = parseInteger(s.substr(0, 4));
            int m = parseInteger(s.substr(4, 2));
            int d = parseInteger(s.substr(6, 2));
            return Date(d, Month(m), y);
        } else if (s.size() >= 3 && s.size() <= 6) {
            // Excel format
            // Boundaries will be checked by Date constructor
            // Boundaries are minDate = 367 i.e. Jan 1st, 1901
            // and maxDate = 109574 i.e. Dec 31st, 2199
            BigInteger serial = parseInteger(s);
            return Date(serial);
        }
    } else if (tokens.size() == 3) {
        if (tokens[0].size() == 4) {
            // yyyy-mm-dd
            // yyyy/mm/dd
            // yyyy.mm.dd
            int y = parseInteger(tokens[0]);
            int m = parseInteger(tokens[1]);
            int d = parseInteger(tokens[2]);
            return Date(d, Month(m), y);
        } else if (tokens[0].size() == 2) {
            // dd-mm-yy
            // dd/mm/yy
            // dd.mm.yy
            // dd-mm-yyyy
            // dd/mm/yyyy
            // dd.mm.yyyy
            int d = parseInteger(tokens[0]);
            int m = parseInteger(tokens[1]);
            int y = parseInteger(tokens[2]);
            if (y < 100) {
                if (y > 80)
                    y += 1900;
                else
                    y += 2000;
            }
            return Date(d, Month(m), y);
        }
    }

    QL_FAIL("Cannot convert \"" << s << "\" to Date.");
}

Real parseReal(const string& s) {
    try {
        return std::stod(s);
    } catch (const std::exception& ex) {
        QL_FAIL("Failed to parseReal(\"" << s << "\") " << ex.what());
    }
}

bool tryParseReal(const string& s, QuantLib::Real& result) {
    try {
        result = std::stod(s);
    } catch (...) {
        result = Null<Real>();
        return false;
    }
    return true;
}

Integer parseInteger(const string& s) {
    try {
        return boost::lexical_cast<Integer>(s.c_str());
    } catch (std::exception& ex) {
        QL_FAIL("Failed to parseInteger(\"" << s << "\") " << ex.what());
    }
}

bool parseBool(const string& s) {
    static map<string, bool> b = {{"Y", true},      {"YES", true},    {"TRUE", true},   {"True", true},
                                  {"true", true},   {"1", true},      {"N", false},     {"NO", false},
                                  {"FALSE", false}, {"False", false}, {"false", false}, {"0", false}};

    auto it = b.find(s);
    if (it != b.end()) {
        return it->second;
    } else {
        QL_FAIL("Cannot convert \"" << s << "\" to bool");
    }
}

Calendar parseCalendar(const string& s, const string& newName) {
    static map<string, Calendar> m = {
        {"TGT", TARGET()},
        {"TARGET", TARGET()},

        // Country-Description
        {"CN-IB", China(China::IB)},
        {"US-FED", UnitedStates(UnitedStates::FederalReserve)},
        {"US-GOV", UnitedStates(UnitedStates::GovernmentBond)},
        {"US-NERC", UnitedStates(UnitedStates::NERC)},
        {"US-NYSE", UnitedStates(UnitedStates::NYSE)},
        {"US-SET", UnitedStates(UnitedStates::Settlement)},

        // Country full name to Settlement/Default
        {"Australia", Australia()},
        {"Canada", Canada()},
        {"Denmark", Denmark()},
        {"Japan", Japan()},
        {"Norway", Norway()},
        {"Switzerland", QuantExt::Switzerland()},
        {"Sweden", Sweden()},
        {"Belgium", Belgium()},
        {"Luxembourg", Luxembourg()},
        {"Spain", Spain()},
        {"Austria", QuantExt::Austria()},

        // city specific calendars
        {"FRA", Germany(Germany::Settlement)},

        // Country City
        {"CATO", Canada()},
        {"CHZU", QuantExt::Switzerland()},
        {"JPTO", Japan()},
        {"GBLO", UnitedKingdom()},
        {"SEST", Sweden()},
        {"TRIS", Turkey()},
        {"USNY", UnitedStates()},

        // ISDA http://www.fpml.org/coding-scheme/business-center-7-15.xml
        {"EUTA", TARGET()},
        {"BEBR", Belgium()}, // Belgium, Brussels not in QL,

        // ISO 3166-1 Alpha-2 code
        {"AT", QuantExt::Austria()},
        {"AR", Argentina()},
        {"AU", Australia()},
        {"BW", Botswana()},
        {"BR", Brazil()},
        {"CA", Canada()},
        {"CL", Chile()},
        {"CN", China()},
        {"CO", Colombia()},
        {"CZ", CzechRepublic()},
        {"DK", Denmark()},
        {"FI", Finland()},
        {"FR", QuantExt::France()},
        {"DE", Germany(Germany::Settlement)},
        {"HK", HongKong()},
        {"HU", Hungary()},
        {"IS", Iceland()},
        {"IN", India()},
        {"ID", Indonesia()},
        {"IL", QuantLib::Israel()},
        {"IT", Italy()},
        {"JP", Japan()},
        {"MX", Mexico()},
        {"MY", Malaysia()},
        {"NL", Netherlands()},
        {"NO", Norway()},
        {"NZ", NewZealand()},
        {"PE", Peru()},
        {"PH", Philippines()},
        {"PL", Poland()},
        {"RO", Romania()},
        {"RU", Russia()},
        // {"SA", SaudiArabic()}
        {"SG", Singapore()},
        {"ZA", SouthAfrica()},
        {"KR", SouthKorea(SouthKorea::Settlement)},
        {"SE", Sweden()},
        {"CH", QuantExt::Switzerland()},
        {"TW", Taiwan()},
        {"TH", QuantExt::Thailand()},
        {"TR", Turkey()},
        {"UA", Ukraine()},
        {"GB", UnitedKingdom()},
        {"US", UnitedStates()},
        {"BE", Belgium()},
        {"LU", Luxembourg()},
        {"ES", Spain()},
        {"AT", QuantExt::Austria()},

        // ISO 3166-1 Alpha-3 code
        {"ARG", Argentina()},
        {"AUS", Australia()},
        {"ATS", QuantExt::Austria()},
        {"BWA", Botswana()},
        {"BRA", Brazil()},
        {"CAN", Canada()},
        {"CHL", Chile()},
        {"CHN", China()},
        {"COL", Colombia()},
        {"CZE", CzechRepublic()},
        {"DNK", Denmark()},
        {"FIN", Finland()},
        //{"FRA", QuantExt::France()},
        {"DEU", Germany(Germany::Settlement)},
        {"HKG", HongKong()},
        {"HUN", Hungary()},
        {"ISL", Iceland()},
        {"IND", India()},
        {"IDN", Indonesia()},
        {"ISR", QuantLib::Israel()},
        {"ITA", Italy()},
        {"JPN", Japan()},
        {"MEX", Mexico()},
        {"MYS", Malaysia()},
        {"NLD", Netherlands()},
        {"NOR", Norway()},
        {"NZL", NewZealand()},
        {"PER", Peru()},
        {"PHL", Philippines()},
        {"POL", Poland()},
        {"ROU", Romania()},
        {"RUS", Russia()},
        {"SAU", SaudiArabia()},
        {"SGP", Singapore()},
        {"ZAF", SouthAfrica()},
        {"KOR", SouthKorea(SouthKorea::Settlement)},
        {"SWE", Sweden()},
        {"CHE", QuantExt::Switzerland()},
        {"TWN", Taiwan()},
        {"THA", QuantExt::Thailand()},
        {"TUR", Turkey()},
        {"UKR", Ukraine()},
        {"GBR", UnitedKingdom()},
        {"USA", UnitedStates()},
        {"BEL", Belgium()},
        {"LUX", Luxembourg()},
        {"ESP", Spain()},
        {"AUT", QuantExt::Austria()},

        // ISO 4217 Currency Alphabetic code
        {"ARS", Argentina()},
        {"AUD", Australia()},
        {"BWP", Botswana()},
        {"BRL", Brazil()},
        {"CAD", Canada()},
        {"CLP", Chile()},
        {"CNH", China()},
        {"CNY", China()},
        {"COP", Colombia()},
        {"CZK", CzechRepublic()},
        {"DKK", Denmark()},
        {"FRF", QuantExt::France()},
        {"HKD", HongKong()},
        {"HUF", Hungary()},
        {"INR", India()},
        {"IDR", Indonesia()},
        {"ILS", QuantLib::Israel()},
        {"ISK", Iceland()},
        {"ITL", Italy()},
        {"JPY", Japan()},
        {"MXN", Mexico()},
        {"MYR", Malaysia()},
        {"NOK", Norway()},
        {"NZD", NewZealand()},
        {"PEN", Peru()},
        {"PHP", Philippines()},
        {"PLN", Poland()},
        {"RON", Romania()},
        {"RUB", Russia()},
        {"SAR", SaudiArabia()},
        {"SGD", Singapore()},
        {"ZAR", SouthAfrica()},
        {"KRW", SouthKorea(SouthKorea::Settlement)},
        {"SEK", Sweden()},
        {"CHF", QuantExt::Switzerland()},
        {"EUR", TARGET()},
        {"TWD", Taiwan()},
        {"THB", QuantExt::Thailand()},
        {"TRY", Turkey()},
        {"UAH", Ukraine()},
        {"GBP", UnitedKingdom()},
        {"USD", UnitedStates()},
        {"BEF", Belgium()},
        {"LUF", Luxembourg()},
        {"ATS", QuantExt::Austria()},

        // fallback to TARGET for these emerging ccys
        {"AED", TARGET()},
        {"BHD", TARGET()},
        {"CLF", TARGET()},
        {"EGP", TARGET()},
        {"KWD", TARGET()},
        {"KZT", TARGET()},
        {"MAD", TARGET()},
        {"MXV", TARGET()},
        {"NGN", TARGET()},
        {"OMR", TARGET()},
        {"PKR", TARGET()},
        {"QAR", TARGET()},
        {"UYU", TARGET()},
        {"TND", TARGET()},
        {"VND", TARGET()},

        // ISO 10383 MIC Exchange
        {"BVMF", Brazil(Brazil::Exchange)},
        {"XTSE", Canada(Canada::TSX)},
        {"XSHG", China(China::SSE)},
        {"XFRA", Germany(Germany::FrankfurtStockExchange)},
        {"XETR", Germany(Germany::Xetra)},
        {"ECAG", Germany(Germany::Eurex)},
        {"EUWA", Germany(Germany::Euwax)},
        {"XJKT", Indonesia(Indonesia::JSX)},
        {"XIDX", Indonesia(Indonesia::IDX)},
        {"XTAE", QuantLib::Israel(QuantLib::Israel::TASE)},
        {"XMIL", Italy(Italy::Exchange)},
        {"MISX", Russia(Russia::MOEX)},
        {"XKRX", SouthKorea(SouthKorea::KRX)},
        {"XSWX", QuantExt::Switzerland(QuantExt::Switzerland::SIX)},
        {"XLON", UnitedKingdom(UnitedKingdom::Exchange)},
        {"XLME", UnitedKingdom(UnitedKingdom::Metals)},
        {"XNYS", UnitedStates(UnitedStates::NYSE)},

        // Other / Legacy
        {"DEN", Denmark()}, // TODO: consider remove it, not ISO
        {"Telbor", QuantExt::Israel(QuantExt::Israel::Telbor)},
        {"London stock exchange", UnitedKingdom(UnitedKingdom::Exchange)},
        {"LNB", UnitedKingdom()},
        {"New York stock exchange", UnitedStates(UnitedStates::NYSE)},
        {"NGL", Netherlands()},
        {"NYB", UnitedStates()},
        {"SA", SouthAfrica()}, // TODO: consider remove it, not ISO & confuses with Saudi Arabia
        {"SS", Sweden()},      // TODO: consider remove it, not ISO & confuses with South Sudan
        {"SYB", Australia()},
        {"TKB", Japan()},
        {"TRB", Canada()},
        {"UK", UnitedKingdom()},
        {"UK settlement", UnitedKingdom()},
        {"US settlement", UnitedStates(UnitedStates::Settlement)},
        {"US with Libor impact", UnitedStates(UnitedStates::LiborImpact)},
        {"WMR", Wmr()},
        {"ZUB", QuantExt::Switzerland()},

        // ICE exchange calendars
        {"ICE_FuturesUS", ICE(ICE::FuturesUS)},
        {"ICE_FuturesUS_1", ICE(ICE::FuturesUS_1)},
        {"ICE_FuturesUS_2", ICE(ICE::FuturesUS_2)},
        {"ICE_FuturesEU", ICE(ICE::FuturesEU)},
        {"ICE_FuturesEU_1", ICE(ICE::FuturesEU_1)},
        {"ICE_EndexEnergy", ICE(ICE::EndexEnergy)},
        {"ICE_EndexEquities", ICE(ICE::EndexEquities)},
        {"ICE_SwapTradeUS", ICE(ICE::SwapTradeUS)},
        {"ICE_SwapTradeUK", ICE(ICE::SwapTradeUK)},
        {"ICE_FuturesSingapore", ICE(ICE::FuturesSingapore)},
        // CME exchange calendar
        {"CME", CME()},

        // Simple calendars
        {"WeekendsOnly", WeekendsOnly()},
        {"UNMAPPED", WeekendsOnly()},
        {"NullCalendar", NullCalendar()},
        {"", NullCalendar()}};
    static bool isInitialised = false;
    if (!isInitialised) {
        // extend the static map to include quantlib map names
        // allCals should be set, but it doesn't know how to order calendar
        vector<Calendar> allCals;
        for (auto it : m)
            allCals.push_back(it.second);
        for (auto cal : allCals)
            m[cal.name()] = cal;
        isInitialised = true;
    }

    auto it = m.find(s);
    if (it != m.end()) {
        Calendar cal = it->second;
        if (newName != "") {
            Calendar newCal = AmendedCalendar(cal, newName);
            m[newName] = newCal;
            return newCal;
        } else {
            return cal;
        }
    } else {
        // Try to split them up
        vector<string> calendarNames;
        split(calendarNames, s, boost::is_any_of(",()")); // , is delimiter, the brackets may arise if joint calendar
        // if we have only one token, we won't make progress and exit here to avoid an infinite loop by calling
        // parseCalendar() recursively below
        QL_REQUIRE(calendarNames.size() > 1, "Cannot convert \"" << s << "\" to calendar");
        // now remove any leading strings indicating a joint calendar
        calendarNames.erase(std::remove(calendarNames.begin(), calendarNames.end(), "JoinHolidays"),
                            calendarNames.end());
        calendarNames.erase(std::remove(calendarNames.begin(), calendarNames.end(), "JoinBusinessDays"),
                            calendarNames.end());
        calendarNames.erase(std::remove(calendarNames.begin(), calendarNames.end(), ""), calendarNames.end());
        // Populate a vector of calendars.
        vector<Calendar> calendars;
        for (Size i = 0; i < calendarNames.size(); i++) {
            boost::trim(calendarNames[i]);
            try {
                calendars.push_back(parseCalendar(calendarNames[i]));
            } catch (std::exception& e) {
                QL_FAIL("Cannot convert \"" << s << "\" to Calendar [exception:" << e.what() << "]");
            } catch (...) {
                QL_FAIL("Cannot convert \"" << s << "\" to Calendar [unhandled exception]");
            }
        }

        return LargeJointCalendar(calendars);
    }
}

Period parsePeriod(const string& s) { return PeriodParser::parse(s); }

BusinessDayConvention parseBusinessDayConvention(const string& s) {
    static map<string, BusinessDayConvention> m = {{"F", Following},
                                                   {"Following", Following},
                                                   {"FOLLOWING", Following},
                                                   {"MF", ModifiedFollowing},
                                                   {"ModifiedFollowing", ModifiedFollowing},
                                                   {"Modified Following", ModifiedFollowing},
                                                   {"MODIFIEDF", ModifiedFollowing},
                                                   {"MODFOLLOWING", ModifiedFollowing},
                                                   {"P", Preceding},
                                                   {"Preceding", Preceding},
                                                   {"PRECEDING", Preceding},
                                                   {"MP", ModifiedPreceding},
                                                   {"ModifiedPreceding", ModifiedPreceding},
                                                   {"Modified Preceding", ModifiedPreceding},
                                                   {"MODIFIEDP", ModifiedPreceding},
                                                   {"U", Unadjusted},
                                                   {"Unadjusted", Unadjusted},
                                                   {"INDIFF", Unadjusted},
                                                   {"NEAREST", Nearest},
                                                   {"NONE", Unadjusted},
                                                   {"NotApplicable", Unadjusted}};

    auto it = m.find(s);
    if (it != m.end()) {
        return it->second;
    } else {
        QL_FAIL("Cannot convert \"" << s << "\" to BusinessDayConvention");
    }
}

DayCounter parseDayCounter(const string& s) {
    static map<string, DayCounter> m = {{"A360", Actual360()},
                                        {"Actual/360", Actual360()},
                                        {"ACT/360", Actual360()},
                                        {"Act/360", Actual360()},
                                        {"A365", Actual365Fixed()},
                                        {"A365F", Actual365Fixed()},
                                        {"Actual/365 (Fixed)", Actual365Fixed()},
                                        {"Actual/365 (fixed)", Actual365Fixed()},
                                        {"ACT/365.FIXED", Actual365Fixed()},
                                        {"ACT/365", Actual365Fixed()},
                                        {"ACT/365L", Actual365Fixed()},
                                        {"Act/365", Actual365Fixed()},
                                        {"Act/365L", Actual365Fixed()},
                                        {"T360", Thirty360(Thirty360::USA)},
                                        {"30/360", Thirty360(Thirty360::USA)},
                                        {"30/360 (Bond Basis)", Thirty360(Thirty360::USA)},
                                        {"ACT/nACT", Thirty360(Thirty360::USA)},
                                        {"30E/360 (Eurobond Basis)", Thirty360(Thirty360::European)},
                                        {"30E/360", Thirty360(Thirty360::European)},
                                        {"30E/360.ISDA", Thirty360(Thirty360::European)},
                                        {"30/360 (Italian)", Thirty360(Thirty360::Italian)},
                                        {"ActActISDA", ActualActual(ActualActual::ISDA)},
                                        {"ACT/ACT.ISDA", ActualActual(ActualActual::ISDA)},
                                        {"Actual/Actual (ISDA)", ActualActual(ActualActual::ISDA)},
                                        {"ActualActual (ISDA)", ActualActual(ActualActual::ISDA)},
                                        {"ACT/ACT", ActualActual(ActualActual::ISDA)},
                                        {"ACT29", ActualActual(ActualActual::AFB)},
                                        {"ACT", ActualActual(ActualActual::ISDA)},
                                        {"ActActISMA", ActualActual(ActualActual::ISMA)},
                                        {"Actual/Actual (ISMA)", ActualActual(ActualActual::ISMA)},
                                        {"ActualActual (ISMA)", ActualActual(ActualActual::ISMA)},
                                        {"ACT/ACT.ISMA", ActualActual(ActualActual::ISMA)},
                                        {"ActActICMA", ActualActual(ActualActual::ISMA)},
                                        {"Actual/Actual (ICMA)", ActualActual(ActualActual::ISMA)},
                                        {"ActualActual (ICMA)", ActualActual(ActualActual::ISMA)},
                                        {"ACT/ACT.ICMA", ActualActual(ActualActual::ISMA)},
                                        {"ActActAFB", ActualActual(ActualActual::AFB)},
                                        {"ACT/ACT.AFB", ActualActual(ActualActual::AFB)},
                                        {"Actual/Actual (AFB)", ActualActual(ActualActual::AFB)},
                                        {"1/1", OneDayCounter()},
                                        {"BUS/252", Business252()},
                                        {"Business/252", Business252()},
                                        {"Actual/365 (No Leap)", Actual365Fixed(Actual365Fixed::NoLeap)},
                                        {"Act/365 (NL)", Actual365Fixed(Actual365Fixed::NoLeap)},
                                        {"NL/365", Actual365Fixed(Actual365Fixed::NoLeap)},
                                        {"Actual/365 (JGB)", Actual365Fixed(Actual365Fixed::NoLeap)},
                                        {"Simple", SimpleDayCounter()},
                                        {"Year", YearCounter()},
                                        {"A364", Actual364()},
                                        {"Actual/364", Actual364()},
                                        {"Act/364", Actual364()},
                                        {"ACT/364", Actual364()}};

    auto it = m.find(s);
    if (it != m.end()) {
        return it->second;
    } else {
        QL_FAIL("DayCounter \"" << s << "\" not recognized");
    }
}

Currency parseCurrency(const string& s) {
    static map<string, Currency> m = {
<<<<<<< HEAD
        {"ATS", ATSCurrency()}, {"AUD", AUDCurrency()}, {"BEF", BEFCurrency()}, {"BRL", BRLCurrency()},
        {"CAD", CADCurrency()}, {"CHF", CHFCurrency()}, {"CNH", CNHCurrency()}, {"CNY", CNYCurrency()},
        {"CZK", CZKCurrency()}, {"DEM", DEMCurrency()}, {"DKK", DKKCurrency()}, {"EUR", EURCurrency()},
        {"ESP", ESPCurrency()}, {"FIM", FIMCurrency()}, {"FRF", FRFCurrency()}, {"GBP", GBPCurrency()},
        {"GRD", GRDCurrency()}, {"HKD", HKDCurrency()}, {"HUF", HUFCurrency()}, {"IEP", IEPCurrency()},
        {"ITL", ITLCurrency()}, {"INR", INRCurrency()}, {"ISK", ISKCurrency()}, {"JPY", JPYCurrency()},
        {"KRW", KRWCurrency()}, {"LUF", LUFCurrency()}, {"NLG", NLGCurrency()}, {"NOK", NOKCurrency()},
        {"NZD", NZDCurrency()}, {"PLN", PLNCurrency()}, {"PTE", PTECurrency()}, {"RON", RONCurrency()},
        {"SEK", SEKCurrency()}, {"SGD", SGDCurrency()}, {"THB", THBCurrency()}, {"TRY", TRYCurrency()},
        {"TWD", TWDCurrency()}, {"USD", USDCurrency()}, {"ZAR", ZARCurrency()}, {"ARS", ARSCurrency()},
        {"CLP", CLPCurrency()}, {"COP", COPCurrency()}, {"IDR", IDRCurrency()}, {"ILS", ILSCurrency()},
        {"KWD", KWDCurrency()}, {"PEN", PENCurrency()}, {"PKR", PKRCurrency()}, {"MXN", MXNCurrency()},
        {"SAR", SARCurrency()}, {"RUB", RUBCurrency()}, {"TND", TNDCurrency()}, {"MYR", MYRCurrency()},
        {"UAH", UAHCurrency()}, {"KZT", KZTCurrency()}, {"QAR", QARCurrency()}, {"MXV", MXVCurrency()},
        {"CLF", CLFCurrency()}, {"EGP", EGPCurrency()}, {"BHD", BHDCurrency()}, {"OMR", OMRCurrency()},
        {"VND", VNDCurrency()}, {"AED", AEDCurrency()}, {"PHP", PHPCurrency()}, {"NGN", NGNCurrency()},
        {"MAD", MADCurrency()}, {"UYU", UYUCurrency()}, {"XAU", XAUCurrency()}, {"XAG", XAGCurrency()},
        {"XPD", XPDCurrency()}, {"XPT", XPTCurrency()}, {"KES", KESCurrency()}, {"LKR", LKRCurrency()},
        {"RSD", RSDCurrency()}, {"COU", COUCurrency()}, {"MUR", MURCurrency()}, {"UGX", UGXCurrency()},
        {"ZMW", ZMWCurrency()}, {"GHS", GHSCurrency()}, {"JOD", JODCurrency()}, {"HRK", HRKCurrency()},
    };
=======
        {"AED", AEDCurrency()}, {"ARS", ARSCurrency()}, {"ATS", ATSCurrency()}, {"AUD", AUDCurrency()},
        {"BEF", BEFCurrency()}, {"BGN", BGNCurrency()}, {"BHD", BHDCurrency()}, {"BRL", BRLCurrency()},
        {"CAD", CADCurrency()}, {"CHF", CHFCurrency()}, {"CLF", CLFCurrency()}, {"CLP", CLPCurrency()},
        {"CNH", CNHCurrency()}, {"CNY", CNYCurrency()}, {"COP", COPCurrency()}, {"COU", COUCurrency()},
        {"CZK", CZKCurrency()}, {"DEM", DEMCurrency()}, {"DKK", DKKCurrency()}, {"EGP", EGPCurrency()},
        {"ESP", ESPCurrency()}, {"EUR", EURCurrency()}, {"FIM", FIMCurrency()}, {"FRF", FRFCurrency()},
        {"GBP", GBPCurrency()}, {"GHS", GHSCurrency()}, {"GRD", GRDCurrency()}, {"HKD", HKDCurrency()},
        {"HRK", HRKCurrency()}, {"HUF", HUFCurrency()}, {"IDR", IDRCurrency()}, {"IEP", IEPCurrency()},
        {"ILS", ILSCurrency()}, {"INR", INRCurrency()}, {"ISK", ISKCurrency()}, {"ITL", ITLCurrency()},
        {"JOD", JODCurrency()}, {"JPY", JPYCurrency()}, {"KES", KESCurrency()}, {"KRW", KRWCurrency()},
        {"KWD", KWDCurrency()}, {"KZT", KZTCurrency()}, {"LKR", LKRCurrency()}, {"LUF", LUFCurrency()},
        {"MAD", MADCurrency()}, {"MUR", MURCurrency()}, {"MXN", MXNCurrency()}, {"MXV", MXVCurrency()},
        {"MYR", MYRCurrency()}, {"NGN", NGNCurrency()}, {"NLG", NLGCurrency()}, {"NOK", NOKCurrency()},
        {"NZD", NZDCurrency()}, {"OMR", OMRCurrency()}, {"PEN", PENCurrency()}, {"PHP", PHPCurrency()},
        {"PKR", PKRCurrency()}, {"PLN", PLNCurrency()}, {"PTE", PTECurrency()}, {"QAR", QARCurrency()},
        {"RON", RONCurrency()}, {"RSD", RSDCurrency()}, {"RUB", RUBCurrency()}, {"SAR", SARCurrency()},
        {"SEK", SEKCurrency()}, {"SGD", SGDCurrency()}, {"THB", THBCurrency()}, {"TND", TNDCurrency()},
        {"TRY", TRYCurrency()}, {"TWD", TWDCurrency()}, {"UAH", UAHCurrency()}, {"UGX", UGXCurrency()},
        {"USD", USDCurrency()}, {"UYU", UYUCurrency()}, {"VND", VNDCurrency()}, {"XAG", XAGCurrency()},
        {"XAU", XAUCurrency()}, {"XPD", XPDCurrency()}, {"XPT", XPTCurrency()}, {"ZAR", ZARCurrency()},
        {"ZMW", ZMWCurrency()}};
>>>>>>> 3dfeac5d

    auto it = m.find(s);
    if (it != m.end()) {
        return it->second;
    } else {
        QL_FAIL("Currency \"" << s << "\" not recognized");
    }
}

Currency parseMinorCurrency(const string& s) {
    static map<string, Currency> m = {
        {"GBp", GBPCurrency()}, {"GBX", GBPCurrency()},
        {"ILa", ILSCurrency()}, {"ILX", ILSCurrency()},
        {"ZAc", ZARCurrency()}, {"ZAC", ZARCurrency()}, {"ZAX", ZARCurrency()} };
    
    auto it = m.find(s);
    if (it != m.end()) {
        return it->second;
    }
    else {
        QL_FAIL("Currency \"" << s << "\" not recognized");
    }
}

Currency parseCurrencyWithMinors(const string& s) {
    try {
        return parseCurrency(s);
    } catch (...) {
        // try to parse as a minor currency if fails
        return parseMinorCurrency(s);
    }
}

DateGeneration::Rule parseDateGenerationRule(const string& s) {
    static map<string, DateGeneration::Rule> m = {{"Backward", DateGeneration::Backward},
                                                  {"Forward", DateGeneration::Forward},
                                                  {"Zero", DateGeneration::Zero},
                                                  {"ThirdWednesday", DateGeneration::ThirdWednesday},
                                                  {"Twentieth", DateGeneration::Twentieth},
                                                  {"TwentiethIMM", DateGeneration::TwentiethIMM},
                                                  {"OldCDS", DateGeneration::OldCDS},
                                                  {"CDS2015", DateGeneration::CDS2015},
                                                  {"CDS", DateGeneration::CDS}};

    auto it = m.find(s);
    if (it != m.end()) {
        return it->second;
    } else {
        QL_FAIL("Date Generation Rule \"" << s << "\" not recognized");
    }
}

Frequency parseFrequency(const string& s) {
    static map<string, Frequency> m = {{"Z", Once},
                                       {"Once", Once},
                                       {"A", Annual},
                                       {"Annual", Annual},
                                       {"S", Semiannual},
                                       {"Semiannual", Semiannual},
                                       {"Q", Quarterly},
                                       {"Quarterly", Quarterly},
                                       {"B", Bimonthly},
                                       {"Bimonthly", Bimonthly},
                                       {"M", Monthly},
                                       {"Monthly", Monthly},
                                       {"L", EveryFourthWeek},
                                       {"Lunarmonth", EveryFourthWeek},
                                       {"W", Weekly},
                                       {"Weekly", Weekly},
                                       {"D", Daily},
                                       {"Daily", Daily}};

    auto it = m.find(s);
    if (it != m.end()) {
        return it->second;
    } else {
        QL_FAIL("Frequency \"" << s << "\" not recognized");
    }
}

Compounding parseCompounding(const string& s) {
    static map<string, Compounding> m = {
        {"Simple", Simple},
        {"Compounded", Compounded},
        {"Continuous", Continuous},
        {"SimpleThenCompounded", SimpleThenCompounded},
    };

    auto it = m.find(s);
    if (it != m.end()) {
        return it->second;
    } else {
        QL_FAIL("Compounding \"" << s << "\" not recognized");
    }
}

Position::Type parsePositionType(const std::string& s) {
    static map<string, Position::Type> m = {
        {"Long", Position::Long},
        {"Short", Position::Short},
        {"L", Position::Long},
        {"S", Position::Short},
    };

    auto it = m.find(s);
    if (it != m.end()) {
        return it->second;
    } else {
        QL_FAIL("Position type \"" << s << "\" not recognized");
    }
}

Settlement::Type parseSettlementType(const std::string& s) {
    static map<string, Settlement::Type> m = {
        {"Cash", Settlement::Cash},
        {"Physical", Settlement::Physical},
        {"C", Settlement::Cash},
        {"P", Settlement::Physical},
    };

    auto it = m.find(s);
    if (it != m.end()) {
        return it->second;
    } else {
        QL_FAIL("Settlement type \"" << s << "\" not recognized");
    }
}

Settlement::Method parseSettlementMethod(const std::string& s) {
    static map<string, Settlement::Method> m = {
        {"PhysicalOTC", Settlement::PhysicalOTC},
        {"PhysicalCleared", Settlement::PhysicalCleared},
        {"CollateralizedCashPrice", Settlement::CollateralizedCashPrice},
        {"ParYieldCurve", Settlement::ParYieldCurve},
    };

    auto it = m.find(s);
    if (it != m.end()) {
        return it->second;
    } else {
        QL_FAIL("Settlement method \"" << s << "\" not recognized");
    }
}

Exercise::Type parseExerciseType(const std::string& s) {
    static map<string, Exercise::Type> m = {
        {"European", Exercise::European},
        {"Bermudan", Exercise::Bermudan},
        {"American", Exercise::American},
    };

    auto it = m.find(s);
    if (it != m.end()) {
        return it->second;
    } else {
        QL_FAIL("Exercise type \"" << s << "\" not recognized");
    }
}

Option::Type parseOptionType(const std::string& s) {
    static map<string, Option::Type> m = {{"Put", Option::Put}, {"Call", Option::Call}};

    QL_REQUIRE(!s.empty(), "Option type not given.");
    auto it = m.find(s);
    if (it != m.end()) {
        return it->second;
    } else {
        QL_FAIL("Option type \"" << s << "\" not recognized");
    }
}

boost::variant<QuantLib::Date, QuantLib::Period> parseDateOrPeriod(const string& s) {
    QL_REQUIRE(!s.empty(), "Cannot parse empty string as date or period");
    string c(1, s.back());
    bool isPeriod = c.find_first_of("DdWwMmYy") != string::npos;
    if (isPeriod) {
        return ore::data::parsePeriod(s);
    } else {
        return ore::data::parseDate(s);
    }
}

namespace {
struct legacy_date_or_period_visitor : public boost::static_visitor<> {
    legacy_date_or_period_visitor(Date& res_d, Period& res_p, bool& res_is_date)
        : res_d(res_d), res_p(res_p), res_is_date(res_is_date) {}
    void operator()(const QuantLib::Date& d) const {
        res_d = d;
        res_is_date = true;
    }
    void operator()(const QuantLib::Period& p) const {
        res_p = p;
        res_is_date = false;
    }
    Date& res_d;
    Period& res_p;
    bool& res_is_date;
};
} // namespace

void parseDateOrPeriod(const string& s, Date& d, Period& p, bool& isDate) {
    auto r = parseDateOrPeriod(s);
    boost::apply_visitor(legacy_date_or_period_visitor(d, p, isDate), r);
}

QuantLib::LsmBasisSystem::PolynomType parsePolynomType(const std::string& s) {
    static map<string, LsmBasisSystem::PolynomType> poly = {
        {"Monomial", LsmBasisSystem::PolynomType::Monomial},
        {"Laguerre", LsmBasisSystem::PolynomType::Laguerre},
        {"Hermite", LsmBasisSystem::PolynomType::Hermite},
        {"Hyperbolic", LsmBasisSystem::PolynomType::Hyperbolic},
        {"Legendre", LsmBasisSystem::PolynomType::Legendre},
        {"Chebyshev", LsmBasisSystem::PolynomType::Chebyshev},
        {"Chebyshev2nd", LsmBasisSystem::PolynomType::Chebyshev2nd},
    };

    auto it = poly.find(s);
    if (it != poly.end()) {
        return it->second;
    } else {
        QL_FAIL("Polynom type \"" << s << "\" not recognized");
    }
}

SobolBrownianGenerator::Ordering parseSobolBrownianGeneratorOrdering(const std::string& s) {
    static map<string, SobolBrownianGenerator::Ordering> m = {{"Factors", SobolBrownianGenerator::Ordering::Factors},
                                                              {"Steps", SobolBrownianGenerator::Ordering::Steps},
                                                              {"Diagonal", SobolBrownianGenerator::Ordering::Diagonal}};
    auto it = m.find(s);
    if (it != m.end()) {
        return it->second;
    } else {
        QL_FAIL("SobolBrownianGenerator ordering \"" << s << "\" not recognized");
    }
}

SobolRsg::DirectionIntegers parseSobolRsgDirectionIntegers(const std::string& s) {
    static map<string, SobolRsg::DirectionIntegers> m = {
        {"Unit", SobolRsg::DirectionIntegers::Unit},
        {"Jaeckel", SobolRsg::DirectionIntegers::Jaeckel},
        {"SobolLevitan", SobolRsg::DirectionIntegers::SobolLevitan},
        {"SobolLevitanLemieux", SobolRsg::DirectionIntegers::SobolLevitanLemieux},
        {"JoeKuoD5", SobolRsg::DirectionIntegers::JoeKuoD5},
        {"JoeKuoD6", SobolRsg::DirectionIntegers::JoeKuoD6},
        {"JoeKuoD7", SobolRsg::DirectionIntegers::JoeKuoD7},
        {"Kuo", SobolRsg::DirectionIntegers::Kuo},
        {"Kuo2", SobolRsg::DirectionIntegers::Kuo2},
        {"Kuo3", SobolRsg::DirectionIntegers::Kuo3}};
    auto it = m.find(s);
    if (it != m.end()) {
        return it->second;
    } else {
        QL_FAIL("SobolRsg direction integers \"" << s << "\" not recognized");
    }
}

Weekday parseWeekday(const string& s) {

    static map<string, Weekday> m = {{"Sun", Weekday::Sunday},    {"Mon", Weekday::Monday},   {"Tue", Weekday::Tuesday},
                                     {"Wed", Weekday::Wednesday}, {"Thu", Weekday::Thursday}, {"Fri", Weekday::Friday},
                                     {"Sat", Weekday::Saturday}};

    auto it = m.find(s);
    if (it != m.end()) {
        return it->second;
    } else {
        QL_FAIL("The string \"" << s << "\" is not recognized as a Weekday");
    }
}

Month parseMonth(const string& s) {

    static map<string, Month> m = {{"Jan", Month::January}, {"Feb", Month::February}, {"Mar", Month::March},
                                   {"Apr", Month::April},   {"May", Month::May},      {"Jun", Month::June},
                                   {"Jul", Month::July},    {"Aug", Month::August},   {"Sep", Month::September},
                                   {"Oct", Month::October}, {"Nov", Month::November}, {"Dec", Month::December}};

    auto it = m.find(s);
    if (it != m.end()) {
        return it->second;
    } else {
        QL_FAIL("The string \"" << s << "\" is not recognized as a Month");
    }
}

std::vector<string> parseListOfValues(string s) {
    boost::trim(s);
    std::vector<string> vec;
    boost::char_separator<char> sep(",");
    boost::tokenizer<boost::char_separator<char>> tokens(s, sep);
    for (auto r : tokens) {
        boost::trim(r);
        vec.push_back(r);
    }
    return vec;
}

AmortizationType parseAmortizationType(const std::string& s) {
    static map<string, AmortizationType> type = {
        {"None", AmortizationType::None},
        {"FixedAmount", AmortizationType::FixedAmount},
        {"RelativeToInitialNotional", AmortizationType::RelativeToInitialNotional},
        {"RelativeToPreviousNotional", AmortizationType::RelativeToPreviousNotional},
        {"Annuity", AmortizationType::Annuity}};

    auto it = type.find(s);
    if (it != type.end()) {
        return it->second;
    } else {
        QL_FAIL("Amortitazion type \"" << s << "\" not recognized");
    }
}

SequenceType parseSequenceType(const std::string& s) {
    static map<string, SequenceType> seq = {{"MersenneTwister", SequenceType::MersenneTwister},
                                            {"MersenneTwisterAntithetic", SequenceType::MersenneTwisterAntithetic},
                                            {"Sobol", SequenceType::Sobol},
                                            {"SobolBrownianBridge", SequenceType::SobolBrownianBridge}};
    auto it = seq.find(s);
    if (it != seq.end())
        return it->second;
    else
        QL_FAIL("sequence type \"" << s << "\" not recognised");
}

QuantLib::CPI::InterpolationType parseObservationInterpolation(const std::string& s) {
    static map<string, CPI::InterpolationType> seq = {
        {"Flat", CPI::Flat}, {"Linear", CPI::Linear}, {"AsIndex", CPI::AsIndex}};
    auto it = seq.find(s);
    if (it != seq.end())
        return it->second;
    else
        QL_FAIL("observation interpolation type \"" << s << "\" not recognised");
}

FdmSchemeDesc parseFdmSchemeDesc(const std::string& s) {
    static std::map<std::string, FdmSchemeDesc> m = {
        {"Hundsdorfer", FdmSchemeDesc::Hundsdorfer()},     {"Douglas", FdmSchemeDesc::Douglas()},
        {"CraigSneyd", FdmSchemeDesc::CraigSneyd()},       {"ModifiedCraigSneyd", FdmSchemeDesc::ModifiedCraigSneyd()},
        {"ImplicitEuler", FdmSchemeDesc::ImplicitEuler()}, {"ExplicitEuler", FdmSchemeDesc::ExplicitEuler()},
        {"MethodOfLines", FdmSchemeDesc::MethodOfLines()}, {"TrBDF2", FdmSchemeDesc::TrBDF2()}};

    auto it = m.find(s);
    if (it != m.end())
        return it->second;
    else
        QL_FAIL("fdm scheme \"" << s << "\" not recognised");
}

AssetClass parseAssetClass(const std::string& s) {
    static map<string, AssetClass> assetClasses = {{"EQ", AssetClass::EQ},   {"FX", AssetClass::FX},
                                                   {"COM", AssetClass::COM}, {"IR", AssetClass::IR},
                                                   {"INF", AssetClass::INF}, {"CR", AssetClass::CR}};
    auto it = assetClasses.find(s);
    if (it != assetClasses.end()) {
        return it->second;
    } else {
        QL_FAIL("AssetClass \"" << s << "\" not recognized");
    }
}

DeltaVolQuote::AtmType parseAtmType(const std::string& s) {
    static map<string, DeltaVolQuote::AtmType> m = {{"AtmNull", DeltaVolQuote::AtmNull},
                                                    {"AtmSpot", DeltaVolQuote::AtmSpot},
                                                    {"AtmFwd", DeltaVolQuote::AtmFwd},
                                                    {"AtmDeltaNeutral", DeltaVolQuote::AtmDeltaNeutral},
                                                    {"AtmVegaMax", DeltaVolQuote::AtmVegaMax},
                                                    {"AtmGammaMax", DeltaVolQuote::AtmGammaMax},
                                                    {"AtmPutCall50", DeltaVolQuote::AtmPutCall50}};

    auto it = m.find(s);
    if (it != m.end()) {
        return it->second;
    } else {
        QL_FAIL("ATM type \"" << s << "\" not recognized");
    }
}

DeltaVolQuote::DeltaType parseDeltaType(const std::string& s) {
    static map<string, DeltaVolQuote::DeltaType> m = {{"Spot", DeltaVolQuote::Spot},
                                                      {"Fwd", DeltaVolQuote::Fwd},
                                                      {"PaSpot", DeltaVolQuote::PaSpot},
                                                      {"PaFwd", DeltaVolQuote::PaFwd}};

    auto it = m.find(s);
    if (it != m.end()) {
        return it->second;
    } else {
        QL_FAIL("Delta type \"" << s << "\" not recognized");
    }
}

//! Parse Extrapolation from string
Extrapolation parseExtrapolation(const string& s) {
    if (s == "None") {
        return Extrapolation::None;
    } else if (s == "UseInterpolator" || s == "Linear") {
        return Extrapolation::UseInterpolator;
    } else if (s == "Flat") {
        return Extrapolation::Flat;
    } else {
        QL_FAIL("Extrapolation '" << s << "' not recognized");
    }
}

//! Write Extrapolation, \p extrap, to stream.
std::ostream& operator<<(std::ostream& os, Extrapolation extrap) {
    switch (extrap) {
    case Extrapolation::None:
        return os << "None";
    case Extrapolation::UseInterpolator:
        return os << "UseInterpolator";
    case Extrapolation::Flat:
        return os << "Flat";
    default:
        QL_FAIL("Unknown Extrapolation");
    }
}

VolatilityType parseVolatilityQuoteType(const string& s) {

    if (s == "Normal") {
        return Normal;
    } else if (s == "ShiftedLognormal") {
        return ShiftedLognormal;
    } else {
        QL_FAIL("Unknown volatility quote type " << s);
    }
}

CapFloor::Type parseCapFloorType(const string& s) {
    if (s == "Cap") {
        return CapFloor::Cap;
    } else if (s == "Floor") {
        return CapFloor::Floor;
    } else if (s == "Collar") {
        return CapFloor::Collar;
    } else {
        QL_FAIL("Unknown cap floor type " << s);
    }
}

YoYInflationCapFloor::Type parseYoYInflationCapFloorType(const string& s) {
    if (s == "Cap" || s == "YoYInflationCap") {
        return YoYInflationCapFloor::Cap;
    } else if (s == "Floor" || s == "YoYInflationFloor") {
        return YoYInflationCapFloor::Floor;
    } else if (s == "Collar" || s == "YoYInflationCollar") {
        return YoYInflationCapFloor::Collar;
    } else {
        QL_FAIL("Unknown year on year inflation cap floor type " << s);
    }
}

QuantExt::CrossAssetModelTypes::AssetType parseCamAssetType(const string& s) {
    namespace CT = QuantExt::CrossAssetModelTypes;
    if (s == "IR") {
        return CT::IR;
    } else if (s == "FX") {
        return CT::FX;
    } else if (s == "INF") {
        return CT::INF;
    } else if (s == "CR") {
        return CT::CR;
    } else if (s == "EQ") {
        return CT::EQ;
    } else {
        QL_FAIL("Unknown cross asset model type " << s);
    }
}

pair<string, string> parseBoostAny(const boost::any& anyType) {
    string resultType;
    std::ostringstream oss;

    if (anyType.type() == typeid(int)) {
        resultType = "int";
        int r = boost::any_cast<int>(anyType);
        oss << std::fixed << std::setprecision(8) << r;
    } else if (anyType.type() == typeid(double)) {
        resultType = "double";
        double r = boost::any_cast<double>(anyType);
        oss << std::fixed << std::setprecision(8) << r; 
    } else if (anyType.type() == typeid(std::string)) {
        resultType = "string";
        std::string r = boost::any_cast<std::string>(anyType);
        oss << std::fixed << std::setprecision(8) << r;
    } else if (anyType.type() == typeid(Date)) {
        resultType = "date";
        oss << io::iso_date(boost::any_cast<Date>(anyType));
    } else if (anyType.type() == typeid(std::vector<double>)) {
        resultType = "vector_double";
        std::vector<double> r = boost::any_cast<std::vector<double>>(anyType);
        if (r.size() == 0) {
            oss << "";
        } else {
            oss << std::fixed << std::setprecision(8) << r[0];
            for (Size i = 1; i < r.size(); i++) {
                oss << ", " << r[i];
            }
        }
    } else if (anyType.type() == typeid(std::vector<Date>)) {
        resultType = "vector_date";
        std::vector<Date> r = boost::any_cast<std::vector<Date>>(anyType);
        if (r.size() == 0) {
            oss << "";
        } else {
            oss << std::fixed << std::setprecision(8) << to_string(r[0]);
            for (Size i = 1; i < r.size(); i++) {
                oss << ", " << to_string(r[i]);
            }
        }
    } else if (anyType.type() == typeid(std::vector<std::string>)) {
        resultType = "vector_string";
        std::vector<std::string> r = boost::any_cast<std::vector<std::string>>(anyType);
        if (r.size() == 0) {
            oss << "";
        } else {
            oss << std::fixed << std::setprecision(8) << r[0];
            for (Size i = 1; i < r.size(); i++) {
                oss << ", " << r[i];
            }
        }
    } else if (anyType.type() == typeid(std::vector<CashFlowResults>)) {
        resultType = "vector_cashflows";
        std::vector<CashFlowResults> r = boost::any_cast<std::vector<CashFlowResults>>(anyType);
        if (!r.empty()) {
            oss << std::fixed << std::setprecision(8) << r[0];
            for (Size i = 1; i < r.size(); ++i) {
                oss << ", " << r[i];
            }
        }
    } else if (anyType.type() == typeid(QuantLib::Matrix)) {
        resultType = "matrix";
        QuantLib::Matrix r = boost::any_cast<QuantLib::Matrix>(anyType);
        oss << std::fixed << std::setprecision(8) << r;
    } else {
        ALOG("Unsupported Boost::Any type");
        resultType = "unsupported_type";
    }
    return make_pair(resultType, oss.str());
}

QuantLib::OvernightIndexFuture::NettingType parseOvernightIndexFutureNettingType(const std::string& s) {
    if (s == "Averaging") {
        return QuantLib::OvernightIndexFuture::NettingType::Averaging;
    } else if (s == "Compounding") {
        return QuantLib::OvernightIndexFuture::NettingType::Compounding;
    } else {
        QL_FAIL("Overnight Index Future Netting Type '" << s << "' not known, expected 'Averaging' or 'Compounding'");
    }
}

std::ostream& operator<<(std::ostream& os, QuantLib::OvernightIndexFuture::NettingType t) {
    if (t == QuantLib::OvernightIndexFuture::NettingType::Averaging)
        return os << "Averaging";
    else if (t == QuantLib::OvernightIndexFuture::NettingType::Compounding)
        return os << "Compounding";
    else {
        QL_FAIL("Internal error: unknown OvernightIndexFuture::NettingType - check implementation of operator<< "
                "for this enum");
    }
}

FutureConvention::DateGenerationRule parseFutureDateGenerationRule(const std::string& s) {
    if (s == "IMM")
        return FutureConvention::DateGenerationRule::IMM;
    else if (s == "FirstDayOfMonth")
        return FutureConvention::DateGenerationRule::FirstDayOfMonth;
    else {
        QL_FAIL("FutureConvention /  DateGenerationRule '" << s << "' not known, expect 'IMM' or 'FirstDayOfMonth'");
    }
}

std::ostream& operator<<(std::ostream& os, FutureConvention::DateGenerationRule t) {
    if (t == FutureConvention::DateGenerationRule::IMM)
        return os << "IMM";
    else if (t == FutureConvention::DateGenerationRule::FirstDayOfMonth)
        return os << "FirstDayOfMonth";
    else {
        QL_FAIL("Internal error: unknown FutureConvention::DateGenerationRule - check implementation of operator<< "
                "for this enum");
    }
}

} // namespace data
} // namespace ore<|MERGE_RESOLUTION|>--- conflicted
+++ resolved
@@ -584,29 +584,6 @@
 
 Currency parseCurrency(const string& s) {
     static map<string, Currency> m = {
-<<<<<<< HEAD
-        {"ATS", ATSCurrency()}, {"AUD", AUDCurrency()}, {"BEF", BEFCurrency()}, {"BRL", BRLCurrency()},
-        {"CAD", CADCurrency()}, {"CHF", CHFCurrency()}, {"CNH", CNHCurrency()}, {"CNY", CNYCurrency()},
-        {"CZK", CZKCurrency()}, {"DEM", DEMCurrency()}, {"DKK", DKKCurrency()}, {"EUR", EURCurrency()},
-        {"ESP", ESPCurrency()}, {"FIM", FIMCurrency()}, {"FRF", FRFCurrency()}, {"GBP", GBPCurrency()},
-        {"GRD", GRDCurrency()}, {"HKD", HKDCurrency()}, {"HUF", HUFCurrency()}, {"IEP", IEPCurrency()},
-        {"ITL", ITLCurrency()}, {"INR", INRCurrency()}, {"ISK", ISKCurrency()}, {"JPY", JPYCurrency()},
-        {"KRW", KRWCurrency()}, {"LUF", LUFCurrency()}, {"NLG", NLGCurrency()}, {"NOK", NOKCurrency()},
-        {"NZD", NZDCurrency()}, {"PLN", PLNCurrency()}, {"PTE", PTECurrency()}, {"RON", RONCurrency()},
-        {"SEK", SEKCurrency()}, {"SGD", SGDCurrency()}, {"THB", THBCurrency()}, {"TRY", TRYCurrency()},
-        {"TWD", TWDCurrency()}, {"USD", USDCurrency()}, {"ZAR", ZARCurrency()}, {"ARS", ARSCurrency()},
-        {"CLP", CLPCurrency()}, {"COP", COPCurrency()}, {"IDR", IDRCurrency()}, {"ILS", ILSCurrency()},
-        {"KWD", KWDCurrency()}, {"PEN", PENCurrency()}, {"PKR", PKRCurrency()}, {"MXN", MXNCurrency()},
-        {"SAR", SARCurrency()}, {"RUB", RUBCurrency()}, {"TND", TNDCurrency()}, {"MYR", MYRCurrency()},
-        {"UAH", UAHCurrency()}, {"KZT", KZTCurrency()}, {"QAR", QARCurrency()}, {"MXV", MXVCurrency()},
-        {"CLF", CLFCurrency()}, {"EGP", EGPCurrency()}, {"BHD", BHDCurrency()}, {"OMR", OMRCurrency()},
-        {"VND", VNDCurrency()}, {"AED", AEDCurrency()}, {"PHP", PHPCurrency()}, {"NGN", NGNCurrency()},
-        {"MAD", MADCurrency()}, {"UYU", UYUCurrency()}, {"XAU", XAUCurrency()}, {"XAG", XAGCurrency()},
-        {"XPD", XPDCurrency()}, {"XPT", XPTCurrency()}, {"KES", KESCurrency()}, {"LKR", LKRCurrency()},
-        {"RSD", RSDCurrency()}, {"COU", COUCurrency()}, {"MUR", MURCurrency()}, {"UGX", UGXCurrency()},
-        {"ZMW", ZMWCurrency()}, {"GHS", GHSCurrency()}, {"JOD", JODCurrency()}, {"HRK", HRKCurrency()},
-    };
-=======
         {"AED", AEDCurrency()}, {"ARS", ARSCurrency()}, {"ATS", ATSCurrency()}, {"AUD", AUDCurrency()},
         {"BEF", BEFCurrency()}, {"BGN", BGNCurrency()}, {"BHD", BHDCurrency()}, {"BRL", BRLCurrency()},
         {"CAD", CADCurrency()}, {"CHF", CHFCurrency()}, {"CLF", CLFCurrency()}, {"CLP", CLPCurrency()},
@@ -628,7 +605,6 @@
         {"USD", USDCurrency()}, {"UYU", UYUCurrency()}, {"VND", VNDCurrency()}, {"XAG", XAGCurrency()},
         {"XAU", XAUCurrency()}, {"XPD", XPDCurrency()}, {"XPT", XPTCurrency()}, {"ZAR", ZARCurrency()},
         {"ZMW", ZMWCurrency()}};
->>>>>>> 3dfeac5d
 
     auto it = m.find(s);
     if (it != m.end()) {
