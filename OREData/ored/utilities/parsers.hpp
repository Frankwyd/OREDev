/*
 Copyright (C) 2016 Quaternion Risk Management Ltd
 All rights reserved.

 This file is part of ORE, a free-software/open-source library
 for transparent pricing and risk analysis - http://opensourcerisk.org

 ORE is free software: you can redistribute it and/or modify it
 under the terms of the Modified BSD License.  You should have received a
 copy of the license along with this program.
 The license is also available online at <http://opensourcerisk.org>

 This program is distributed on the basis that it will form a useful
 contribution to risk analytics and model standardisation, but WITHOUT
 ANY WARRANTY; without even the implied warranty of MERCHANTABILITY or
 FITNESS FOR A PARTICULAR PURPOSE. See the license for more details.
*/

/*! \file ored/utilities/parsers.hpp
    \brief Map text representations to QuantLib/QuantExt types
    \ingroup utilities
*/

#pragma once

<<<<<<< HEAD
#include <ql/cashflows/cpicoupon.hpp>
=======
#include <ored/utilities/log.hpp>
>>>>>>> 0e9e1677
#include <ql/compounding.hpp>
#include <ql/currency.hpp>
#include <ql/exercise.hpp>
#include <ql/experimental/fx/deltavolquote.hpp> 
#include <ql/instruments/swaption.hpp>
#include <ql/methods/finitedifferences/solvers/fdmbackwardsolver.hpp>
#include <ql/methods/montecarlo/lsmbasissystem.hpp>
#include <ql/position.hpp>
#include <ql/time/businessdayconvention.hpp>
#include <ql/time/calendar.hpp>
#include <ql/time/date.hpp>
#include <ql/time/dategenerationrule.hpp>
#include <ql/time/daycounter.hpp>
#include <ql/time/period.hpp>
#include <ql/types.hpp>

#include <qle/methods/multipathgeneratorbase.hpp>

#include <boost/algorithm/string/trim.hpp>
#include <boost/tokenizer.hpp>

namespace ore {
namespace data {
using std::string;

//! Convert std::string to QuantLib::Date
/*!
  \ingroup utilities
*/
QuantLib::Date parseDate(const string& s);

//! Convert text to Real
/*!
  \ingroup utilities
*/
QuantLib::Real parseReal(const string& s);

//! Attempt to convert text to Real
/*! Attempts to convert text to Real
    \param[in]  s      The string we wish to convert to a Real
    \param[out] result The result of the conversion if it is valid.
                       Null<Real>() if conversion fails

    \return True if the conversion was successful, False if not

    \ingroup utilities
*/
bool tryParseReal(const string& s, QuantLib::Real& result);

//! Convert text to QuantLib::Integer
/*!
  \ingroup utilities
*/
QuantLib::Integer parseInteger(const string& s);

//! Convert text to bool
/*!
  \ingroup utilities
*/
bool parseBool(const string& s);

//! Convert text to QuantLib::Calendar
/*!

  For a joint calendar, the separate calendar names should be
  comma-delimited.
  \ingroup utilities
*/
QuantLib::Calendar parseCalendar(const string& s, bool adjustCalendar=true);

//! Convert text to QuantLib::Period
/*!
  \ingroup utilities
 */
QuantLib::Period parsePeriod(const string& s);

//! Convert text to QuantLib::BusinessDayConvention
/*!
  \ingroup utilities
 */
QuantLib::BusinessDayConvention parseBusinessDayConvention(const string& s);

//! Convert text to QuantLib::DayCounter
/*!
  \ingroup utilities
 */
QuantLib::DayCounter parseDayCounter(const string& s);

//! Convert text to QuantLib::Currency
/*!
  \ingroup utilities
 */
QuantLib::Currency parseCurrency(const string& s);

//! Convert text to QuantLib::DateGeneration::Rule
/*!
  \ingroup utilities
 */
QuantLib::DateGeneration::Rule parseDateGenerationRule(const string& s);

//! Convert text to QuantLib::Frequency
/*!
\ingroup utilities
*/
QuantLib::Frequency parseFrequency(const string& s);

//! Convert text to QuantLib::Compounding;
/*!
\ingroup utilities
*/
QuantLib::Compounding parseCompounding(const string& s);

//! Convert text to QuantLib::Position::Type
/*!
\ingroup utilities
*/
QuantLib::Position::Type parsePositionType(const string& s);

//! Convert text to QuantLib::Settlement::Type
/*!
\ingroup utilities
*/
QuantLib::Settlement::Type parseSettlementType(const string& s);

//! Convert text to QuantLib::Settlement::Method
/*!
\ingroup utilities
*/
QuantLib::Settlement::Method parseSettlementMethod(const string& s);

//! Convert text to QuantLib::Exercise::Type
/*!
\ingroup utilities
*/
QuantLib::Exercise::Type parseExerciseType(const string& s);

//! Convert text to QuantLib::Option::Type
/*!
\ingroup utilities
*/
QuantLib::Option::Type parseOptionType(const string& s);

//! Convert text to QuantLib::Period or QuantLib::Date
/*!
\ingroup utilities
*/
void parseDateOrPeriod(const string& s, QuantLib::Date& d, QuantLib::Period& p, bool& isDate);

//! Convert text to QuantLib::LsmBasisSystem::PolynomType
/*!
\ingroup utilities
*/
QuantLib::LsmBasisSystem::PolynomType parsePolynomType(const std::string& s);

//! Convert text to QuantLib::SobolBrownianGenerator::Ordering
/*!
\ingroup utilities
*/
QuantLib::SobolBrownianGenerator::Ordering parseSobolBrownianGeneratorOrdering(const std::string& s);

//! Convert text to QuantLib::SobolRsg::DirectionIntegers
/*!
\ingroup utilities
*/
QuantLib::SobolRsg::DirectionIntegers parseSobolRsgDirectionIntegers(const std::string& s);

/*! Convert text to QuantLib::Weekday
    \ingroup utilities
*/
QuantLib::Weekday parseWeekday(const std::string& s);

/*! Convert text to QuantLib::Month
    \ingroup utilities
*/
QuantLib::Month parseMonth(const std::string& s);

//! Convert comma separated list of values to vector of values
/*!
\ingroup utilities
*/
template <class T> std::vector<T> parseListOfValues(string s, std::function<T(string)> parser) {
    boost::trim(s);
    std::vector<T> vec;
    boost::char_separator<char> sep(",");
    boost::tokenizer<boost::char_separator<char>> tokens(s, sep);
    for (auto r : tokens) {
        boost::trim(r);
        vec.push_back(parser(r));
    }
    return vec;
}

template <class T> std::vector<T> parseVectorOfValues(std::vector<std::string> str, std::function<T(string)> parser) {
    std::vector<T> vec;
    for (auto s : str) {
        vec.push_back(parser(s));
    }
    return vec;
}

std::vector<string> parseListOfValues(string s);

enum class AmortizationType { None, FixedAmount, RelativeToInitialNotional, RelativeToPreviousNotional, Annuity };
AmortizationType parseAmortizationType(const std::string& s);

//! Convert string to sequence type
/*!
\ingroup utilities
*/
QuantExt::SequenceType parseSequenceType(const std::string& s);

<<<<<<< HEAD
//! Convert string to observation interpolation
/*!
\ingroup utilities
*/
QuantLib::CPI::InterpolationType parseObservationInterpolation(const std::string& s);
=======
//! Convert string to fdm scheme desc
/*!
\ingroup utilities
*/
QuantLib::FdmSchemeDesc parseFdmSchemeDesc(const std::string& s);

enum class AssetClass { EQ, FX, COM, IR, INF, CR };

//! Convert text to ore::data::AssetClass
/*!
\ingroup utilities
*/
AssetClass parseAssetClass(const std::string& s);

//! Convert text to QuantLib::DeltaVolQuote::AtmType 
/*! 
\ingroup utilities 
*/ 
QuantLib::DeltaVolQuote::AtmType parseAtmType(const std::string& s); 
 
//! Convert text to QuantLib::DeltaVolQuote::DeltaType 
/*! 
\ingroup utilities 
*/ 
QuantLib::DeltaVolQuote::DeltaType parseDeltaType(const std::string& s); 
 
/*! Attempt to parse string \p str to \p obj of type \c T using \p parser
    \param[in]  str    The string we wish to parse.
    \param[out] obj    The resulting object if the parsing was successful.
    \param[in]  parser The function to use to attempt to parse \p str. This function may throw.

    \return \c true if the parsing was successful and \c false if not.

    \ingroup utilities
*/
template <class T>
bool tryParse(const std::string& str, T& obj, std::function<T(std::string)> parser) {
    DLOG("tryParse: attempting to parse " << str);
    try {
        obj = parser(str);
    } catch (...) {
        TLOG("String " << str << " could not be parsed");
        return false;
    }
    return true;
}

//! Enumeration for holding various extrapolation settings
enum class Extrapolation {
    None,
    UseInterpolator,
    Flat
};

//! Parse Extrapolation from string
Extrapolation parseExtrapolation(const std::string& s);

//! Write Extrapolation, \p extrap, to stream.
std::ostream& operator<<(std::ostream& os, Extrapolation extrap);
>>>>>>> 0e9e1677

} // namespace data
} // namespace ore<|MERGE_RESOLUTION|>--- conflicted
+++ resolved
@@ -23,11 +23,8 @@
 
 #pragma once
 
-<<<<<<< HEAD
+#include <ored/utilities/log.hpp>
 #include <ql/cashflows/cpicoupon.hpp>
-=======
-#include <ored/utilities/log.hpp>
->>>>>>> 0e9e1677
 #include <ql/compounding.hpp>
 #include <ql/currency.hpp>
 #include <ql/exercise.hpp>
@@ -239,13 +236,12 @@
 */
 QuantExt::SequenceType parseSequenceType(const std::string& s);
 
-<<<<<<< HEAD
 //! Convert string to observation interpolation
 /*!
 \ingroup utilities
 */
 QuantLib::CPI::InterpolationType parseObservationInterpolation(const std::string& s);
-=======
+
 //! Convert string to fdm scheme desc
 /*!
 \ingroup utilities
@@ -305,7 +301,6 @@
 
 //! Write Extrapolation, \p extrap, to stream.
 std::ostream& operator<<(std::ostream& os, Extrapolation extrap);
->>>>>>> 0e9e1677
 
 } // namespace data
 } // namespace ore