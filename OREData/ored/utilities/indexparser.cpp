--- conflicted
+++ resolved
@@ -155,16 +155,11 @@
         {"KRW-KORIBOR", boost::make_shared<IborIndexParserWithPeriod<KRWKoribor>>()},
         {"ZAR-JIBAR", boost::make_shared<IborIndexParserWithPeriod<Jibar>>()},
         {"RUB-MOSPRIME", boost::make_shared<IborIndexParserWithPeriod<RUBMosprime>>()},
-<<<<<<< HEAD
-        {"DEM-LIBOR", boost::make_shared<IborIndexParserWithPeriod<DEMLibor>>()},
         {"USD-SIFMA", boost::make_shared <IborIndexParserBMA<BMAIndexWrapper>>()} };
-
-=======
         {"THB-BIBOR", boost::make_shared<IborIndexParserWithPeriod<THBBibor>>()},
         {"PHP-PHIREF", boost::make_shared<IborIndexParserWithPeriod<PHPPhiref>>()},
         {"COP-IBR", boost::make_shared<IborIndexParserWithPeriod<COPIbr>>()},
         {"DEM-LIBOR", boost::make_shared<IborIndexParserWithPeriod<DEMLibor>>()}};
->>>>>>> d0feca7b
 
     auto it = m.find(tokens[0] + "-" + tokens[1]);
     if (it != m.end()) {
