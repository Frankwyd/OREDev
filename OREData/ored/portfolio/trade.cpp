/*
 Copyright (C) 2016 Quaternion Risk Management Ltd
 All rights reserved.

 This file is part of ORE, a free-software/open-source library
 for transparent pricing and risk analysis - http://opensourcerisk.org

 ORE is free software: you can redistribute it and/or modify it
 under the terms of the Modified BSD License.  You should have received a
 copy of the license along with this program.
 The license is also available online at <http://opensourcerisk.org>

 This program is distributed on the basis that it will form a useful
 contribution to risk analytics and model standardisation, but WITHOUT
 ANY WARRANTY; without even the implied warranty of MERCHANTABILITY or
 FITNESS FOR A PARTICULAR PURPOSE. See the license for more details.
*/

#include <ored/portfolio/trade.hpp>
#include <qle/instruments/payment.hpp>
#include <qle/pricingengines/paymentdiscountingengine.hpp>

using ore::data::XMLUtils;

namespace ore {
namespace data {

void Trade::fromXML(XMLNode* node) {
    XMLUtils::checkNode(node, "Trade");
    tradeType_ = XMLUtils::getChildValue(node, "TradeType", true);
    if (XMLNode* envNode = XMLUtils::getChildNode(node, "Envelope")) {
        envelope_.fromXML(envNode);
    }
    tradeActions_.clear();
    XMLNode* taNode = XMLUtils::getChildNode(node, "TradeActions");
    if (taNode)
        tradeActions_.fromXML(taNode);
}

XMLNode* Trade::toXML(XMLDocument& doc) {
    // Crete Trade Node with Id attribute.
    XMLNode* node = doc.allocNode("Trade");
    QL_REQUIRE(node, "Failed to create trade node");
    XMLUtils::addAttribute(doc, node, "id", id_);
    XMLUtils::addChild(doc, node, "TradeType", tradeType_);
    XMLUtils::appendNode(node, envelope_.toXML(doc));
    if (!tradeActions_.empty())
        XMLUtils::appendNode(node, tradeActions_.toXML(doc));
    return node;
}

void Trade::addPayment(std::vector<boost::shared_ptr<Instrument>>& addInstruments, std::vector<Real>& addMultipliers,
                       const Date& paymentDate, const Real& paymentAmount, const Currency& paymentCurrency,
                       const Currency& tradeCurrency, const boost::shared_ptr<EngineFactory>& factory,
                       const string& configuration) {
    boost::shared_ptr<QuantExt::Payment> fee(new QuantExt::Payment(paymentAmount, paymentCurrency, paymentDate));

    // assuming amount provided with correct sign
    addMultipliers.push_back(+1.0);

    // build discounting engine, discount in fee currency, convert into trade currency if different
    Handle<YieldTermStructure> yts = factory->market()->discountCurve(fee->currency().code(), configuration);
    Handle<Quote> fx;
    if (tradeCurrency != fee->currency()) {
        // FX quote for converting the fee NPV into trade currency by multiplication
        string ccypair = fee->currency().code() + tradeCurrency.code();
        fx = factory->market()->fxSpot(ccypair, configuration);
    }
    boost::shared_ptr<PricingEngine> discountingEngine(new QuantExt::PaymentDiscountingEngine(yts, fx));
    fee->setPricingEngine(discountingEngine);

    // 1) Add to additional instruments for pricing
    addInstruments.push_back(fee);

    // 2) Add a trade leg for cash flow reporting
    legs_.push_back(Leg(1, fee->cashFlow()));
    legCurrencies_.push_back(fee->currency().code());
    // amount comes with its correct sign, avoid switching by saying payer=false
    legPayers_.push_back(false);
}

void Trade::validate() const {
    QL_REQUIRE(id_ !="", "Trade id has not been set.");
    QL_REQUIRE(tradeType_ !="", "Trade id has not been set.");
    QL_REQUIRE(instrument_ || legs_.size()>0, "Trade " << id_ << " requires either QuantLib instruments or legs to be created.");
    QL_REQUIRE(npvCurrency_ != "", "NPV currency has not been set for trade " << id_ << ".");
<<<<<<< HEAD
    QL_REQUIRE(notional_ != Null<Real>() && notional_ != 0.0, "Notional has not been set for trade " << id_ << ".");
=======
    QL_REQUIRE(notional_ != Null<Real>(), "Notional has not been set for trade " << id_ << ".");
>>>>>>> afea6fda
    QL_REQUIRE(notionalCurrency_ != "", "Notional currency has not been set for trade " << id_ << ".");
    QL_REQUIRE(maturity_ != Null<Date>(), "Maturity not set for trade " << id_ << ".");
    QL_REQUIRE(!envelope_.empty(), "Envelope not set for trade " << id_ << ".");
    if (legs_.size() > 0) {
        QL_REQUIRE(legs_.size() == legPayers_.size(),
                   "Inconsistent number of pay/receive indicators for legs in trade " << id_ << ".");
        QL_REQUIRE(legs_.size() == legCurrencies_.size(),
                   "Inconsistent number of leg currencies for legs in trade " << id_ << ".");
    }
} 

} // namespace data
} // namespace ore<|MERGE_RESOLUTION|>--- conflicted
+++ resolved
@@ -84,11 +84,7 @@
     QL_REQUIRE(tradeType_ !="", "Trade id has not been set.");
     QL_REQUIRE(instrument_ || legs_.size()>0, "Trade " << id_ << " requires either QuantLib instruments or legs to be created.");
     QL_REQUIRE(npvCurrency_ != "", "NPV currency has not been set for trade " << id_ << ".");
-<<<<<<< HEAD
-    QL_REQUIRE(notional_ != Null<Real>() && notional_ != 0.0, "Notional has not been set for trade " << id_ << ".");
-=======
     QL_REQUIRE(notional_ != Null<Real>(), "Notional has not been set for trade " << id_ << ".");
->>>>>>> afea6fda
     QL_REQUIRE(notionalCurrency_ != "", "Notional currency has not been set for trade " << id_ << ".");
     QL_REQUIRE(maturity_ != Null<Date>(), "Maturity not set for trade " << id_ << ".");
     QL_REQUIRE(!envelope_.empty(), "Envelope not set for trade " << id_ << ".");
