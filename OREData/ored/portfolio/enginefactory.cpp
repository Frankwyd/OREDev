/*
 Copyright (C) 2016 Quaternion Risk Management Ltd
 All rights reserved.

 This file is part of ORE, a free-software/open-source library
 for transparent pricing and risk analysis - http://opensourcerisk.org

 ORE is free software: you can redistribute it and/or modify it
 under the terms of the Modified BSD License.  You should have received a
 copy of the license along with this program.
 The license is also available online at <http://opensourcerisk.org>

 This program is distributed on the basis that it will form a useful
 contribution to risk analytics and model standardisation, but WITHOUT
 ANY WARRANTY; without even the implied warranty of MERCHANTABILITY or
 FITNESS FOR A PARTICULAR PURPOSE. See the license for more details.
*/

#include <ored/portfolio/enginefactory.hpp>
#include <ored/portfolio/builders/all.hpp>
#include <ored/utilities/log.hpp>
#include <boost/make_shared.hpp>

namespace ore {
namespace data {

EngineFactory::EngineFactory(const boost::shared_ptr<EngineData>& engineData, const boost::shared_ptr<Market>& market,
                             const map<MarketContext, string>& configurations)
    : market_(market), engineData_(engineData), configurations_(configurations) {
    LOG("Building EngineFactory");

    addDefaultBuilders();
}

void EngineFactory::registerBuilder(const boost::shared_ptr<EngineBuilder>& builder) {
    const string& modelName = builder->model();
    const string& engineName = builder->engine();
    LOG("EngineFactory regisering builder for model:" << modelName << " and engine:" << engineName);
    builders_[make_pair(modelName, engineName)] = builder;
}

boost::shared_ptr<EngineBuilder> EngineFactory::builder(const string& tradeType) {
    // Check that we have a model/engine for tradetype
    QL_REQUIRE(engineData_->hasProduct(tradeType), "EngineFactory does not have a "
                                                   "model/engine for trade type "
                                                       << tradeType);

    // Find a builder for the model/engine pair
    auto key = make_pair(engineData_->model(tradeType), engineData_->engine(tradeType));
    auto it = builders_.find(key);
    QL_REQUIRE(it != builders_.end(), "No EngineBuilder for " << key.first << "/" << key.second);

    boost::shared_ptr<EngineBuilder> builder = it->second;

    builder->init(market_, configurations_, engineData_->modelParameters(tradeType),
                  engineData_->engineParameters(tradeType));

    return builder;
}

void EngineFactory::addDefaultBuilders() {
    registerBuilder(boost::make_shared<SwapEngineBuilder>());
    registerBuilder(boost::make_shared<SwapEngineBuilderOptimised>());
    registerBuilder(boost::make_shared<CrossCurrencySwapEngineBuilder>());

    registerBuilder(boost::make_shared<EuropeanSwaptionEngineBuilder>());
    registerBuilder(boost::make_shared<LGMGridBermudanSwaptionEngineBuilder>());

    registerBuilder(boost::make_shared<FxForwardEngineBuilder>());
    registerBuilder(boost::make_shared<FxOptionEngineBuilder>());

    registerBuilder(boost::make_shared<CapFloorEngineBuilder>());
    registerBuilder(boost::make_shared<CapFlooredIborLegEngineBuilder>());

<<<<<<< HEAD
    registerBuilder(boost::make_shared<EquityForwardEngineBuilder>());
    registerBuilder(boost::make_shared <EquityOptionEngineBuilder>());
    registerBuilder(boost::make_shared<BondEngineBuilder>());
=======
    registerBuilder(boost::make_shared<BondDiscountingEngineBuilder>());
>>>>>>> 16dcf63a
}

} // namespace data
} // namespace ore<|MERGE_RESOLUTION|>--- conflicted
+++ resolved
@@ -71,14 +71,11 @@
 
     registerBuilder(boost::make_shared<CapFloorEngineBuilder>());
     registerBuilder(boost::make_shared<CapFlooredIborLegEngineBuilder>());
-
-<<<<<<< HEAD
+    
     registerBuilder(boost::make_shared<EquityForwardEngineBuilder>());
     registerBuilder(boost::make_shared <EquityOptionEngineBuilder>());
-    registerBuilder(boost::make_shared<BondEngineBuilder>());
-=======
+
     registerBuilder(boost::make_shared<BondDiscountingEngineBuilder>());
->>>>>>> 16dcf63a
 }
 
 } // namespace data
