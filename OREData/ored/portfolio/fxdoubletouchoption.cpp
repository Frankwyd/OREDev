--- conflicted
+++ resolved
@@ -164,13 +164,8 @@
     // which we price as a swap
     builder = engineFactory->builder("Swap");
     QL_REQUIRE(builder, "No builder found for Swap");
-<<<<<<< HEAD
-    boost::shared_ptr<SwapEngineBuilderBase> swapBuilder =
-        boost::dynamic_pointer_cast<SwapEngineBuilderBase>(builder);
-=======
     QuantLib::ext::shared_ptr<SwapEngineBuilderBase> swapBuilder =
         QuantLib::ext::dynamic_pointer_cast<SwapEngineBuilderBase>(builder);
->>>>>>> 29782b33
     underlying->setPricingEngine(swapBuilder->engine(parseCurrency(payoffCurrency_), std::string(), std::string()));
 
     bool isLong = (positionType == Position::Long) ? true : false;
