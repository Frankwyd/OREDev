--- conflicted
+++ resolved
@@ -293,26 +293,22 @@
     }
 }
 
-<<<<<<< HEAD
-map<AssetClass, set<string>>
-Swap::underlyingIndices(const boost::shared_ptr<ReferenceDataManager>& referenceDataManager) const {
-=======
 QuantLib::Real Swap::notional() const {
     // try to get the notional from the additional results of the instrument
     try {
         return instrument_->qlInstrument()->result<Real>("currentNotional");
     } catch (const std::exception& e) {
         if (strcmp(e.what(), "currentNotional not provided"))
-	    WLOG("swap engine does not provide current notional: " << e.what() << ", using fallback");
-	// Try getting current notional from coupons
-	Real n = currentNotional(legs_[notionalTakenFromLeg_]);
-	if (fabs(n) > QL_EPSILON) {
-	    return n;
-	} else {
-	    // else return the face value
-	    WLOG("swap does not provide coupon notionals, useing face value");
-	    return notional_;
-	}
+            WLOG("swap engine does not provide current notional: " << e.what() << ", using fallback");
+        // Try getting current notional from coupons
+        Real n = currentNotional(legs_[notionalTakenFromLeg_]);
+        if (fabs(n) > QL_EPSILON) {
+            return n;
+        } else {
+            // else return the face value
+            WLOG("swap does not provide coupon notionals, useing face value");
+            return notional_;
+        }
     }
 }
 
@@ -322,13 +318,13 @@
         return instrument_->qlInstrument()->result<std::string>("notionalCurrency");
     } catch (const std::exception& e) {
         if (strcmp(e.what(), "notionalCurrency not provided"))
-	    WLOG("swap engine does not provide notional ccy: " << e.what() << ", using fallback");
-	return notionalCurrency_;
-    }
-}
-
-map<AssetClass, set<string>> Swap::underlyingIndices() const {
->>>>>>> 2ed9ce9f
+            WLOG("swap engine does not provide notional ccy: " << e.what() << ", using fallback");
+        return notionalCurrency_;
+    }
+}
+
+map<AssetClass, set<string>>
+Swap::underlyingIndices(const boost::shared_ptr<ReferenceDataManager>& referenceDataManager) const {
 
     map<AssetClass, set<string>> result;
     for (const auto& ld : legData_) {
