--- conflicted
+++ resolved
@@ -156,18 +156,14 @@
                 notionalAmortizingExchange_ = XMLUtils::getChildValueAsBool(exchangeNode, "NotionalAmortizingExchange");
         }
     }
-<<<<<<< HEAD
-    schedule_.fromXML(XMLUtils::getChildNode(node, "ScheduleData"));
     fixedLegData_ = FixedLegData();
     floatingLegData_ = FloatingLegData();
     cashflowData_ = CashflowData();
     cpiLegData_ = CPILegData();
     yoyLegData_ = YoYLegData();
-=======
     tmp = XMLUtils::getChildNode(node, "ScheduleData");
     if (tmp)
         schedule_.fromXML(tmp);
->>>>>>> 9b2dfc37
     if (legType_ == "Fixed") {
         fixedLegData_.fromXML(XMLUtils::getChildNode(node, "FixedLegData"));
     } else if (legType_ == "Floating") {
@@ -350,7 +346,6 @@
     return leg;
 }
 
-<<<<<<< HEAD
 Leg makeCPILeg(LegData& data, boost::shared_ptr<ZeroInflationIndex> index) {
     Schedule schedule = makeSchedule(data.schedule());
     DayCounter dc = parseDayCounter(data.dayCounter());
@@ -392,7 +387,7 @@
                   .withSpreads(spreads);
     QL_REQUIRE(leg.size() > 0, "Empty YoY Leg");
     return leg;
-=======
+}
 Real currentNotional(const Leg& leg) {
     Date today = Settings::instance().evaluationDate();
     // assume the leg is sorted
@@ -405,7 +400,6 @@
         }
     }
     return 0;
->>>>>>> 9b2dfc37
 }
 
 // e.g. node is Notionals, get all the children Notional
