/*
 Copyright (C) 2016 Quaternion Risk Management Ltd
 All rights reserved.

 This file is part of ORE, a free-software/open-source library
 for transparent pricing and risk analysis - http://opensourcerisk.org

 ORE is free software: you can redistribute it and/or modify it
 under the terms of the Modified BSD License.  You should have received a
 copy of the license along with this program.
 The license is also available online at <http://opensourcerisk.org>

 This program is distributed on the basis that it will form a useful
 contribution to risk analytics and model standardisation, but WITHOUT
 ANY WARRANTY; without even the implied warranty of MERCHANTABILITY or
 FITNESS FOR A PARTICULAR PURPOSE. See the license for more details.
*/

/*! \file portfolio/bond.hpp
 \brief Bond trade data model and serialization
 \ingroup tradedata
 */
#pragma once

#include <ored/portfolio/legdata.hpp>
#include <ored/portfolio/referencedata.hpp>
#include <ored/portfolio/trade.hpp>

namespace ore {
namespace data {

/*! Serializable BondData
    FIXME zero bonds are only supported via the third constructor, but not in fromXML()
*/
class BondData : public XMLSerializable {
public:
    //! Default Contructor
    BondData() : faceAmount_(0.0), zeroBond_(false), bondNotional_(1.0), isPayer_(false) {}

    //! Constructor to set up a bond from reference data
    BondData(string securityId, Real bondNotional)
        : securityId_(securityId), faceAmount_(0.0), zeroBond_(false), bondNotional_(bondNotional), isPayer_(false) {}

    //! Constructor for coupon bonds
    BondData(string issuerId, string creditCurveId, string securityId, string referenceCurveId, string settlementDays,
             string calendar, string issueDate, LegData& coupons)
        : issuerId_(issuerId), creditCurveId_(creditCurveId), securityId_(securityId),
          referenceCurveId_(referenceCurveId), settlementDays_(settlementDays), calendar_(calendar),
          issueDate_(issueDate), coupons_(std::vector<LegData>{coupons}), faceAmount_(0), zeroBond_(false),
          bondNotional_(1.0) {
        initialise();
    }

    //! Constructor for coupon bonds with multiple phases (represented as legs)
    BondData(string issuerId, string creditCurveId, string securityId, string referenceCurveId, string settlementDays,
             string calendar, string issueDate, const std::vector<LegData>& coupons)
        : issuerId_(issuerId), creditCurveId_(creditCurveId), securityId_(securityId),
          referenceCurveId_(referenceCurveId), settlementDays_(settlementDays), calendar_(calendar),
          issueDate_(issueDate), coupons_(coupons), faceAmount_(0), zeroBond_(false), bondNotional_(1.0) {
        initialise();
    }

    //! Constructor for zero bonds, FIXME these can only be set up via this ctor, not via fromXML()
    BondData(string issuerId, string creditCurveId, string securityId, string referenceCurveId, string settlementDays,
             string calendar, Real faceAmount, string maturityDate, string currency, string issueDate)
        : issuerId_(issuerId), creditCurveId_(creditCurveId), securityId_(securityId),
          referenceCurveId_(referenceCurveId), settlementDays_(settlementDays), calendar_(calendar),
          issueDate_(issueDate), coupons_(), faceAmount_(faceAmount), maturityDate_(maturityDate), currency_(currency),
          zeroBond_(true), bondNotional_(1.0) {
        initialise();
    }

    //! Inspectors
    const string& issuerId() const { return issuerId_; }
    const string& creditCurveId() const { return creditCurveId_; }
    const string& securityId() const { return securityId_; }
    const string& referenceCurveId() const { return referenceCurveId_; }
    const string& proxySecurityId() const { return proxySecurityId_; }
    const string& incomeCurveId() const { return incomeCurveId_; }
    const string& volatilityCurveId() const { return volatilityCurveId_; }
    const string& settlementDays() const { return settlementDays_; }
    const string& calendar() const { return calendar_; }
    const string& issueDate() const { return issueDate_; }
    const std::vector<LegData>& coupons() const { return coupons_; }
<<<<<<< HEAD
    bool zeroBond() const { return zeroBond_; }
    Real bondNotional() const { return bondNotional_; }
    // these are only populated for zero bonds
    Real faceAmount() const { return faceAmount_; }
    const string& maturityDate() const { return maturityDate_; }
    const string& currency() const { return currency_; }
=======
    const string& currency() const { return currency_; }
    Real bondNotional() const { return bondNotional_; }
    bool isPayer() const { return isPayer_; }
    bool zeroBond() const { return zeroBond_; }
    // only used for zero bonds
    Real faceAmount() const { return faceAmount_; }
    const string& maturityDate() const { return maturityDate_; }

    //! returns effective security id (if proxy is given, this is returned, otherwise the original id)
    const string& effectiveSecurityId() const { return proxySecurityId_.empty() ? securityId_ : proxySecurityId_; }
>>>>>>> 202887c6

    //! XMLSerializable interface
    virtual void fromXML(XMLNode* node) override;
    virtual XMLNode* toXML(XMLDocument& doc) override;

    //! populate data from reference datum
    void populateFromBondReferenceData(const boost::shared_ptr<BondReferenceDatum>& referenceDatum);
    //! look up reference datum in ref data manager and populate
    void populateFromBondReferenceData(const boost::shared_ptr<ReferenceDataManager>& referenceData);

private:
    void initialise();
    string issuerId_;
    string creditCurveId_;
    string securityId_;
    string referenceCurveId_;
    string proxySecurityId_;
    string incomeCurveId_;     // only used for bond derivatives
    string volatilityCurveId_; // only used for bond derivatives
    string settlementDays_;
    string calendar_;
    string issueDate_;
    std::vector<LegData> coupons_;
    Real faceAmount_;     // only used for zero bonds
    string maturityDate_; // only used for for zero bonds
    string currency_;
    bool zeroBond_;
    Real bondNotional_;
    bool isPayer_;
};

//! Serializable Bond
/*!
\ingroup tradedata
*/
class Bond : public Trade {
public:
    //! Default Contructor
    explicit Bond() : Trade("Bond") {}

    //! Constructor taking an envelope and bond data
    Bond(Envelope env, const BondData& bondData) : Trade("Bond", env), bondData_(bondData) {}

    //! Trade interface
    virtual void build(const boost::shared_ptr<EngineFactory>&) override;

    //! inspectors
    const BondData& bondData() const { return bondData_; }
    // FIXME can we remove the following inspectors and use bondData().XXX() instead?
    const string& currency() const { return bondData_.currency(); }
    const string& creditCurveId() const { return bondData_.creditCurveId(); }

    //! XMLSerializable interface
    virtual void fromXML(XMLNode* node) override;
    virtual XMLNode* toXML(XMLDocument& doc) override;

private:
    BondData bondData_;
};

} // namespace data
} // namespace ore<|MERGE_RESOLUTION|>--- conflicted
+++ resolved
@@ -82,14 +82,6 @@
     const string& calendar() const { return calendar_; }
     const string& issueDate() const { return issueDate_; }
     const std::vector<LegData>& coupons() const { return coupons_; }
-<<<<<<< HEAD
-    bool zeroBond() const { return zeroBond_; }
-    Real bondNotional() const { return bondNotional_; }
-    // these are only populated for zero bonds
-    Real faceAmount() const { return faceAmount_; }
-    const string& maturityDate() const { return maturityDate_; }
-    const string& currency() const { return currency_; }
-=======
     const string& currency() const { return currency_; }
     Real bondNotional() const { return bondNotional_; }
     bool isPayer() const { return isPayer_; }
@@ -100,7 +92,6 @@
 
     //! returns effective security id (if proxy is given, this is returned, otherwise the original id)
     const string& effectiveSecurityId() const { return proxySecurityId_.empty() ? securityId_ : proxySecurityId_; }
->>>>>>> 202887c6
 
     //! XMLSerializable interface
     virtual void fromXML(XMLNode* node) override;
