--- conflicted
+++ resolved
@@ -147,14 +147,12 @@
     Date exDate = noticeCal.advance(parseDate(option_.exerciseDates().front()), -noticePeriod, noticeBdc);
     QL_REQUIRE(exDate >= Settings::instance().evaluationDate(), "Exercise date expected in the future.");
 
-<<<<<<< HEAD
     boost::shared_ptr<VanillaSwap> swap = buildVanillaSwap(engineFactory, exDate);
     underlyingLeg_ = swap->floatingLeg();
     underlyingFixedLeg_ = swap->fixedLeg();
-=======
+
     Position::Type positionType = parsePositionType(option_.longShort());
     Real multiplier = (positionType == QuantLib::Position::Long ? 1.0 : -1.0);
->>>>>>> 30d52506
 
     string ccy = swap_[0].currency();
     Currency currency = parseCurrency(ccy);
@@ -165,9 +163,6 @@
     QL_REQUIRE(builder, "No builder found for " << tt);
     boost::shared_ptr<EuropeanSwaptionEngineBuilder> swaptionBuilder =
         boost::dynamic_pointer_cast<EuropeanSwaptionEngineBuilder>(builder);
-
-    boost::shared_ptr<VanillaSwap> swap = buildVanillaSwap(engineFactory, exDate);
-    underlyingLeg_ = swap->floatingLeg();
 
     exercise_ = boost::make_shared<EuropeanExercise>(exDate);
 
