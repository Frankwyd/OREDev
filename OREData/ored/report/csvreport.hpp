--- conflicted
+++ resolved
@@ -53,9 +53,5 @@
     Size i_;
     FILE* fp_;
 };
-<<<<<<< HEAD
-
-=======
->>>>>>> 2d503c0c
 } // namespace data
 } // namespace ore