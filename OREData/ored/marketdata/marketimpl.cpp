/*
 Copyright (C) 2016 Quaternion Risk Management Ltd
 All rights reserved.

 This file is part of ORE, a free-software/open-source library
 for transparent pricing and risk analysis - http://opensourcerisk.org

 ORE is free software: you can redistribute it and/or modify it
 under the terms of the Modified BSD License.  You should have received a
 copy of the license along with this program.
 The license is also available online at <http://opensourcerisk.org>

 This program is distributed on the basis that it will form a useful
 contribution to risk analytics and model standardisation, but WITHOUT
 ANY WARRANTY; without even the implied warranty of MERCHANTABILITY or
 FITNESS FOR A PARTICULAR PURPOSE. See the license for more details.
*/

#include <boost/algorithm/string.hpp>
#include <boost/make_shared.hpp>
#include <ored/configuration/conventions.hpp>
#include <ored/marketdata/marketimpl.hpp>
#include <ored/utilities/indexparser.hpp>
#include <ored/utilities/parsers.hpp>
#include <qle/termstructures/blackinvertedvoltermstructure.hpp>

using namespace QuantLib;
using namespace std;
using std::string;
using std::map;
using std::make_pair;

namespace ore {
namespace data {

namespace {

inline std::ostream& operator<<(std::ostream& out, pair<string, bool> p) {
    return out << p.first << " (" << (p.second ? "true" : "false") << ")";
}

template <class A, class B, class C>
A lookup(const B& map, const C& key, const string& configuration, const string& type) {
    auto it = map.find(make_pair(configuration, key));
    if (it == map.end()) {
        // fall back to default configuration
        it = map.find(make_pair(Market::defaultConfiguration, key));
        QL_REQUIRE(it != map.end(), "did not find object " << key << " of type " << type << " under configuration "
                                                           << configuration);
    }
    return it->second;
}
} // anonymous namespace

Handle<YieldTermStructure> MarketImpl::discountCurve(const string& key, const string& configuration) const {
    return lookup<Handle<YieldTermStructure>>(discountCurves_, key, configuration, "discount curve");
}

Handle<YieldTermStructure> MarketImpl::yieldCurve(const string& key, const string& configuration) const {
    return lookup<Handle<YieldTermStructure>>(yieldCurves_, key, configuration, "yield curve");
}

Handle<IborIndex> MarketImpl::iborIndex(const string& key, const string& configuration) const {
    return lookup<Handle<IborIndex>>(iborIndices_, key, configuration, "ibor index");
}

Handle<SwapIndex> MarketImpl::swapIndex(const string& key, const string& configuration) const {
    return lookup<Handle<SwapIndex>>(swapIndices_, key, configuration, "swap index");
}

Handle<QuantLib::SwaptionVolatilityStructure> MarketImpl::swaptionVol(const string& key,
                                                                      const string& configuration) const {
    return lookup<Handle<QuantLib::SwaptionVolatilityStructure>>(swaptionCurves_, key, configuration, "swaption curve");
}

const string MarketImpl::shortSwapIndexBase(const string& key, const string& configuration) const {
    return lookup<pair<string, string>>(swaptionIndexBases_, key, configuration, "short swap index base").first;
}

const string MarketImpl::swapIndexBase(const string& key, const string& configuration) const {
    return lookup<pair<string, string>>(swaptionIndexBases_, key, configuration, "swap index base").second;
}

Handle<Quote> MarketImpl::fxSpot(const string& ccypair, const string& configuration) const {
    auto it = fxSpots_.find(configuration);
    if (it == fxSpots_.end())
        it = fxSpots_.find(Market::defaultConfiguration);
    QL_REQUIRE(it != fxSpots_.end(), "did not find object " << ccypair << " of type fx spot under configuration "
                                                            << configuration);
    return it->second.getQuote(ccypair); // will throw if not found
}

Handle<BlackVolTermStructure> MarketImpl::fxVol(const string& ccypair, const string& configuration) const {
    auto it = fxVols_.find(make_pair(configuration, ccypair));
    if (it != fxVols_.end())
        return it->second;
    else {
        // check for reverse EURUSD or USDEUR and add to the map
        QL_REQUIRE(ccypair.length() == 6, "invalid ccy pair length");
        std::string ccypairInverted = ccypair.substr(3, 3) + ccypair.substr(0, 3);
        it = fxVols_.find(make_pair(configuration, ccypairInverted));
        if (it != fxVols_.end()) {
            Handle<BlackVolTermStructure> h(boost::make_shared<QuantExt::BlackInvertedVolTermStructure>(it->second));
            h->enableExtrapolation();
            fxVols_[make_pair(configuration, ccypairInverted)] = h;
            return h;
        } else {
            if (configuration == Market::defaultConfiguration)
                QL_FAIL("did not find fx vol object " << ccypair);
            else
                return fxVol(ccypair, Market::defaultConfiguration);
        }
    }
}

Handle<DefaultProbabilityTermStructure> MarketImpl::defaultCurve(const string& key, const string& configuration) const {
    return lookup<Handle<DefaultProbabilityTermStructure>>(defaultCurves_, key, configuration, "default curve");
}

Handle<Quote> MarketImpl::recoveryRate(const string& key, const string& configuration) const {
    return lookup<Handle<Quote>>(recoveryRates_, key, configuration, "recovery rate");
}

Handle<OptionletVolatilityStructure> MarketImpl::capFloorVol(const string& key, const string& configuration) const {
    return lookup<Handle<OptionletVolatilityStructure>>(capFloorCurves_, key, configuration, "capfloor curve");
}

<<<<<<< HEAD
Handle<ZeroInflationIndex> MarketImpl::zeroInflationIndex(const string& indexName, const bool interpolated,
                                                          const string& configuration) const {
    return lookup<Handle<ZeroInflationIndex>>(zeroInflationIndices_, std::make_pair(indexName, interpolated),
                                              configuration, "zero inflation index");
}

Handle<YoYInflationIndex> MarketImpl::yoyInflationIndex(const string& indexName, const bool interpolated,
                                                        const string& configuration) const {
    return lookup<Handle<YoYInflationIndex>>(yoyInflationIndices_, std::make_pair(indexName, interpolated),
                                             configuration, "yoy inflation index");
}

Handle<CPICapFloorTermPriceSurface> MarketImpl::inflationCapFloorPriceSurface(const string& indexName,
                                                                              const string& configuration) const {
    return lookup<Handle<CPICapFloorTermPriceSurface>>(inflationCapFloorPriceSurfaces_, indexName, configuration,
                                                       "inflation cap floor price surface");
=======
Handle<Quote> MarketImpl::equitySpot(const string& key, const string& configuration) const {
    return lookup<Handle<Quote>>(equitySpots_, key, configuration, "equity spot");
}

Handle<YieldTermStructure> MarketImpl::equityDividendCurve(const string& key, const string& configuration) const {
    return lookup<Handle<YieldTermStructure>>(equityDividendCurves_, key, configuration, "dividend yield curve");
}

Handle<BlackVolTermStructure> MarketImpl::equityVol(const string& key, const string& configuration) const {
    return lookup<Handle<BlackVolTermStructure>>(equityVols_, key, configuration, "equity vol curve");
}

Handle<Quote> MarketImpl::securitySpread(const string& key, const string& configuration) const {
    return lookup<Handle<Quote>>(securitySpreads_, key, configuration, "security spread");
>>>>>>> 9b2dfc37
}

void MarketImpl::addSwapIndex(const string& swapIndex, const string& discountIndex, const string& configuration) {
    try {
        std::vector<string> tokens;
        split(tokens, swapIndex, boost::is_any_of("-"));
        QL_REQUIRE(tokens.size() == 3, "three tokens required in " << swapIndex << ": CCY-CMS-TENOR");
        QL_REQUIRE(tokens[0].size() == 3, "invalid currency code in " << swapIndex);
        QL_REQUIRE(tokens[1] == "CMS", "expected CMS as middle token in " << swapIndex);

        auto di = iborIndex(discountIndex, configuration)->forwardingTermStructure();

        boost::shared_ptr<data::Convention> tmp = conventions_.get(swapIndex);
        QL_REQUIRE(tmp, "Need conventions for swap index " << swapIndex);
        boost::shared_ptr<data::SwapIndexConvention> swapCon =
            boost::dynamic_pointer_cast<data::SwapIndexConvention>(tmp);
        QL_REQUIRE(swapCon, "Conventions are not Swap Conventions for " << swapIndex);
        tmp = conventions_.get(swapCon->conventions());
        boost::shared_ptr<data::IRSwapConvention> con = boost::dynamic_pointer_cast<data::IRSwapConvention>(tmp);
        QL_REQUIRE(con, "Cannot find IRSwapConventions");

        auto fi = iborIndex(con->indexName(), configuration)->forwardingTermStructure();

        boost::shared_ptr<SwapIndex> si = data::parseSwapIndex(swapIndex, fi, di, con);
        swapIndices_[make_pair(configuration, swapIndex)] = Handle<SwapIndex>(si);
    } catch (std::exception& e) {
        QL_FAIL("Failure in MarketImpl::addSwapIndex() with index " << swapIndex << " : " << e.what());
    }
}

void MarketImpl::refresh(const string& configuration) {

    auto it = refreshTs_.find(configuration);
    if (it == refreshTs_.end()) {
        it = refreshTs_.insert(make_pair(configuration, std::set<boost::shared_ptr<TermStructure>>())).first;
    }

    if (it->second.empty()) {
        for (auto& x : discountCurves_) {
            if (x.first.first == configuration || x.first.first == Market::defaultConfiguration)
                it->second.insert(*x.second);
        }
        for (auto& x : yieldCurves_) {
            if (x.first.first == configuration || x.first.first == Market::defaultConfiguration)
                it->second.insert(*x.second);
        }
        for (auto& x : iborIndices_) {
            if (x.first.first == configuration || x.first.first == Market::defaultConfiguration) {
                Handle<YieldTermStructure> y = x.second->forwardingTermStructure();
                if (!y.empty())
                    it->second.insert(*y);
            }
        }
        for (auto& x : swapIndices_) {
            if (x.first.first == configuration || x.first.first == Market::defaultConfiguration) {
                Handle<YieldTermStructure> y = x.second->forwardingTermStructure();
                if (!y.empty())
                    it->second.insert(*y);
                y = x.second->discountingTermStructure();
                if (!y.empty())
                    it->second.insert(*y);
            }
        }
        for (auto& x : swaptionCurves_) {
            if (x.first.first == configuration || x.first.first == Market::defaultConfiguration)
                it->second.insert(*x.second);
        }
        for (auto& x : fxVols_) {
            if (x.first.first == configuration || x.first.first == Market::defaultConfiguration)
                it->second.insert(*x.second);
        }
        for (auto& x : defaultCurves_) {
            if (x.first.first == configuration || x.first.first == Market::defaultConfiguration)
                it->second.insert(*x.second);
        }
<<<<<<< HEAD
        for (auto& x : zeroInflationIndices_) {
            if (x.first.first == configuration || x.first.first == Market::defaultConfiguration) {
                it->second.insert(*x.second->zeroInflationTermStructure());
            }
        }
        for (auto& x : yoyInflationIndices_) {
            if (x.first.first == configuration || x.first.first == Market::defaultConfiguration) {
                it->second.insert(*x.second->yoyInflationTermStructure());
            }
        }
        for (auto& x : inflationCapFloorPriceSurfaces_) {
            if (x.first.first == configuration || x.first.first == Market::defaultConfiguration)
                it->second.insert(*x.second);
        }
=======
        for (auto& x : equityDividendCurves_) {
            if (x.first.first == configuration || x.first.first == Market::defaultConfiguration)
                it->second.insert(*x.second);
        }
        for (auto& x : equityVols_) {
            if (x.first.first == configuration || x.first.first == Market::defaultConfiguration)
                it->second.insert(*x.second);
        }
        // why no fx spot? - why no equity spot?
>>>>>>> 9b2dfc37
    }

    for (auto& x : it->second)
        x->update();

} // refresh

} // namespace data
} // namespace ore<|MERGE_RESOLUTION|>--- conflicted
+++ resolved
@@ -125,7 +125,6 @@
     return lookup<Handle<OptionletVolatilityStructure>>(capFloorCurves_, key, configuration, "capfloor curve");
 }
 
-<<<<<<< HEAD
 Handle<ZeroInflationIndex> MarketImpl::zeroInflationIndex(const string& indexName, const bool interpolated,
                                                           const string& configuration) const {
     return lookup<Handle<ZeroInflationIndex>>(zeroInflationIndices_, std::make_pair(indexName, interpolated),
@@ -142,7 +141,8 @@
                                                                               const string& configuration) const {
     return lookup<Handle<CPICapFloorTermPriceSurface>>(inflationCapFloorPriceSurfaces_, indexName, configuration,
                                                        "inflation cap floor price surface");
-=======
+}
+
 Handle<Quote> MarketImpl::equitySpot(const string& key, const string& configuration) const {
     return lookup<Handle<Quote>>(equitySpots_, key, configuration, "equity spot");
 }
@@ -157,7 +157,6 @@
 
 Handle<Quote> MarketImpl::securitySpread(const string& key, const string& configuration) const {
     return lookup<Handle<Quote>>(securitySpreads_, key, configuration, "security spread");
->>>>>>> 9b2dfc37
 }
 
 void MarketImpl::addSwapIndex(const string& swapIndex, const string& discountIndex, const string& configuration) {
@@ -233,7 +232,6 @@
             if (x.first.first == configuration || x.first.first == Market::defaultConfiguration)
                 it->second.insert(*x.second);
         }
-<<<<<<< HEAD
         for (auto& x : zeroInflationIndices_) {
             if (x.first.first == configuration || x.first.first == Market::defaultConfiguration) {
                 it->second.insert(*x.second->zeroInflationTermStructure());
@@ -248,7 +246,6 @@
             if (x.first.first == configuration || x.first.first == Market::defaultConfiguration)
                 it->second.insert(*x.second);
         }
-=======
         for (auto& x : equityDividendCurves_) {
             if (x.first.first == configuration || x.first.first == Market::defaultConfiguration)
                 it->second.insert(*x.second);
@@ -257,8 +254,6 @@
             if (x.first.first == configuration || x.first.first == Market::defaultConfiguration)
                 it->second.insert(*x.second);
         }
-        // why no fx spot? - why no equity spot?
->>>>>>> 9b2dfc37
     }
 
     for (auto& x : it->second)
