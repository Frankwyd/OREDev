/*
 Copyright (C) 2016 Quaternion Risk Management Ltd
 All rights reserved.

 This file is part of ORE, a free-software/open-source library
 for transparent pricing and risk analysis - http://opensourcerisk.org

 ORE is free software: you can redistribute it and/or modify it
 under the terms of the Modified BSD License.  You should have received a
 copy of the license along with this program.
 The license is also available online at <http://opensourcerisk.org>

 This program is distributed on the basis that it will form a useful
 contribution to risk analytics and model standardisation, but WITHOUT
 ANY WARRANTY; without even the implied warranty of MERCHANTABILITY or
 FITNESS FOR A PARTICULAR PURPOSE. See the license for more details.
*/

/*! \file ored/marketdata/todaysmarketparameters.hpp
    \brief A class to hold todays market configuration(s)
    \ingroup curves
*/

#pragma once

#include <ored/marketdata/market.hpp>
#include <ored/utilities/log.hpp>
#include <ored/utilities/parsers.hpp>
#include <ored/utilities/xmlutils.hpp>

using std::vector;
using std::string;
using std::pair;
using ore::data::XMLSerializable;
using ore::data::XMLDocument;
using ore::data::XMLNode;
using ore::data::XMLUtils;

namespace ore {
namespace data {

//! Market Configuration structure
/*!
  The Market Configuration bundles configurations for each of the
  following
  - discount curves
  - yield curves
  - index forwarding curves
  - FX spots
  - FX volatilities
  - swaption volatilities
  - cap/floor volatilities
  - default curves
  - CDS volatilities
  - swap index forwarding curves
  - zero inflation index curves
  - yoy inflation index curves
  - zero inflation cap floor price surfaces
  and assigns a configuration ID.

  Several Market Configurations can be specified and held in a market object in parallel.
  Applications then need to specify the desired market configuration ID when making calls
  to any of the term structures provided by the market object.

  \ingroup curves
 */
struct MarketConfiguration {
    MarketConfiguration()
        : discountingCurvesId(Market::defaultConfiguration), yieldCurvesId(Market::defaultConfiguration),
          indexForwardingCurvesId(Market::defaultConfiguration), fxSpotsId(Market::defaultConfiguration),
          fxVolatilitiesId(Market::defaultConfiguration), swaptionVolatilitiesId(Market::defaultConfiguration),
<<<<<<< HEAD
          defaultCurvesId(Market::defaultConfiguration), cdsVolatilitiesId(Market::defaultConfiguration), swapIndexCurvesId(Market::defaultConfiguration),
=======
          defaultCurvesId(Market::defaultConfiguration), cdsVolatilitiesId(Market::defaultConfiguration),
          baseCorrelationsId(Market::defaultConfiguration), swapIndexCurvesId(Market::defaultConfiguration),
>>>>>>> cafd51a6
          capFloorVolatilitiesId(Market::defaultConfiguration),
          zeroInflationIndexCurvesId(Market::defaultConfiguration),
          yoyInflationIndexCurvesId(Market::defaultConfiguration),
          inflationCapFloorPriceSurfacesId(Market::defaultConfiguration), equityCurvesId(Market::defaultConfiguration),
          equityVolatilitiesId(Market::defaultConfiguration), securitySpreadsId(Market::defaultConfiguration),
          securityRecoveryRatesId(Market::defaultConfiguration) {}
    string discountingCurvesId, yieldCurvesId, indexForwardingCurvesId, fxSpotsId, fxVolatilitiesId,
<<<<<<< HEAD
        swaptionVolatilitiesId, defaultCurvesId, cdsVolatilitiesId, swapIndexCurvesId, capFloorVolatilitiesId, zeroInflationIndexCurvesId,
        yoyInflationIndexCurvesId, inflationCapFloorPriceSurfacesId, equityCurvesId, equityVolatilitiesId,
        securitySpreadsId, securityRecoveryRatesId;
=======
        swaptionVolatilitiesId, defaultCurvesId, cdsVolatilitiesId, baseCorrelationsId, swapIndexCurvesId,
        capFloorVolatilitiesId, zeroInflationIndexCurvesId, yoyInflationIndexCurvesId, inflationCapFloorPriceSurfacesId,
        equityCurvesId, equityVolatilitiesId, securitySpreadsId, securityRecoveryRatesId;
>>>>>>> cafd51a6
};

bool operator==(const MarketConfiguration& lhs, const MarketConfiguration& rhs);

//! Today's Market Parameters
/*!
  This class is a container of instructions (all text) for how to build
  a market object.

  An instance of this object is needed in order to call a TodaysMarket
  constructor.

  \ingroup curves
 */
class TodaysMarketParameters : public XMLSerializable {
public:
    //! Default constructor
    TodaysMarketParameters() {}

    //! \name Inspectors
    //@{
    const map<string, MarketConfiguration>& configurations() const;
    bool hasConfiguration(const string& configuration) const;

    //! EUR => Yield/EUR/EUR6M, USD => Yield/USD/USD3M etc.
    const map<string, string>& discountingCurves(const string& configuration) const;

    //! EUR => Yield/EUR/BANK_EUR_LEND, Yield/EUR/BANK_EUR_BORROW etc.
    const map<string, string>& yieldCurves(const string& configuration) const;

    //! EUR-EURIBOR-1M => Yield/EUR/EUR3M, EUR-EURIBOR-6M => Yield/EUR/EUR6M etc.
    const map<string, string>& indexForwardingCurves(const string& configuration) const;

    //! EUR-CMS-2Y => EUR-EONIA
    const map<string, string>& swapIndices(const string& configuration) const;

    //! EURUSD => FX/EUR/USD, EURGBP => FX/EUR/GBP etc.
    const map<string, string>& fxSpots(const string& configuration) const;

    //! EURUSD => FXVolatility/EUR/USD/EURUSD, EURGBP => FXVolatility/EUR/GBP/EURGBP etc.
    const map<string, string>& fxVolatilities(const string& configuration) const;

    //! EUR => SwaptionVolatility/EUR/EUR_SW_N, GBP => SwaptionVolatility/GBP/GBP_SW_SLN etc.
    const map<string, string>& swaptionVolatilities(const string& configuration) const;

    //! ENT_1 => Default/USD/ENT_1_SR_USD, ENT_2 => Default/USD/ENT_2_SR_USD etc.
    const map<string, string>& defaultCurves(const string& configuration) const;

    // ENT_1 => CDSVolatility/CDXIG etc.
    const map<string, string>& cdsVolatilities(const string& configuration) const;

<<<<<<< HEAD
=======
    // ENT_1 => BaseCorrelation/CDXIG etc.
    const map<string, string>& baseCorrelations(const string& configuration) const;

>>>>>>> cafd51a6
    // EUR => CapFloorVolatility/EUR/EUR_CF_N,
    // GBP => CapFloorVolatility/GBP/GBP_CF_LN etc.
    const map<string, string>& capFloorVolatilities(const string& configuration) const;

    // EUHICPXT => Inflation/EUHICPXT/EUHICPXT_ZC
    const map<string, string>& zeroInflationIndexCurves(const string& configuration) const;

    // EUHICPXT => Inflation/EUHICPXT/EUHICPXT_YY
    const map<string, string>& yoyInflationIndexCurves(const string& configuration) const;

    // EUHICPXT => InflationCapFloorPrice/EUHICPXT
    const map<string, string>& inflationCapFloorPriceSurfaces(const string& configuration) const;
    // SP5 => Equity/USD/SP5, Lufthansa => Equity/EUR/Lufthansa, etc.
    const map<string, string>& equityCurves(const string& configuration) const;
    // SP5 => EquityVolatility/USD/SP5, Lufthansa => Equity/EUR/Lufthansa, etc.
    const map<string, string>& equityVolatilities(const string& configuration) const;
    //! Example: SecuritySpread/ISIN
    const map<string, string>& securitySpreads(const string& configuration) const;
    //! Example: SecurityRecoveryRate/ISIN
    const map<string, string>& securityRecoveryRates(const string& configuration) const;

    //! Build a vector of all the curve specs (may contain duplicates)
    vector<string> curveSpecs(const string& configuration) const;

    //! Individual term structure ids for a given configuration
    const string& discountingCurvesId(const string& configuration) const;
    const string& yieldCurvesId(const string& configuration) const;
    const string& indexForwardingCurvesId(const string& configuration) const;
    const string& swapIndexCurvesId(const string& configuration) const;
    const string& fxSpotsId(const string& configuration) const;
    const string& fxVolatilitiesId(const string& configuration) const;
    const string& swaptionVolatilitiesId(const string& configuration) const;
    const string& defaultCurvesId(const string& configuration) const;
    const string& cdsVolatilitiesId(const string& configuration) const;
<<<<<<< HEAD
=======
    const string& baseCorrelationsId(const string& configuration) const;
>>>>>>> cafd51a6
    const string& capFloorVolatilitiesId(const string& configuration) const;
    const string& zeroInflationIndexCurvesId(const string& configuration) const;
    const string& yoyInflationIndexCurvesId(const string& configuration) const;
    const string& inflationCapFloorPriceSurfacesId(const string& configuration) const;
    const string& equityCurvesId(const string& configuration) const;
    const string& equityVolatilitiesId(const string& configuration) const;
    const string& securitySpreadsId(const string& configuration) const;
    const string& securityRecoveryRatesId(const string& configuration) const;
    //@}

    //! \name Setters
    //@{
    void addConfiguration(const string& name, const MarketConfiguration& configuration);
    void addDiscountingCurves(const string& id, const map<string, string>& assignments);
    void addYieldCurves(const string& id, const map<string, string>& assignments);
    void addIndexForwardingCurves(const string& id, const map<string, string>& assignments);
    void addSwapIndices(const string& id, const map<string, string>& assignments);
    void addFxSpots(const string& id, const map<string, string>& assignments);
    void addFxVolatilities(const string& id, const map<string, string>& assignemnts);
    void addSwaptionVolatilities(const string& id, const map<string, string>& assignments);
    void addDefaultCurves(const string& id, const map<string, string>& assignments);
    void addCDSVolatilities(const string& id, const map<string, string>& assignments);
<<<<<<< HEAD
=======
    void addBaseCorrelations(const string& id, const map<string, string>& assignments);
>>>>>>> cafd51a6
    void addCapFloorVolatilities(const string& id, const map<string, string>& assignments);
    void addZeroInflationIndexCurves(const string& id, const map<string, string>& assignments);
    void addYoYInflationIndexCurves(const string& id, const map<string, string>& assignments);
    void addInflationCapFloorPriceSurfaces(const string& id, const map<string, string>& assignemnts);
    void addEquityCurves(const string& id, const map<string, string>& assignments);
    void addEquityVolatilities(const string& id, const map<string, string>& assignments);
    void addSecuritySpreads(const string& id, const map<string, string>& assignments);
    void addSecurityRecoveryRates(const string& id, const map<string, string>& assignments);
    //@}

    //! \name Serialisation
    //@{
    void fromXML(XMLNode* node);
    XMLNode* toXML(XMLDocument& doc);
    //@}

    //! \name Operators
    //@{
    bool operator==(TodaysMarketParameters& rhs);
    bool operator!=(TodaysMarketParameters& rhs);
    //@}

private:
    // maps configuration name to id list
    map<string, MarketConfiguration> configurations_;
    // maps id to map (key,value)
    map<string, map<string, string>> discountingCurves_, yieldCurves_, indexForwardingCurves_, fxSpots_,
<<<<<<< HEAD
        fxVolatilities_, swaptionVolatilities_, defaultCurves_, cdsVolatilities_, capFloorVolatilities_, zeroInflationIndexCurves_,
        yoyInflationIndexCurves_, inflationCapFloorPriceSurfaces_, equityCurves_, equityVolatilities_, securitySpreads_,
        securityRecoveryRates_;
=======
        fxVolatilities_, swaptionVolatilities_, defaultCurves_, cdsVolatilities_, baseCorrelations_,
        capFloorVolatilities_, zeroInflationIndexCurves_, yoyInflationIndexCurves_, inflationCapFloorPriceSurfaces_,
        equityCurves_, equityVolatilities_, securitySpreads_, securityRecoveryRates_;
>>>>>>> cafd51a6
    map<string, map<string, string>> swapIndices_;

    void curveSpecs(const map<string, map<string, string>>&, const string&, vector<string>&) const;
};

// inline

inline const map<string, MarketConfiguration>& TodaysMarketParameters::configurations() const {
    return configurations_;
}

inline bool TodaysMarketParameters::hasConfiguration(const string& configuration) const {
    auto it = configurations_.find(configuration);
    return it != configurations_.end();
}

inline const string& TodaysMarketParameters::discountingCurvesId(const string& configuration) const {
    QL_REQUIRE(hasConfiguration(configuration), "configuration " << configuration << " not found");
    return configurations_.at(configuration).discountingCurvesId;
}

inline const string& TodaysMarketParameters::yieldCurvesId(const string& configuration) const {
    QL_REQUIRE(hasConfiguration(configuration), "configuration " << configuration << " not found");
    return configurations_.at(configuration).yieldCurvesId;
}

inline const string& TodaysMarketParameters::indexForwardingCurvesId(const string& configuration) const {
    QL_REQUIRE(hasConfiguration(configuration), "configuration " << configuration << " not found");
    return configurations_.at(configuration).indexForwardingCurvesId;
}

inline const string& TodaysMarketParameters::swapIndexCurvesId(const string& configuration) const {
    QL_REQUIRE(hasConfiguration(configuration), "configuration " << configuration << " not found");
    return configurations_.at(configuration).swapIndexCurvesId;
}

inline const string& TodaysMarketParameters::fxSpotsId(const string& configuration) const {
    QL_REQUIRE(hasConfiguration(configuration), "configuration " << configuration << " not found");
    return configurations_.at(configuration).fxSpotsId;
}

inline const string& TodaysMarketParameters::fxVolatilitiesId(const string& configuration) const {
    QL_REQUIRE(hasConfiguration(configuration), "configuration " << configuration << " not found");
    return configurations_.at(configuration).fxVolatilitiesId;
}

inline const string& TodaysMarketParameters::swaptionVolatilitiesId(const string& configuration) const {
    QL_REQUIRE(hasConfiguration(configuration), "configuration " << configuration << " not found");
    return configurations_.at(configuration).swaptionVolatilitiesId;
}

inline const string& TodaysMarketParameters::defaultCurvesId(const string& configuration) const {
    QL_REQUIRE(hasConfiguration(configuration), "configuration " << configuration << " not found");
    return configurations_.at(configuration).defaultCurvesId;
}

inline const string& TodaysMarketParameters::cdsVolatilitiesId(const string& configuration) const {
    QL_REQUIRE(hasConfiguration(configuration), "configuration " << configuration << " not found");
    return configurations_.at(configuration).cdsVolatilitiesId;
}

<<<<<<< HEAD
=======
inline const string& TodaysMarketParameters::baseCorrelationsId(const string& configuration) const {
    QL_REQUIRE(hasConfiguration(configuration), "configuration " << configuration << " not found");
    return configurations_.at(configuration).baseCorrelationsId;
}

>>>>>>> cafd51a6
inline const string& TodaysMarketParameters::capFloorVolatilitiesId(const string& configuration) const {
    QL_REQUIRE(hasConfiguration(configuration), "configuration " << configuration << " not found");
    return configurations_.at(configuration).capFloorVolatilitiesId;
}

inline const string& TodaysMarketParameters::zeroInflationIndexCurvesId(const string& configuration) const {
    QL_REQUIRE(hasConfiguration(configuration), "configuration " << configuration << " not found");
    return configurations_.at(configuration).zeroInflationIndexCurvesId;
}

inline const string& TodaysMarketParameters::yoyInflationIndexCurvesId(const string& configuration) const {
    QL_REQUIRE(hasConfiguration(configuration), "configuration " << configuration << " not found");
    return configurations_.at(configuration).zeroInflationIndexCurvesId;
}

inline const string& TodaysMarketParameters::inflationCapFloorPriceSurfacesId(const string& configuration) const {
    QL_REQUIRE(hasConfiguration(configuration), "configuration " << configuration << " not found");
    return configurations_.at(configuration).inflationCapFloorPriceSurfacesId;
}

inline const string& TodaysMarketParameters::equityCurvesId(const string& configuration) const {
    QL_REQUIRE(hasConfiguration(configuration), "configuration " << configuration << " not found");
    return configurations_.at(configuration).equityCurvesId;
}

inline const string& TodaysMarketParameters::equityVolatilitiesId(const string& configuration) const {
    QL_REQUIRE(hasConfiguration(configuration), "configuration " << configuration << " not found");
    return configurations_.at(configuration).equityVolatilitiesId;
}

inline const string& TodaysMarketParameters::securitySpreadsId(const string& configuration) const {
    QL_REQUIRE(hasConfiguration(configuration), "configuration " << configuration << " not found");
    return configurations_.at(configuration).securitySpreadsId;
}

inline const string& TodaysMarketParameters::securityRecoveryRatesId(const string& configuration) const {
    QL_REQUIRE(hasConfiguration(configuration), "configuration " << configuration << " not found");
    return configurations_.at(configuration).securityRecoveryRatesId;
}

inline const map<string, string>& TodaysMarketParameters::discountingCurves(const string& configuration) const {
    QL_REQUIRE(hasConfiguration(configuration), "configuration " << configuration << " not found");
    auto it = discountingCurves_.find(discountingCurvesId(configuration));
    QL_REQUIRE(it != discountingCurves_.end(), "discounting curves with id " << discountingCurvesId(configuration)
                                                                             << " specified in configuration "
                                                                             << configuration << " not found");
    return it->second;
}

inline const map<string, string>& TodaysMarketParameters::yieldCurves(const string& configuration) const {
    QL_REQUIRE(hasConfiguration(configuration), "configuration " << configuration << " not found");
    auto it = yieldCurves_.find(yieldCurvesId(configuration));
    QL_REQUIRE(it != yieldCurves_.end(), "yield curves with id " << yieldCurvesId(configuration)
                                                                 << " specified in configuration " << configuration
                                                                 << " not found");
    return it->second;
}

inline const map<string, string>& TodaysMarketParameters::indexForwardingCurves(const string& configuration) const {
    QL_REQUIRE(hasConfiguration(configuration), "configuration " << configuration << " not found");
    auto it = indexForwardingCurves_.find(indexForwardingCurvesId(configuration));
    QL_REQUIRE(it != indexForwardingCurves_.end(),
               "index forwarding curves with id " << indexForwardingCurvesId(configuration)
                                                  << " specified in configuration " << configuration << " not found");
    return it->second;
}

inline const map<string, string>& TodaysMarketParameters::swapIndices(const string& configuration) const {
    QL_REQUIRE(hasConfiguration(configuration), "configuration " << configuration << " not found");
    auto it = swapIndices_.find(swapIndexCurvesId(configuration));
    QL_REQUIRE(it != swapIndices_.end(), "swap index curves with id " << swapIndexCurvesId(configuration)
                                                                      << " specified in configuration " << configuration
                                                                      << " not found");
    return it->second;
}

inline const map<string, string>& TodaysMarketParameters::fxSpots(const string& configuration) const {
    QL_REQUIRE(hasConfiguration(configuration), "configuration " << configuration << " not found");
    auto it = fxSpots_.find(fxSpotsId(configuration));
    QL_REQUIRE(it != fxSpots_.end(), "fx spots curves with id " << fxSpotsId(configuration)
                                                                << " specified in configuration " << configuration
                                                                << " not found");
    return it->second;
}

inline const map<string, string>& TodaysMarketParameters::fxVolatilities(const string& configuration) const {
    QL_REQUIRE(hasConfiguration(configuration), "configuration " << configuration << " not found");
    auto it = fxVolatilities_.find(fxVolatilitiesId(configuration));
    QL_REQUIRE(it != fxVolatilities_.end(), "fx volatilities with id " << fxVolatilitiesId(configuration)
                                                                       << " specified in configuration "
                                                                       << configuration << " not found");
    return it->second;
}

inline const map<string, string>& TodaysMarketParameters::swaptionVolatilities(const string& configuration) const {
    QL_REQUIRE(hasConfiguration(configuration), "configuration " << configuration << " not found");
    auto it = swaptionVolatilities_.find(swaptionVolatilitiesId(configuration));
    QL_REQUIRE(it != swaptionVolatilities_.end(),
               "swaption volatilities with id " << swaptionVolatilitiesId(configuration)
                                                << " specified in configuration " << configuration << " not found");
    return it->second;
}

inline const map<string, string>& TodaysMarketParameters::capFloorVolatilities(const string& configuration) const {
    QL_REQUIRE(hasConfiguration(configuration), "configuration " << configuration << " not found");
    auto it = capFloorVolatilities_.find(capFloorVolatilitiesId(configuration));
    QL_REQUIRE(it != capFloorVolatilities_.end(),
               "cap/floor volatilities with id " << capFloorVolatilitiesId(configuration)
                                                 << " specified in configuration " << configuration << " not found");
    return it->second;
}

inline const map<string, string>& TodaysMarketParameters::defaultCurves(const string& configuration) const {
    QL_REQUIRE(hasConfiguration(configuration), "configuration " << configuration << " not found");
    auto it = defaultCurves_.find(defaultCurvesId(configuration));
    QL_REQUIRE(it != defaultCurves_.end(), "default curves with id " << defaultCurvesId(configuration)
                                                                     << " specified in configuration " << configuration
                                                                     << " not found");
    return it->second;
}

inline const map<string, string>& TodaysMarketParameters::cdsVolatilities(const string& configuration) const {
    QL_REQUIRE(hasConfiguration(configuration), "configuration " << configuration << " not found");
    auto it = cdsVolatilities_.find(cdsVolatilitiesId(configuration));
    QL_REQUIRE(it != cdsVolatilities_.end(), "base correlations with id " << cdsVolatilitiesId(configuration)
                                                                          << " specified in configuration "
                                                                          << configuration << " not found");
    return it->second;
}

<<<<<<< HEAD
=======
inline const map<string, string>& TodaysMarketParameters::baseCorrelations(const string& configuration) const {
    QL_REQUIRE(hasConfiguration(configuration), "configuration " << configuration << " not found");
    auto it = baseCorrelations_.find(baseCorrelationsId(configuration));
    QL_REQUIRE(it != baseCorrelations_.end(), "base correlations with id " << baseCorrelationsId(configuration)
                                                                           << " specified in configuration "
                                                                           << configuration << " not found");
    return it->second;
}

>>>>>>> cafd51a6
inline const map<string, string>& TodaysMarketParameters::zeroInflationIndexCurves(const string& configuration) const {
    QL_REQUIRE(hasConfiguration(configuration), "configuration " << configuration << " not found");
    auto it = zeroInflationIndexCurves_.find(zeroInflationIndexCurvesId(configuration));
    QL_REQUIRE(it != zeroInflationIndexCurves_.end(), "zero inflation index curves with id "
                                                          << zeroInflationIndexCurvesId(configuration)
                                                          << " specified in configuration " << configuration
                                                          << " not found");
    return it->second;
}

inline const map<string, string>& TodaysMarketParameters::yoyInflationIndexCurves(const string& configuration) const {
    QL_REQUIRE(hasConfiguration(configuration), "configuration " << configuration << " not found");
    auto it = yoyInflationIndexCurves_.find(yoyInflationIndexCurvesId(configuration));
    QL_REQUIRE(it != yoyInflationIndexCurves_.end(), "yoy inflation index curves with id "
                                                         << yoyInflationIndexCurvesId(configuration)
                                                         << " specified in configuration " << configuration
                                                         << " not found");
    return it->second;
}

inline const map<string, string>&
TodaysMarketParameters::inflationCapFloorPriceSurfaces(const string& configuration) const {
    QL_REQUIRE(hasConfiguration(configuration), "configuration " << configuration << " not found");
    auto it = inflationCapFloorPriceSurfaces_.find(inflationCapFloorPriceSurfacesId(configuration));
    QL_REQUIRE(it != inflationCapFloorPriceSurfaces_.end(), "inflation cap floor price surface with id "
                                                                << inflationCapFloorPriceSurfacesId(configuration)
                                                                << " specified in configuration " << configuration
                                                                << " not found");
    return it->second;
}

inline const map<string, string>& TodaysMarketParameters::equityCurves(const string& configuration) const {
    QL_REQUIRE(hasConfiguration(configuration), "configuration " << configuration << " not found");
    auto it = equityCurves_.find(equityCurvesId(configuration));
    QL_REQUIRE(it != equityCurves_.end(), "equity curves with id " << equityCurvesId(configuration)
                                                                   << " specified in configuration " << configuration
                                                                   << " not found");
    return it->second;
}

inline const map<string, string>& TodaysMarketParameters::equityVolatilities(const string& configuration) const {
    QL_REQUIRE(hasConfiguration(configuration), "configuration " << configuration << " not found");
    auto it = equityVolatilities_.find(equityVolatilitiesId(configuration));
    QL_REQUIRE(it != equityVolatilities_.end(), "equity volatilities with id " << equityVolatilitiesId(configuration)
                                                                               << " specified in configuration "
                                                                               << configuration << " not found");
    return it->second;
}

inline const map<string, string>& TodaysMarketParameters::securitySpreads(const string& configuration) const {
    QL_REQUIRE(hasConfiguration(configuration), "configuration " << configuration << " not found");
    auto it = securitySpreads_.find(securitySpreadsId(configuration));
    QL_REQUIRE(it != securitySpreads_.end(), "security spreads with id " << securitySpreadsId(configuration)
                                                                         << " specified in configuration "
                                                                         << configuration << " not found");
    return it->second;
}

inline const map<string, string>& TodaysMarketParameters::securityRecoveryRates(const string& configuration) const {
    QL_REQUIRE(hasConfiguration(configuration), "configuration " << configuration << " not found");
    auto it = securityRecoveryRates_.find(securityRecoveryRatesId(configuration));
    QL_REQUIRE(it != securityRecoveryRates_.end(), "security spreads with id " << securityRecoveryRatesId(configuration)
                                                                               << " specified in configuration "
                                                                               << configuration << " not found");
    return it->second;
}

inline void TodaysMarketParameters::addConfiguration(const string& id, const MarketConfiguration& configuration) {
    configurations_[id] = configuration;
}

inline void TodaysMarketParameters::addDiscountingCurves(const string& id, const map<string, string>& assignments) {
    discountingCurves_[id] = assignments;
    for (auto s : assignments)
        DLOG("TodaysMarketParameters, add discounting curves: " << id << " " << s.first << " " << s.second);
}

inline void TodaysMarketParameters::addYieldCurves(const string& id, const map<string, string>& assignments) {
    yieldCurves_[id] = assignments;
    for (auto s : assignments)
        DLOG("TodaysMarketParameters, add yield curves: " << id << " " << s.first << " " << s.second);
}

inline void TodaysMarketParameters::addIndexForwardingCurves(const string& id, const map<string, string>& assignments) {
    indexForwardingCurves_[id] = assignments;
    for (auto s : assignments)
        DLOG("TodaysMarketParameters, add index forwarding curves: " << id << " " << s.first << " " << s.second);
}

inline void TodaysMarketParameters::addSwapIndices(const string& id, const map<string, string>& assignments) {
    swapIndices_[id] = assignments;
    for (auto s : assignments)
        DLOG("TodaysMarketParameters, add swap indexes: " << id << " " << s.first << " " << s.second);
}

inline void TodaysMarketParameters::addFxSpots(const string& id, const map<string, string>& assignments) {
    fxSpots_[id] = assignments;
    for (auto s : assignments)
        DLOG("TodaysMarketParameters, add fx spots: " << id << " " << s.first << " " << s.second);
}

inline void TodaysMarketParameters::addFxVolatilities(const string& id, const map<string, string>& assignments) {
    fxVolatilities_[id] = assignments;
    for (auto s : assignments)
        DLOG("TodaysMarketParameters, add fx volatilities: " << id << " " << s.first << " " << s.second);
}

inline void TodaysMarketParameters::addSwaptionVolatilities(const string& id, const map<string, string>& assignments) {
    swaptionVolatilities_[id] = assignments;
    for (auto s : assignments)
        DLOG("TodaysMarketParameters, add swaption volatilities: " << id << " " << s.first << " " << s.second);
}

inline void TodaysMarketParameters::addCapFloorVolatilities(const string& id, const map<string, string>& assignments) {
    capFloorVolatilities_[id] = assignments;
    for (auto s : assignments)
        DLOG("TodaysMarketParameters, add cap/floor volatilities: " << id << " " << s.first << " " << s.second);
}

inline void TodaysMarketParameters::addDefaultCurves(const string& id, const map<string, string>& assignments) {
    defaultCurves_[id] = assignments;
    for (auto s : assignments)
        DLOG("TodaysMarketParameters, add default curves: " << id << " " << s.first << " " << s.second);
}

inline void TodaysMarketParameters::addCDSVolatilities(const string& id, const map<string, string>& assignments) {
    cdsVolatilities_[id] = assignments;
    for (auto s : assignments)
        DLOG("TodaysMarketParameters, add cds volatilities: " << id << " " << s.first << " " << s.second);
}

<<<<<<< HEAD
=======
inline void TodaysMarketParameters::addBaseCorrelations(const string& id, const map<string, string>& assignments) {
    baseCorrelations_[id] = assignments;
    for (auto s : assignments)
        DLOG("TodaysMarketParameters, add base correlations: " << id << " " << s.first << " " << s.second);
}

>>>>>>> cafd51a6
inline void TodaysMarketParameters::addZeroInflationIndexCurves(const string& id,
                                                                const map<string, string>& assignments) {
    zeroInflationIndexCurves_[id] = assignments;
    for (auto s : assignments)
        DLOG("TodaysMarketParameters, add zero inflation index curves: " << id << " " << s.first << " " << s.second);
}

inline void TodaysMarketParameters::addYoYInflationIndexCurves(const string& id,
                                                               const map<string, string>& assignments) {
    yoyInflationIndexCurves_[id] = assignments;
    for (auto s : assignments)
        DLOG("TodaysMarketParameters, add yoy inflation index curves: " << id << " " << s.first << " " << s.second);
}

inline void TodaysMarketParameters::addInflationCapFloorPriceSurfaces(const string& id,
                                                                      const map<string, string>& assignments) {
    inflationCapFloorPriceSurfaces_[id] = assignments;
    for (auto s : assignments)
        DLOG("TodaysMarketParameters, add inflation cap floor price surfaces: " << id << " " << s.first << " "
                                                                                << s.second);
}

inline void TodaysMarketParameters::addEquityCurves(const string& id, const map<string, string>& assignments) {
    equityCurves_[id] = assignments;
    for (auto s : assignments)
        DLOG("TodaysMarketParameters, add equity curves: " << id << " " << s.first << " " << s.second);
}

inline void TodaysMarketParameters::addEquityVolatilities(const string& id, const map<string, string>& assignments) {
    equityVolatilities_[id] = assignments;
    for (auto s : assignments)
        DLOG("TodaysMarketParameters, add equity volatilities: " << id << " " << s.first << " " << s.second);
}

inline void TodaysMarketParameters::addSecuritySpreads(const string& id, const map<string, string>& assignments) {
    securitySpreads_[id] = assignments;
    for (auto s : assignments)
        DLOG("TodaysMarketParameters, add security spreads: " << id << " " << s.first << " " << s.second);
}

inline void TodaysMarketParameters::addSecurityRecoveryRates(const string& id, const map<string, string>& assignments) {
    securityRecoveryRates_[id] = assignments;
    for (auto s : assignments)
        DLOG("TodaysMarketParameters, add security recovery rates: " << id << " " << s.first << " " << s.second);
}

} // namespace data
} // namespace ore<|MERGE_RESOLUTION|>--- conflicted
+++ resolved
@@ -69,12 +69,8 @@
         : discountingCurvesId(Market::defaultConfiguration), yieldCurvesId(Market::defaultConfiguration),
           indexForwardingCurvesId(Market::defaultConfiguration), fxSpotsId(Market::defaultConfiguration),
           fxVolatilitiesId(Market::defaultConfiguration), swaptionVolatilitiesId(Market::defaultConfiguration),
-<<<<<<< HEAD
-          defaultCurvesId(Market::defaultConfiguration), cdsVolatilitiesId(Market::defaultConfiguration), swapIndexCurvesId(Market::defaultConfiguration),
-=======
           defaultCurvesId(Market::defaultConfiguration), cdsVolatilitiesId(Market::defaultConfiguration),
           baseCorrelationsId(Market::defaultConfiguration), swapIndexCurvesId(Market::defaultConfiguration),
->>>>>>> cafd51a6
           capFloorVolatilitiesId(Market::defaultConfiguration),
           zeroInflationIndexCurvesId(Market::defaultConfiguration),
           yoyInflationIndexCurvesId(Market::defaultConfiguration),
@@ -82,15 +78,9 @@
           equityVolatilitiesId(Market::defaultConfiguration), securitySpreadsId(Market::defaultConfiguration),
           securityRecoveryRatesId(Market::defaultConfiguration) {}
     string discountingCurvesId, yieldCurvesId, indexForwardingCurvesId, fxSpotsId, fxVolatilitiesId,
-<<<<<<< HEAD
-        swaptionVolatilitiesId, defaultCurvesId, cdsVolatilitiesId, swapIndexCurvesId, capFloorVolatilitiesId, zeroInflationIndexCurvesId,
-        yoyInflationIndexCurvesId, inflationCapFloorPriceSurfacesId, equityCurvesId, equityVolatilitiesId,
-        securitySpreadsId, securityRecoveryRatesId;
-=======
         swaptionVolatilitiesId, defaultCurvesId, cdsVolatilitiesId, baseCorrelationsId, swapIndexCurvesId,
         capFloorVolatilitiesId, zeroInflationIndexCurvesId, yoyInflationIndexCurvesId, inflationCapFloorPriceSurfacesId,
         equityCurvesId, equityVolatilitiesId, securitySpreadsId, securityRecoveryRatesId;
->>>>>>> cafd51a6
 };
 
 bool operator==(const MarketConfiguration& lhs, const MarketConfiguration& rhs);
@@ -142,12 +132,9 @@
     // ENT_1 => CDSVolatility/CDXIG etc.
     const map<string, string>& cdsVolatilities(const string& configuration) const;
 
-<<<<<<< HEAD
-=======
     // ENT_1 => BaseCorrelation/CDXIG etc.
     const map<string, string>& baseCorrelations(const string& configuration) const;
 
->>>>>>> cafd51a6
     // EUR => CapFloorVolatility/EUR/EUR_CF_N,
     // GBP => CapFloorVolatility/GBP/GBP_CF_LN etc.
     const map<string, string>& capFloorVolatilities(const string& configuration) const;
@@ -182,10 +169,7 @@
     const string& swaptionVolatilitiesId(const string& configuration) const;
     const string& defaultCurvesId(const string& configuration) const;
     const string& cdsVolatilitiesId(const string& configuration) const;
-<<<<<<< HEAD
-=======
     const string& baseCorrelationsId(const string& configuration) const;
->>>>>>> cafd51a6
     const string& capFloorVolatilitiesId(const string& configuration) const;
     const string& zeroInflationIndexCurvesId(const string& configuration) const;
     const string& yoyInflationIndexCurvesId(const string& configuration) const;
@@ -208,10 +192,7 @@
     void addSwaptionVolatilities(const string& id, const map<string, string>& assignments);
     void addDefaultCurves(const string& id, const map<string, string>& assignments);
     void addCDSVolatilities(const string& id, const map<string, string>& assignments);
-<<<<<<< HEAD
-=======
     void addBaseCorrelations(const string& id, const map<string, string>& assignments);
->>>>>>> cafd51a6
     void addCapFloorVolatilities(const string& id, const map<string, string>& assignments);
     void addZeroInflationIndexCurves(const string& id, const map<string, string>& assignments);
     void addYoYInflationIndexCurves(const string& id, const map<string, string>& assignments);
@@ -239,15 +220,9 @@
     map<string, MarketConfiguration> configurations_;
     // maps id to map (key,value)
     map<string, map<string, string>> discountingCurves_, yieldCurves_, indexForwardingCurves_, fxSpots_,
-<<<<<<< HEAD
-        fxVolatilities_, swaptionVolatilities_, defaultCurves_, cdsVolatilities_, capFloorVolatilities_, zeroInflationIndexCurves_,
-        yoyInflationIndexCurves_, inflationCapFloorPriceSurfaces_, equityCurves_, equityVolatilities_, securitySpreads_,
-        securityRecoveryRates_;
-=======
         fxVolatilities_, swaptionVolatilities_, defaultCurves_, cdsVolatilities_, baseCorrelations_,
         capFloorVolatilities_, zeroInflationIndexCurves_, yoyInflationIndexCurves_, inflationCapFloorPriceSurfaces_,
         equityCurves_, equityVolatilities_, securitySpreads_, securityRecoveryRates_;
->>>>>>> cafd51a6
     map<string, map<string, string>> swapIndices_;
 
     void curveSpecs(const map<string, map<string, string>>&, const string&, vector<string>&) const;
@@ -309,14 +284,11 @@
     return configurations_.at(configuration).cdsVolatilitiesId;
 }
 
-<<<<<<< HEAD
-=======
 inline const string& TodaysMarketParameters::baseCorrelationsId(const string& configuration) const {
     QL_REQUIRE(hasConfiguration(configuration), "configuration " << configuration << " not found");
     return configurations_.at(configuration).baseCorrelationsId;
 }
 
->>>>>>> cafd51a6
 inline const string& TodaysMarketParameters::capFloorVolatilitiesId(const string& configuration) const {
     QL_REQUIRE(hasConfiguration(configuration), "configuration " << configuration << " not found");
     return configurations_.at(configuration).capFloorVolatilitiesId;
@@ -447,8 +419,6 @@
     return it->second;
 }
 
-<<<<<<< HEAD
-=======
 inline const map<string, string>& TodaysMarketParameters::baseCorrelations(const string& configuration) const {
     QL_REQUIRE(hasConfiguration(configuration), "configuration " << configuration << " not found");
     auto it = baseCorrelations_.find(baseCorrelationsId(configuration));
@@ -458,7 +428,6 @@
     return it->second;
 }
 
->>>>>>> cafd51a6
 inline const map<string, string>& TodaysMarketParameters::zeroInflationIndexCurves(const string& configuration) const {
     QL_REQUIRE(hasConfiguration(configuration), "configuration " << configuration << " not found");
     auto it = zeroInflationIndexCurves_.find(zeroInflationIndexCurvesId(configuration));
@@ -590,15 +559,12 @@
         DLOG("TodaysMarketParameters, add cds volatilities: " << id << " " << s.first << " " << s.second);
 }
 
-<<<<<<< HEAD
-=======
 inline void TodaysMarketParameters::addBaseCorrelations(const string& id, const map<string, string>& assignments) {
     baseCorrelations_[id] = assignments;
     for (auto s : assignments)
         DLOG("TodaysMarketParameters, add base correlations: " << id << " " << s.first << " " << s.second);
 }
 
->>>>>>> cafd51a6
 inline void TodaysMarketParameters::addZeroInflationIndexCurves(const string& id,
                                                                 const map<string, string>& assignments) {
     zeroInflationIndexCurves_[id] = assignments;
