--- conflicted
+++ resolved
@@ -810,13 +810,8 @@
         if (marketQuote->instrumentType() == MarketDatum::InstrumentType::IMM_FRA) {
             boost::shared_ptr<ImmFraQuote> immFraQuote;
             immFraQuote = boost::dynamic_pointer_cast<ImmFraQuote>(marketQuote);
-<<<<<<< HEAD
-            unsigned int imm1 = immFraQuote->imm1();
-            unsigned int imm2 = immFraQuote->imm2();
-=======
             Size imm1 = immFraQuote->imm1();
             Size imm2 = immFraQuote->imm2();
->>>>>>> eb026942
             fraHelper = boost::make_shared<ImmFraRateHelper>(immFraQuote->quote(), imm1, imm2, fraConvention->index());
         } else if (marketQuote->instrumentType() == MarketDatum::InstrumentType::FRA){
             boost::shared_ptr<FRAQuote> fraQuote;
