--- conflicted
+++ resolved
@@ -68,7 +68,6 @@
 
 static MarketDatum::QuoteType parseQuoteType(const string& s) {
     static map<string, MarketDatum::QuoteType> b = {
-<<<<<<< HEAD
         {"BASIS_SPREAD", MarketDatum::QuoteType::BASIS_SPREAD},
         {"CREDIT_SPREAD", MarketDatum::QuoteType::CREDIT_SPREAD},
         {"YIELD_SPREAD", MarketDatum::QuoteType::YIELD_SPREAD},
@@ -80,20 +79,6 @@
         {"RATE_NVOL", MarketDatum::QuoteType::RATE_NVOL},
         {"RATE_SLNVOL", MarketDatum::QuoteType::RATE_SLNVOL},
         {"SHIFT", MarketDatum::QuoteType::SHIFT},
-=======
-        { "BASIS_SPREAD", MarketDatum::QuoteType::BASIS_SPREAD },
-        { "CREDIT_SPREAD", MarketDatum::QuoteType::CREDIT_SPREAD },
-        { "YIELD_SPREAD", MarketDatum::QuoteType::YIELD_SPREAD },
-        { "RATE", MarketDatum::QuoteType::RATE },
-        { "RATIO", MarketDatum::QuoteType::RATIO },
-        { "PRICE", MarketDatum::QuoteType::PRICE },
-        { "RATE_LNVOL", MarketDatum::QuoteType::RATE_LNVOL },
-        { "RATE_GVOL", MarketDatum::QuoteType::RATE_LNVOL }, // deprecated
-        { "RATE_NVOL", MarketDatum::QuoteType::RATE_NVOL },
-        { "RATE_SLNVOL", MarketDatum::QuoteType::RATE_SLNVOL },
-        { "SHIFT", MarketDatum::QuoteType::SHIFT },
-        { "SECURITY_SPREAD", MarketDatum::QuoteType::SECURITY_SPREAD },
->>>>>>> 474b90a1
     };
 
     if (s == "RATE_GVOL")
