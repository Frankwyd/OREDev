--- conflicted
+++ resolved
@@ -31,32 +31,6 @@
 namespace data {
 
 static MarketDatum::InstrumentType parseInstrumentType(const string& s) {
-<<<<<<< HEAD
-    static map<string, MarketDatum::InstrumentType> b = {{"ZERO", MarketDatum::InstrumentType::ZERO},
-                                                         {"DISCOUNT", MarketDatum::InstrumentType::DISCOUNT},
-                                                         {"MM", MarketDatum::InstrumentType::MM},
-                                                         {"MM_FUTURE", MarketDatum::InstrumentType::MM_FUTURE},
-                                                         {"FRA", MarketDatum::InstrumentType::FRA},
-                                                         {"IR_SWAP", MarketDatum::InstrumentType::IR_SWAP},
-                                                         {"BASIS_SWAP", MarketDatum::InstrumentType::BASIS_SWAP},
-                                                         {"CC_BASIS_SWAP", MarketDatum::InstrumentType::CC_BASIS_SWAP},
-                                                         {"CDS", MarketDatum::InstrumentType::CDS},
-                                                         {"FX", MarketDatum::InstrumentType::FX_SPOT},
-                                                         {"FX_SPOT", MarketDatum::InstrumentType::FX_SPOT},
-                                                         {"FXFWD", MarketDatum::InstrumentType::FX_FWD},
-                                                         {"FX_FWD", MarketDatum::InstrumentType::FX_FWD},
-                                                         {"HAZARD_RATE", MarketDatum::InstrumentType::HAZARD_RATE},
-                                                         {"RECOVERY_RATE", MarketDatum::InstrumentType::RECOVERY_RATE},
-                                                         {"FX_FWD", MarketDatum::InstrumentType::FX_FWD},
-                                                         {"SWAPTION", MarketDatum::InstrumentType::SWAPTION},
-                                                         {"CAPFLOOR", MarketDatum::InstrumentType::CAPFLOOR},
-                                                         {"FX_OPTION", MarketDatum::InstrumentType::FX_OPTION},
-                                                         { "EQUITY", MarketDatum::InstrumentType::EQUITY_SPOT },
-                                                         { "EQUITY_FWD", MarketDatum::InstrumentType::EQUITY_FWD },
-                                                         { "EQUITY_DIVIDEND", MarketDatum::InstrumentType::EQUITY_DIVIDEND },
-                                                         { "EQUITY_OPTION", MarketDatum::InstrumentType::EQUITY_OPTION },
-                                                         {"BOND", MarketDatum::InstrumentType::BOND}};
-=======
     static map<string, MarketDatum::InstrumentType> b = {
         {"ZERO", MarketDatum::InstrumentType::ZERO},
         {"DISCOUNT", MarketDatum::InstrumentType::DISCOUNT},
@@ -82,7 +56,6 @@
         {"EQUITY_DIVIDEND", MarketDatum::InstrumentType::EQUITY_DIVIDEND},
         {"EQUITY_OPTION", MarketDatum::InstrumentType::EQUITY_OPTION},
         {"BOND", MarketDatum::InstrumentType::BOND}};
->>>>>>> a874e0df
 
     auto it = b.find(s);
     if (it != b.end()) {
@@ -337,16 +310,7 @@
         QL_REQUIRE(quoteType == MarketDatum::QuoteType::PRICE, "Invalid quote type for " << datumName);
         const string& equityName = tokens[2];
         const string& ccy = tokens[3];
-<<<<<<< HEAD
-        Period term; // gets populated by parseDateOrPeriod
-        Date expiryDate; // gets populated by parseDateOrPeriod
-        bool tmpIsDate; // gets populated by parseDateOrPeriod
-        parseDateOrPeriod(tokens[4], expiryDate, term, tmpIsDate); // checks if the market string contains a date or a period
-        if (!tmpIsDate)
-            expiryDate = WeekendsOnly().adjust(asof + term); // we have no calendar information here, so we use a generic calendar
-=======
         Date expiryDate = getDateFromDateOrPeriod(tokens[4], asof);
->>>>>>> a874e0df
         return boost::make_shared<EquityForwardQuote>(value, asof, datumName, quoteType, equityName, ccy, expiryDate);
     }
 
@@ -355,19 +319,9 @@
         QL_REQUIRE(quoteType == MarketDatum::QuoteType::RATE, "Invalid quote type for " << datumName);
         const string& equityName = tokens[2];
         const string& ccy = tokens[3];
-<<<<<<< HEAD
-        Period term; // gets populated by parseDateOrPeriod
-        Date tenorDate; // gets populated by parseDateOrPeriod
-        bool tmpIsDate; // gets populated by parseDateOrPeriod
-        parseDateOrPeriod(tokens[4], tenorDate, term, tmpIsDate); // checks if the market string contains a date or a period
-        if (!tmpIsDate)
-            tenorDate = WeekendsOnly().adjust(asof + term); // we have no calendar information here, so we use a generic calendar
-        return boost::make_shared<EquityDividendYieldQuote>(value, asof, datumName, quoteType, equityName, ccy, tenorDate);
-=======
         Date tenorDate = getDateFromDateOrPeriod(tokens[4], asof);
         return boost::make_shared<EquityDividendYieldQuote>(value, asof, datumName, quoteType, equityName, ccy,
                                                             tenorDate);
->>>>>>> a874e0df
     }
 
     case MarketDatum::InstrumentType::EQUITY_OPTION: {
@@ -375,25 +329,12 @@
         QL_REQUIRE(quoteType == MarketDatum::QuoteType::RATE_LNVOL, "Invalid quote type for " << datumName);
         const string& equityName = tokens[2];
         const string& ccy = tokens[3];
-<<<<<<< HEAD
-        Period expiryTenor; // gets populated by parseDateOrPeriod
-        Date expiryDate; // gets populated by parseDateOrPeriod
-        bool tmpIsDate; // gets populated by parseDateOrPeriod
-        string expiryString = tokens[4];
-        parseDateOrPeriod(expiryString, expiryDate, expiryTenor, tmpIsDate); // checks if the market string contains a date or a period
-        if (!tmpIsDate)
-            expiryDate = WeekendsOnly().adjust(asof + expiryTenor); // we have no calendar information here, so we use a generic calendar
-        const string& strike = tokens[5];
-        // note how we only store the expiry string - to ensure we can support both Periods and Dates being specified in the vol curve-config.
-        return boost::make_shared<EquityOptionQuote>(value, asof, datumName, quoteType, equityName, ccy, expiryString, strike);
-=======
         string expiryString = tokens[4];
         const string& strike = tokens[5];
         // note how we only store the expiry string - to ensure we can support both Periods and Dates being specified in
         // the vol curve-config.
         return boost::make_shared<EquityOptionQuote>(value, asof, datumName, quoteType, equityName, ccy, expiryString,
                                                      strike);
->>>>>>> a874e0df
     }
 
     case MarketDatum::InstrumentType::BOND: {
