--- conflicted
+++ resolved
@@ -72,7 +72,6 @@
                                                 << ", required in the building "
                                                    "of the curve, "
                                                 << spec.name() << ", was not found.");
-<<<<<<< HEAD
             }
             auto it2 = yieldCurves.find(config->sourceCurveID());
             if (it2 != yieldCurves.end()) {
@@ -82,8 +81,6 @@
                                              << ", required in the building "
                                                 "of the curve, "
                                              << spec.name() << ", was not found.");
-=======
->>>>>>> 2d503c0c
             }
         }
 
@@ -252,9 +249,5 @@
         QL_FAIL("default curve building failed: unknown error");
     }
 }
-<<<<<<< HEAD
-
-=======
->>>>>>> 2d503c0c
 } // namespace data
 } // namespace ore