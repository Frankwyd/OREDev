--- conflicted
+++ resolved
@@ -473,13 +473,8 @@
                         boost::shared_ptr<YieldTermStructure> divYield =
                             itr->second->divYieldTermStructure(asof);
                         Handle<YieldTermStructure> div_h(divYield);
-<<<<<<< HEAD
                         yieldCurves_[make_tuple(configuration.first, YieldCurveType::EquityDividend, it.first)] = div_h;
                         yieldCurves_[make_tuple(configuration.first, YieldCurveType::EquityForecast, it.first)] = 
-=======
-                        equityDividendCurves_[make_pair(configuration.first, it.first)] = div_h;
-                        equityForecastCurves_[make_pair(configuration.first, it.first)] = 
->>>>>>> db433aa7
                             itr->second->forecastingYieldTermStructure();
                         equitySpots_[make_pair(configuration.first, it.first)] =
                             Handle<Quote>(boost::make_shared<SimpleQuote>(itr->second->equitySpot()));
