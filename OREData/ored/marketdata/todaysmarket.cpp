--- conflicted
+++ resolved
@@ -299,11 +299,7 @@
                     // build the curve
                     LOG("Building EquityCurve for asof " << asof);
                     boost::shared_ptr<EquityCurve> equityCurve = boost::make_shared<EquityCurve>(
-<<<<<<< HEAD
-                        asof, *equityspec, loader, curveConfigs, conventions, requiredYieldCurves);
-=======
                         asof, *equityspec, loader, curveConfigs, conventions);
->>>>>>> cc236f9a
                     itr = requiredEquityCurves.insert(make_pair(equityspec->name(), equityCurve)).first;
                 }
 
@@ -311,19 +307,6 @@
                     if (it.second == spec->name()) {
                         LOG("Adding EquityCurve (" << it.first << ") with spec " << *equityspec
                             << " to configuration " << configuration.first);
-<<<<<<< HEAD
-                        equityDividendCurves_[make_pair(configuration.first, it.first)] =
-                            Handle<YieldTermStructure>(itr->second->divYieldTermStructure());
-                        equitySpots_[make_pair(configuration.first, it.first)] =
-                            Handle<Quote>(boost::make_shared<SimpleQuote>(itr->second->equitySpot()));
-                        string eqIrCurveString = itr->second->equityIrTermStructureString();
-                        auto it_eqir = requiredYieldCurves.find(eqIrCurveString);
-                        QL_REQUIRE(it_eqir != requiredYieldCurves.end(),
-                            "Required Yield Curve " << eqIrCurveString << " not found " << 
-                            "(referenced by " << equityspec->name() << ")");
-                        equityInterestRateCurves_[make_pair(configuration.first, it.first)] =
-                            it_eqir->second->handle();
-=======
                         Handle<YieldTermStructure> discYts = discountCurve(equityspec->ccy(), configuration.first);
                         boost::shared_ptr<YieldTermStructure> divYield =
                             itr->second->divYieldTermStructure(
@@ -332,7 +315,6 @@
                         equityDividendCurves_[make_pair(configuration.first, it.first)] = div_h;
                         equitySpots_[make_pair(configuration.first, it.first)] =
                             Handle<Quote>(boost::make_shared<SimpleQuote>(itr->second->equitySpot()));
->>>>>>> cc236f9a
                     }
                 }
                 break;
