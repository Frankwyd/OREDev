/*
 Copyright (C) 2016 Quaternion Risk Management Ltd
 All rights reserved.

 This file is part of ORE, a free-software/open-source library
 for transparent pricing and risk analysis - http://opensourcerisk.org

 ORE is free software: you can redistribute it and/or modify it
 under the terms of the Modified BSD License.  You should have received a
 copy of the license along with this program.
 The license is also available online at <http://opensourcerisk.org>

 This program is distributed on the basis that it will form a useful
 contribution to risk analytics and model standardisation, but WITHOUT
 ANY WARRANTY; without even the implied warranty of MERCHANTABILITY or
 FITNESS FOR A PARTICULAR PURPOSE. See the license for more details.
*/

/*! \file ored/marketdata/curvespec.hpp
    \brief Curve requirements specification
    \ingroup curves
*/

#pragma once

#include <boost/shared_ptr.hpp>
#include <string>
#include <ostream>

using std::string;

namespace ore {
namespace data {

//! Curve Specification
/*!
  Base class for curve descriptions
  \ingroup curves
 */
class CurveSpec {
public:
    //! Supported curve types
<<<<<<< HEAD
    enum class CurveType { Yield, CapFloorVolatility, SwaptionVolatility, FX, FXVolatility, Default, Equity, EquityVolatility, SecuritySpread };
=======
    enum class CurveType {
        Yield,
        CapFloorVolatility,
        SwaptionVolatility,
        FX,
        FXVolatility,
        Default,
        Equity,
        EquityVolatility,
        SecuritySpread
    };
>>>>>>> a874e0df
    //! Default destructor
    virtual ~CurveSpec() {}

    //! \name Interface
    //@{
    virtual CurveType baseType() const = 0;
    virtual string subName() const = 0;

    //! returns the unique curve name
    string name() const { return baseName() + "/" + subName(); }

    string baseName() const {
        switch (baseType()) {
        case CurveType::Yield:
            return "Yield";
        case CurveType::CapFloorVolatility:
            return "CapFloorVolatility";
        case CurveType::SwaptionVolatility:
            return "SwaptionVolatility";
        case CurveType::FX:
            return "FX";
        case CurveType::FXVolatility:
            return "FXVolatility";
        case CurveType::SecuritySpread:
            return "SecuritySpread";
        case CurveType::Default:
            return "Default";
        case CurveType::Equity:
            return "Equity";
        case CurveType::EquityVolatility:
            return "EquityVolatility";
        default:
            return "N/A";
        }
    }
    //@}
};

//! Stream operator
std::ostream& operator<<(std::ostream& os, const CurveSpec& spec);

//! Relational operators for CurveSpecs
//@{
bool operator<(const CurveSpec& lhs, const CurveSpec& rhs);
bool operator==(const CurveSpec& lhs, const CurveSpec& rhs);
bool operator<(const boost::shared_ptr<CurveSpec>& lhs, const boost::shared_ptr<CurveSpec>& rhs);
bool operator==(const boost::shared_ptr<CurveSpec>& lhs, const boost::shared_ptr<CurveSpec>& rhs);
//@}

//! Yield curve description
/*!  \ingroup curves
 */
class YieldCurveSpec : public CurveSpec {
public:
    //! \name Constructors
    //@{
    //! Detailed constructor
    YieldCurveSpec(const string& ccy, const string& curveConfigID) : ccy_(ccy), curveConfigID_(curveConfigID) {}
    //! Default constructor
    YieldCurveSpec() {}
    //@}

    //! \name Inspectors
    //@{
    CurveType baseType() const { return CurveType::Yield; }
    const string& ccy() const { return ccy_; }
    const string& curveConfigID() const { return curveConfigID_; }
    string subName() const { return ccy_ + "/" + curveConfigID_; }
    //@}

protected:
    string ccy_;
    string curveConfigID_;
};

//! Default curve description
/*!  \ingroup curves
 */
class DefaultCurveSpec : public CurveSpec {
public:
    //! \name Constructors
    //@{
    //! Detailed constructor
    DefaultCurveSpec(const string& ccy, const string& curveConfigID) : ccy_(ccy), curveConfigID_(curveConfigID) {}
    //! Default constructor
    DefaultCurveSpec() {}
    //@}

    //! \name Inspectors
    //@{
    CurveType baseType() const { return CurveType::Default; }
    const string& ccy() const { return ccy_; }
    const string& curveConfigID() const { return curveConfigID_; }
    string subName() const { return ccy_ + "/" + curveConfigID_; }
    //@}

private:
    string ccy_;
    string curveConfigID_;
};

//! Swaption Volatility curve description
/*! \ingroup curves
 */
class SwaptionVolatilityCurveSpec : public CurveSpec {
public:
    //! \name Constructors
    //@{
    //! Default constructor
    SwaptionVolatilityCurveSpec() {}
    //! Detailed constructor
    SwaptionVolatilityCurveSpec(const string& ccy, const string& curveConfigID)
        : ccy_(ccy), curveConfigID_(curveConfigID) {}
    //@}

    //! \name Inspectors
    //@{
    CurveType baseType() const { return CurveType::SwaptionVolatility; }
    const string& ccy() const { return ccy_; }
    const string& curveConfigID() const { return curveConfigID_; }
    string subName() const { return ccy() + "/" + curveConfigID(); }
    //@}
private:
    string ccy_;
    string curveConfigID_;
};

//! Cap/Floor Volatility curve description
class CapFloorVolatilityCurveSpec : public CurveSpec {
public:
    CapFloorVolatilityCurveSpec() {}
    CapFloorVolatilityCurveSpec(const string& ccy, const string& curveConfigID)
        : ccy_(ccy), curveConfigID_(curveConfigID) {}

    //! \name CurveSpec interface
    //@{
    CurveType baseType() const { return CurveType::CapFloorVolatility; }
    string subName() const { return ccy() + "/" + curveConfigID(); }
    //@}

    //! \name Inspectors
    //@{
    const string& ccy() const { return ccy_; }
    const string& curveConfigID() const { return curveConfigID_; }
    //@}

private:
    string ccy_;
    string curveConfigID_;
};

//! FX Spot description
/*! \ingroup curves
 */
class FXSpotSpec : public CurveSpec {
public:
    //! \name Constructors
    //@{
    //! Default constructor
    FXSpotSpec() {}
    //! Detailed constructor
    FXSpotSpec(string unitCcy, string ccy) : unitCcy_(unitCcy), ccy_(ccy) {}
    //@}

    //! \name Inspectors
    //@{
    CurveType baseType() const { return CurveType::FX; }
    const string& unitCcy() const { return unitCcy_; }
    const string& ccy() const { return ccy_; }
    string subName() const { return unitCcy() + "/" + ccy(); }
    //@}
private:
    string unitCcy_;
    string ccy_;
};

//! FX Volatility curve description
/*! \ingroup curves
 */
class FXVolatilityCurveSpec : public CurveSpec {
public:
    //! \name Constructors
    //@{
    //! Default constructor
    FXVolatilityCurveSpec() {}
    //! Detailed constructor
    FXVolatilityCurveSpec(const string& unitCcy, const string& ccy, const string& curveConfigID)
        : unitCcy_(unitCcy), ccy_(ccy), curveConfigID_(curveConfigID) {}
    //@}

    //! \name Inspectors
    //@{
    CurveType baseType() const { return CurveType::FXVolatility; }
    const string& unitCcy() const { return unitCcy_; }
    const string& ccy() const { return ccy_; }
    const string& curveConfigID() const { return curveConfigID_; }
    string subName() const { return unitCcy() + "/" + ccy() + "/" + curveConfigID(); }
    //@}
private:
    string unitCcy_;
    string ccy_;
    string curveConfigID_;
};

//! Equity curve description
/*!  \ingroup curves
*/
class EquityCurveSpec : public CurveSpec {

public:
    //! \name Constructors
    //@{
    //! Detailed constructor
    EquityCurveSpec(const string& ccy, const string& curveConfigID) : ccy_(ccy), curveConfigID_(curveConfigID) {}
    //! Default constructor
    EquityCurveSpec() {}

    //@}

    //! \name Inspectors
    //@{
    CurveType baseType() const { return CurveType::Equity; }
    const string& ccy() const { return ccy_; }
    const string& curveConfigID() const { return curveConfigID_; }
    string subName() const { return ccy_ + "/" + curveConfigID_; }
    //@}

private:
    string ccy_;
    string curveConfigID_;
};

//! Equity Volatility curve description
/*! \ingroup curves
*/
class EquityVolatilityCurveSpec : public CurveSpec {
public:
    //! \name Constructors
    //@{
    //! Default constructor
    EquityVolatilityCurveSpec() {}
    //! Detailed constructor
    EquityVolatilityCurveSpec(const string& ccy, const string& curveConfigID)
        : ccy_(ccy), curveConfigID_(curveConfigID) {}
    //@}

    //! \name Inspectors
    //@{
    CurveType baseType() const { return CurveType::EquityVolatility; }
    const string& ccy() const { return ccy_; }
    const string& curveConfigID() const { return curveConfigID_; }
    string subName() const { return ccy() + "/" + curveConfigID(); }
    //@}
private:
    string ccy_;
    string curveConfigID_;
};

//! SecuritySpread description
class SecuritySpreadSpec : public CurveSpec {
public:
    SecuritySpreadSpec(const string& securityID) : securityID_(securityID) {}
    //! Default constructor
    SecuritySpreadSpec() {}
    CurveType baseType() const { return CurveType::SecuritySpread; }
    string subName() const { return securityID_; }
    const string& securityID() const { return securityID_; }
    //@}

protected:
    string securityID_;
};
}
}<|MERGE_RESOLUTION|>--- conflicted
+++ resolved
@@ -40,9 +40,6 @@
 class CurveSpec {
 public:
     //! Supported curve types
-<<<<<<< HEAD
-    enum class CurveType { Yield, CapFloorVolatility, SwaptionVolatility, FX, FXVolatility, Default, Equity, EquityVolatility, SecuritySpread };
-=======
     enum class CurveType {
         Yield,
         CapFloorVolatility,
@@ -54,7 +51,6 @@
         EquityVolatility,
         SecuritySpread
     };
->>>>>>> a874e0df
     //! Default destructor
     virtual ~CurveSpec() {}
 
