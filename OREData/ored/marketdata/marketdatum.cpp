/*
 Copyright (C) 2016 Quaternion Risk Management Ltd
 All rights reserved.

 This file is part of ORE, a free-software/open-source library
 for transparent pricing and risk analysis - http://opensourcerisk.org

 ORE is free software: you can redistribute it and/or modify it
 under the terms of the Modified BSD License.  You should have received a
 copy of the license along with this program.
 The license is also available online at <http://opensourcerisk.org>

 This program is distributed on the basis that it will form a useful
 contribution to risk analytics and model standardisation, but WITHOUT
 ANY WARRANTY; without even the implied warranty of MERCHANTABILITY or
 FITNESS FOR A PARTICULAR PURPOSE. See the license for more details.
*/

#include <boost/lexical_cast.hpp>
#include <ored/marketdata/marketdatum.hpp>
#include <ored/utilities/parsers.hpp>

using boost::lexical_cast;
using boost::bad_lexical_cast;

namespace ore {
namespace data {

EquityOptionQuote::EquityOptionQuote(Real value, Date asofDate, const string& name, QuoteType quoteType,
                                     string equityName, string ccy, string expiry, string strike)
    : MarketDatum(value, asofDate, name, quoteType, InstrumentType::EQUITY_OPTION), eqName_(equityName), ccy_(ccy),
      expiry_(expiry), strike_(strike) {

    QL_REQUIRE(strike == "ATMF", "Invalid EquityOptionQuote strike (" << strike << ")");
    // we will call a parser on the expiry string, to ensure it is a correctly-formatted date or tenor
    Date tmpDate;
    Period tmpPeriod;
    bool tmpBool;
    parseDateOrPeriod(expiry, tmpDate, tmpPeriod, tmpBool);
}

Natural MMFutureQuote::expiryYear() const {
    QL_REQUIRE(expiry_.length() == 7, "The expiry string must be of "
                                      "the form YYYY-MM");
    string strExpiryYear = expiry_.substr(0, 4);
    Natural expiryYear;
    try {
        expiryYear = lexical_cast<Natural>(strExpiryYear);
    } catch (const bad_lexical_cast&) {
        QL_FAIL("Could not convert year string, " << strExpiryYear << ", to number.");
    }
    return expiryYear;
}

Month MMFutureQuote::expiryMonth() const {
    QL_REQUIRE(expiry_.length() == 7, "The expiry string must be of "
                                      "the form YYYY-MM");
    string strExpiryMonth = expiry_.substr(5);
    Natural expiryMonth;
    try {
        expiryMonth = lexical_cast<Natural>(strExpiryMonth);
    } catch (const bad_lexical_cast&) {
        QL_FAIL("Could not convert month string, " << strExpiryMonth << ", to number.");
    }
    return static_cast<Month>(expiryMonth);
}
<<<<<<< HEAD
=======

QuantLib::Size SeasonalityQuote::applyMonth() const {
    QL_REQUIRE(month_.length() == 3, "The month string must be of "
                                     "the form MMM");
    std::vector<std::string> allMonths = {"JAN", "FEB", "MAR", "APR", "MAY", "JUN",
                                          "JUL", "AUG", "SEP", "OCT", "NOV", "DEC"};
    QuantLib::Size applyMonth;
    auto it = std::find(allMonths.begin(), allMonths.end(), month_);
    if (it != allMonths.end()) {
        applyMonth = std::distance(allMonths.begin(), it) + 1;
    } else {
        QL_FAIL("Unknown month string: " << month_);
    }
    return applyMonth;
}
>>>>>>> 2d503c0c
} // namespace data
} // namespace ore<|MERGE_RESOLUTION|>--- conflicted
+++ resolved
@@ -64,8 +64,6 @@
     }
     return static_cast<Month>(expiryMonth);
 }
-<<<<<<< HEAD
-=======
 
 QuantLib::Size SeasonalityQuote::applyMonth() const {
     QL_REQUIRE(month_.length() == 3, "The month string must be of "
@@ -81,6 +79,5 @@
     }
     return applyMonth;
 }
->>>>>>> 2d503c0c
 } // namespace data
 } // namespace ore