
OREDATA_TESTS = \
	testsuite.cpp \
	bond.hpp bond.cpp \
	calendars.hpp calendars.cpp \
	fxoption.hpp fxoption.cpp \
	ccyswapwithresets.hpp ccyswapwithresets.cpp \
	cpiswap.hpp cpiswap.cpp \
	cms.hpp cms.cpp \
	fxtriangulation.hpp fxtriangulation.cpp \
	indices.hpp indices.cpp \
	parser.hpp parser.cpp \
	schedule.hpp schedule.cpp \
	xmlmanipulation.hpp xmlmanipulation.cpp \
	legdata.hpp legdata.cpp \
	todaysmarket.hpp todaysmarket.cpp \
	fxswap.hpp fxswap.cpp \
	yieldcurve.hpp yieldcurve.cpp \
	crossassetmodeldata.hpp crossassetmodeldata.cpp \
	equitymarketdata.hpp equitymarketdata.cpp \
	equitytrades.hpp equitytrades.cpp \
	swaption.hpp swaption.cpp \
	portfolio.hpp portfolio.cpp \
<<<<<<< HEAD
    curveconfig.hpp curveconfig.cpp
=======
	cds.hpp cds.cpp
>>>>>>> 43c409a8

dist-hook:
	mkdir -p $(distdir)/build
#	mkdir -p $(distdir)/bin
#	cp -p $(srcdir)/bin/runtest.bat $(distdir)/bin
	rm -f $(distdir)/main.cpp

if BOOST_UNIT_TEST_FOUND

AM_CPPFLAGS = -I${top_srcdir} -I${top_builddir} -I${top_builddir}/../QuantExt ${BOOST_UNIT_TEST_DEFINE}

noinst_LTLIBRARIES = libUnitMain.la
libUnitMain_la_SOURCES = main.cpp
libUnitMain_la_CXXFLAGS = ${BOOST_UNIT_TEST_MAIN_CXXFLAGS}

main.cpp: Makefile.am
	echo "#ifdef BOOST_TEST_DYN_LINK" > $@
	echo "#include <boost/test/unit_test.hpp>" >> $@
	echo "#include <boost/test/framework.hpp>" >> $@
	echo "using namespace boost::unit_test;" >> $@
	echo "test_suite* init_unit_test_suite(int, char* []);" >> $@
	echo "bool init_function() {" >> $@
	echo "framework::master_test_suite().add(init_unit_test_suite(0,0));" >> $@
	echo "return true;" >> $@
	echo "}" >> $@
	echo "int main( int argc, char* argv[] ) {" >> $@
	echo "return ::boost::unit_test::unit_test_main( &init_function, argc, argv );" >> $@
	echo "}" >> $@
	echo "#endif" >> $@

bin_PROGRAMS = ored-test-suite

ored_test_suite_SOURCES = ${OREDATA_TESTS}
ored_test_suite_LDADD = libUnitMain.la
ored_test_suite_LDFLAGS = \
    -lQuantLib \
    -l${BOOST_UNIT_TEST_LIB} \
    -L../../QuantExt/qle -lQuantExt \
    -L../ored -lOREData -lboost_date_time -lboost_serialization -lboost_regex

TESTS = ored-test-suite$(EXEEXT)
TESTS_ENVIRONMENT = BOOST_TEST_LOG_LEVEL=message

EXTRA_DIST = \
	OREDataTestSuite.vcxproj \
	OREDataTestSuite.vcxproj.filters

else

EXTRA_DIST = \
	${OREDATA_TESTS} \
	OREDataTestSuite.vcxproj \
	OREDataTestSuite.vcxproj.filters

endif<|MERGE_RESOLUTION|>--- conflicted
+++ resolved
@@ -21,11 +21,8 @@
 	equitytrades.hpp equitytrades.cpp \
 	swaption.hpp swaption.cpp \
 	portfolio.hpp portfolio.cpp \
-<<<<<<< HEAD
-    curveconfig.hpp curveconfig.cpp
-=======
+    curveconfig.hpp curveconfig.cpp \
 	cds.hpp cds.cpp
->>>>>>> 43c409a8
 
 dist-hook:
 	mkdir -p $(distdir)/build
