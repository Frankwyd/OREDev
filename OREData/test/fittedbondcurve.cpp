--- conflicted
+++ resolved
@@ -39,11 +39,6 @@
 
 BOOST_AUTO_TEST_CASE(testCurveFromFixedRateBonds) {
 
-<<<<<<< HEAD
-
-    // will work in QL 1.19
-=======
->>>>>>> 2339050f
     Date asof(6, April, 2020);
     Settings::instance().evaluationDate() = asof;
 
@@ -52,11 +47,7 @@
     engineData->fromFile(TEST_INPUT_FILE("pricingengine.xml"));
 
     BOOST_TEST_MESSAGE("read portfolio of bonds");
-<<<<<<< HEAD
     QuantLib::ext::shared_ptr<Portfolio> portfolio = QuantLib::ext::make_shared<Portfolio>();
-=======
-    auto portfolio = boost::make_shared<Portfolio>();
->>>>>>> 2339050f
     portfolio->fromFile(TEST_INPUT_FILE("portfolio1.xml"));
 
     BOOST_TEST_MESSAGE("build portfolio against FittedBondCurveHelperMarket");
@@ -65,18 +56,11 @@
     portfolio->build(engineFactory);
 
     BOOST_TEST_MESSAGE("set up bond helpers");
-<<<<<<< HEAD
     std::vector<QuantLib::ext::shared_ptr<Bond>> bonds;
     std::vector<QuantLib::ext::shared_ptr<BondHelper>> helpers;
     for (auto const& [tradeId, trade] : portfolio->trades()) {
         QuantLib::ext::shared_ptr<QuantLib::Bond> bond =
             QuantLib::ext::dynamic_pointer_cast<Bond>(trade->instrument()->qlInstrument());
-=======
-    std::vector<boost::shared_ptr<Bond>> bonds;
-    std::vector<boost::shared_ptr<BondHelper>> helpers;
-    for (auto const& t : portfolio->trades()) {
-        auto bond = boost::dynamic_pointer_cast<Bond>(t.second->instrument()->qlInstrument());
->>>>>>> 2339050f
         BOOST_REQUIRE(bond);
         bonds.push_back(bond);
         helpers.push_back(QuantLib::ext::make_shared<BondHelper>(Handle<Quote>(QuantLib::ext::make_shared<SimpleQuote>(100.0)), bond));
@@ -84,11 +68,7 @@
 
     BOOST_TEST_MESSAGE("build fitted bond curve");
     Array guess({0.03, 0.03, 0.03, 0.5});
-<<<<<<< HEAD
     NelsonSiegelFitting method((Array(), QuantLib::ext::shared_ptr<OptimizationMethod>(), Array()));
-=======
-    NelsonSiegelFitting method((Array(), boost::shared_ptr<OptimizationMethod>(), Array()));
->>>>>>> 2339050f
     auto curve =
         QuantLib::ext::make_shared<FittedBondDiscountCurve>(asof, helpers, Actual365Fixed(), method, 1E-10, 10000, guess);
 
