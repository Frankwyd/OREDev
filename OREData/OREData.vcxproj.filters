﻿<?xml version="1.0" encoding="utf-8"?>
<Project ToolsVersion="4.0" xmlns="http://schemas.microsoft.com/developer/msbuild/2003">
  <ItemGroup>
    <Filter Include="configuration">
      <UniqueIdentifier>{ecab533c-e26e-4872-970e-b22949f84306}</UniqueIdentifier>
    </Filter>
    <Filter Include="marketdata">
      <UniqueIdentifier>{d447af73-724f-4cbe-b0ec-d02637d38a33}</UniqueIdentifier>
    </Filter>
    <Filter Include="model">
      <UniqueIdentifier>{6b362543-416a-4e63-9523-94909a20cfb1}</UniqueIdentifier>
    </Filter>
    <Filter Include="portfolio">
      <UniqueIdentifier>{dc15951b-6ddd-41a2-9085-9bc3ffbeaca3}</UniqueIdentifier>
    </Filter>
    <Filter Include="utilities">
      <UniqueIdentifier>{81cb95be-3ece-4f69-8759-2a3b4d022e6a}</UniqueIdentifier>
    </Filter>
    <Filter Include="portfolio\builders">
      <UniqueIdentifier>{366dc296-9975-4787-a9f4-6e3e3d30a55c}</UniqueIdentifier>
    </Filter>
    <Filter Include="report">
      <UniqueIdentifier>{f56268ea-d150-4fb7-b75b-9618e16d7c3d}</UniqueIdentifier>
    </Filter>
  </ItemGroup>
  <ItemGroup>
    <ClInclude Include="ored\configuration\capfloorvolcurveconfig.hpp">
      <Filter>configuration</Filter>
    </ClInclude>
    <ClInclude Include="ored\configuration\conventions.hpp">
      <Filter>configuration</Filter>
    </ClInclude>
    <ClInclude Include="ored\configuration\curveconfigurations.hpp">
      <Filter>configuration</Filter>
    </ClInclude>
    <ClInclude Include="ored\configuration\defaultcurveconfig.hpp">
      <Filter>configuration</Filter>
    </ClInclude>
    <ClInclude Include="ored\configuration\fxvolcurveconfig.hpp">
      <Filter>configuration</Filter>
    </ClInclude>
    <ClInclude Include="ored\configuration\swaptionvolcurveconfig.hpp">
      <Filter>configuration</Filter>
    </ClInclude>
    <ClInclude Include="ored\configuration\yieldcurveconfig.hpp">
      <Filter>configuration</Filter>
    </ClInclude>
    <ClInclude Include="ored\marketdata\capfloorvolcurve.hpp">
      <Filter>marketdata</Filter>
    </ClInclude>
    <ClInclude Include="ored\marketdata\csvloader.hpp">
      <Filter>marketdata</Filter>
    </ClInclude>
    <ClInclude Include="ored\marketdata\curveloader.hpp">
      <Filter>marketdata</Filter>
    </ClInclude>
    <ClInclude Include="ored\marketdata\curvespec.hpp">
      <Filter>marketdata</Filter>
    </ClInclude>
    <ClInclude Include="ored\marketdata\curvespecparser.hpp">
      <Filter>marketdata</Filter>
    </ClInclude>
    <ClInclude Include="ored\marketdata\defaultcurve.hpp">
      <Filter>marketdata</Filter>
    </ClInclude>
    <ClInclude Include="ored\marketdata\fixings.hpp">
      <Filter>marketdata</Filter>
    </ClInclude>
    <ClInclude Include="ored\marketdata\fxspot.hpp">
      <Filter>marketdata</Filter>
    </ClInclude>
    <ClInclude Include="ored\marketdata\fxtriangulation.hpp">
      <Filter>marketdata</Filter>
    </ClInclude>
    <ClInclude Include="ored\marketdata\fxvolcurve.hpp">
      <Filter>marketdata</Filter>
    </ClInclude>
    <ClInclude Include="ored\marketdata\loader.hpp">
      <Filter>marketdata</Filter>
    </ClInclude>
    <ClInclude Include="ored\marketdata\market.hpp">
      <Filter>marketdata</Filter>
    </ClInclude>
    <ClInclude Include="ored\marketdata\marketdatum.hpp">
      <Filter>marketdata</Filter>
    </ClInclude>
    <ClInclude Include="ored\marketdata\marketdatumparser.hpp">
      <Filter>marketdata</Filter>
    </ClInclude>
    <ClInclude Include="ored\marketdata\marketimpl.hpp">
      <Filter>marketdata</Filter>
    </ClInclude>
    <ClInclude Include="ored\marketdata\swaptionvolcurve.hpp">
      <Filter>marketdata</Filter>
    </ClInclude>
    <ClInclude Include="ored\marketdata\todaysmarket.hpp">
      <Filter>marketdata</Filter>
    </ClInclude>
    <ClInclude Include="ored\marketdata\todaysmarketparameters.hpp">
      <Filter>marketdata</Filter>
    </ClInclude>
    <ClInclude Include="ored\marketdata\yieldcurve.hpp">
      <Filter>marketdata</Filter>
    </ClInclude>
    <ClInclude Include="ored\model\crossassetmodelbuilder.hpp">
      <Filter>model</Filter>
    </ClInclude>
    <ClInclude Include="ored\model\crossassetmodeldata.hpp">
      <Filter>model</Filter>
    </ClInclude>
    <ClInclude Include="ored\model\fxbsbuilder.hpp">
      <Filter>model</Filter>
    </ClInclude>
    <ClInclude Include="ored\model\fxbsdata.hpp">
      <Filter>model</Filter>
    </ClInclude>
    <ClInclude Include="ored\model\lgmbuilder.hpp">
      <Filter>model</Filter>
    </ClInclude>
    <ClInclude Include="ored\model\lgmdata.hpp">
      <Filter>model</Filter>
    </ClInclude>
    <ClInclude Include="ored\model\utilities.hpp">
      <Filter>model</Filter>
    </ClInclude>
    <ClInclude Include="ored\utilities\correlationmatrix.hpp">
      <Filter>utilities</Filter>
    </ClInclude>
    <ClInclude Include="ored\utilities\currencycheck.hpp">
      <Filter>utilities</Filter>
    </ClInclude>
    <ClInclude Include="ored\utilities\flowanalysis.hpp">
      <Filter>utilities</Filter>
    </ClInclude>
    <ClInclude Include="ored\utilities\indexparser.hpp">
      <Filter>utilities</Filter>
    </ClInclude>
    <ClInclude Include="ored\utilities\log.hpp">
      <Filter>utilities</Filter>
    </ClInclude>
    <ClInclude Include="ored\utilities\osutils.hpp">
      <Filter>utilities</Filter>
    </ClInclude>
    <ClInclude Include="ored\utilities\parsers.hpp">
      <Filter>utilities</Filter>
    </ClInclude>
    <ClInclude Include="ored\utilities\progressbar.hpp">
      <Filter>utilities</Filter>
    </ClInclude>
    <ClInclude Include="ored\utilities\strike.hpp">
      <Filter>utilities</Filter>
    </ClInclude>
    <ClInclude Include="ored\utilities\xmlutils.hpp">
      <Filter>utilities</Filter>
    </ClInclude>
    <ClInclude Include="ored\portfolio\capfloor.hpp">
      <Filter>portfolio</Filter>
    </ClInclude>
    <ClInclude Include="ored\portfolio\enginedata.hpp">
      <Filter>portfolio</Filter>
    </ClInclude>
    <ClInclude Include="ored\portfolio\enginefactory.hpp">
      <Filter>portfolio</Filter>
    </ClInclude>
    <ClInclude Include="ored\portfolio\envelope.hpp">
      <Filter>portfolio</Filter>
    </ClInclude>
    <ClInclude Include="ored\portfolio\fxforward.hpp">
      <Filter>portfolio</Filter>
    </ClInclude>
    <ClInclude Include="ored\portfolio\fxoption.hpp">
      <Filter>portfolio</Filter>
    </ClInclude>
    <ClInclude Include="ored\portfolio\fxswap.hpp">
      <Filter>portfolio</Filter>
    </ClInclude>
    <ClInclude Include="ored\portfolio\instrumentwrapper.hpp">
      <Filter>portfolio</Filter>
    </ClInclude>
    <ClInclude Include="ored\portfolio\legdata.hpp">
      <Filter>portfolio</Filter>
    </ClInclude>
    <ClInclude Include="ored\portfolio\nettingsetdefinition.hpp">
      <Filter>portfolio</Filter>
    </ClInclude>
    <ClInclude Include="ored\portfolio\nettingsetmanager.hpp">
      <Filter>portfolio</Filter>
    </ClInclude>
    <ClInclude Include="ored\portfolio\optiondata.hpp">
      <Filter>portfolio</Filter>
    </ClInclude>
    <ClInclude Include="ored\portfolio\optionwrapper.hpp">
      <Filter>portfolio</Filter>
    </ClInclude>
    <ClInclude Include="ored\portfolio\portfolio.hpp">
      <Filter>portfolio</Filter>
    </ClInclude>
    <ClInclude Include="ored\portfolio\schedule.hpp">
      <Filter>portfolio</Filter>
    </ClInclude>
    <ClInclude Include="ored\portfolio\swap.hpp">
      <Filter>portfolio</Filter>
    </ClInclude>
    <ClInclude Include="ored\portfolio\swaption.hpp">
      <Filter>portfolio</Filter>
    </ClInclude>
    <ClInclude Include="ored\portfolio\trade.hpp">
      <Filter>portfolio</Filter>
    </ClInclude>
    <ClInclude Include="ored\portfolio\tradeactions.hpp">
      <Filter>portfolio</Filter>
    </ClInclude>
    <ClInclude Include="ored\portfolio\tradefactory.hpp">
      <Filter>portfolio</Filter>
    </ClInclude>
    <ClInclude Include="ored\portfolio\builders\cachingenginebuilder.hpp">
      <Filter>portfolio\builders</Filter>
    </ClInclude>
    <ClInclude Include="ored\portfolio\builders\capfloor.hpp">
      <Filter>portfolio\builders</Filter>
    </ClInclude>
    <ClInclude Include="ored\portfolio\builders\fxforward.hpp">
      <Filter>portfolio\builders</Filter>
    </ClInclude>
    <ClInclude Include="ored\portfolio\builders\fxoption.hpp">
      <Filter>portfolio\builders</Filter>
    </ClInclude>
    <ClInclude Include="ored\portfolio\builders\swap.hpp">
      <Filter>portfolio\builders</Filter>
    </ClInclude>
    <ClInclude Include="ored\portfolio\builders\swaption.hpp">
      <Filter>portfolio\builders</Filter>
    </ClInclude>
    <ClInclude Include="ored\auto_link.hpp" />
    <ClInclude Include="ored\ored.hpp" />
    <ClInclude Include="ored\portfolio\builders\capfloorediborleg.hpp">
      <Filter>portfolio\builders</Filter>
    </ClInclude>
    <ClInclude Include="ored\version.hpp" />
    <ClInclude Include="ored\utilities\to_string.hpp">
      <Filter>utilities</Filter>
    </ClInclude>
    <ClInclude Include="ored\utilities\vectorutils.hpp">
      <Filter>utilities</Filter>
    </ClInclude>
    <ClInclude Include="ored\utilities\serializationdate.hpp">
      <Filter>utilities</Filter>
    </ClInclude>
    <ClInclude Include="ored\marketdata\equitycurve.hpp">
      <Filter>marketdata</Filter>
    </ClInclude>
    <ClInclude Include="ored\marketdata\equityvolcurve.hpp">
      <Filter>marketdata</Filter>
    </ClInclude>
    <ClInclude Include="ored\configuration\equitycurveconfig.hpp">
      <Filter>configuration</Filter>
    </ClInclude>
    <ClInclude Include="ored\configuration\equityvolcurveconfig.hpp">
      <Filter>configuration</Filter>
    </ClInclude>
    <ClInclude Include="ored\portfolio\equityforward.hpp">
      <Filter>portfolio</Filter>
    </ClInclude>
    <ClInclude Include="ored\portfolio\equityoption.hpp">
      <Filter>portfolio</Filter>
    </ClInclude>
    <ClInclude Include="ored\portfolio\builders\equityforward.hpp">
      <Filter>portfolio\builders</Filter>
    </ClInclude>
    <ClInclude Include="ored\report\report.hpp">
      <Filter>report</Filter>
    </ClInclude>
    <ClInclude Include="ored\report\inmemoryreport.hpp">
      <Filter>report</Filter>
    </ClInclude>
    <ClInclude Include="ored\report\csvreport.hpp">
      <Filter>report</Filter>
    </ClInclude>
    <ClInclude Include="ored\portfolio\bond.hpp">
      <Filter>portfolio</Filter>
    </ClInclude>
    <ClInclude Include="ored\portfolio\builders\bond.hpp">
      <Filter>portfolio\builders</Filter>
    </ClInclude>
    <ClInclude Include="ored\configuration\inflationcapfloorpricesurfaceconfig.hpp">
      <Filter>configuration</Filter>
    </ClInclude>
    <ClInclude Include="ored\configuration\inflationcurveconfig.hpp">
      <Filter>configuration</Filter>
    </ClInclude>
    <ClInclude Include="ored\marketdata\inflationcapfloorpricesurface.hpp">
      <Filter>marketdata</Filter>
    </ClInclude>
    <ClInclude Include="ored\marketdata\inflationcurve.hpp">
      <Filter>marketdata</Filter>
    </ClInclude>
    <ClInclude Include="ored\model\eqbsbuilder.hpp">
      <Filter>model</Filter>
    </ClInclude>
    <ClInclude Include="ored\model\eqbsdata.hpp">
      <Filter>model</Filter>
    </ClInclude>
    <ClInclude Include="ored\portfolio\builders\cms.hpp">
      <Filter>portfolio\builders</Filter>
    </ClInclude>
    <ClInclude Include="ored\marketdata\basecorrelationcurve.hpp">
      <Filter>marketdata</Filter>
    </ClInclude>
    <ClInclude Include="ored\configuration\basecorrelationcurveconfig.hpp">
      <Filter>configuration</Filter>
    </ClInclude>
    <ClInclude Include="ored\marketdata\cdsvolcurve.hpp">
      <Filter>marketdata</Filter>
    </ClInclude>
    <ClInclude Include="ored\configuration\cdsvolcurveconfig.hpp">
      <Filter>configuration</Filter>
    </ClInclude>
    <ClInclude Include="ored\portfolio\creditdefaultswap.hpp">
      <Filter>portfolio</Filter>
    </ClInclude>
    <ClInclude Include="ored\portfolio\builders\creditdefaultswap.hpp">
      <Filter>portfolio\builders</Filter>
    </ClInclude>
    <ClInclude Include="ored\portfolio\creditdefaultswapdata.hpp">
      <Filter>portfolio</Filter>
    </ClInclude>
    <ClInclude Include="ored\model\modelbuilder.hpp">
      <Filter>model</Filter>
    </ClInclude>
    <ClInclude Include="ored\configuration\curveconfig.hpp">
      <Filter>configuration</Filter>
    </ClInclude>
    <ClInclude Include="ored\utilities\csvfilereader.hpp">
      <Filter>utilities</Filter>
    </ClInclude>
    <ClInclude Include="ored\utilities\timeperiod.hpp">
      <Filter>utilities</Filter>
    </ClInclude>
    <ClInclude Include="ored\portfolio\forwardrateagreement.hpp">
      <Filter>portfolio</Filter>
    </ClInclude>
    <ClInclude Include="ored\configuration\securityconfig.hpp">
      <Filter>configuration</Filter>
    </ClInclude>
    <ClInclude Include="ored\configuration\fxspotconfig.hpp">
      <Filter>configuration</Filter>
    </ClInclude>
    <ClInclude Include="ored\marketdata\security.hpp">
      <Filter>marketdata</Filter>
    </ClInclude>
    <ClInclude Include="ored\model\infdkbuilder.hpp">
      <Filter>model</Filter>
    </ClInclude>
    <ClInclude Include="ored\model\infdkdata.hpp">
      <Filter>model</Filter>
    </ClInclude>
    <ClInclude Include="ored\model\irlgmdata.hpp">
      <Filter>model</Filter>
    </ClInclude>
    <ClInclude Include="ored\marketdata\commoditycurve.hpp">
      <Filter>marketdata</Filter>
    </ClInclude>
    <ClInclude Include="ored\configuration\commoditycurveconfig.hpp">
      <Filter>configuration</Filter>
    </ClInclude>
    <ClInclude Include="ored\portfolio\commodityforward.hpp">
      <Filter>portfolio</Filter>
    </ClInclude>
    <ClInclude Include="ored\portfolio\builders\commodityforward.hpp">
      <Filter>portfolio\builders</Filter>
    </ClInclude>
    <ClInclude Include="ored\configuration\commodityvolcurveconfig.hpp">
      <Filter>configuration</Filter>
    </ClInclude>
    <ClInclude Include="ored\marketdata\commodityvolcurve.hpp">
      <Filter>marketdata</Filter>
    </ClInclude>
    <ClInclude Include="ored\portfolio\commodityoption.hpp">
      <Filter>portfolio</Filter>
    </ClInclude>
    <ClInclude Include="ored\portfolio\builders\commodityoption.hpp">
      <Filter>portfolio\builders</Filter>
    </ClInclude>
    <ClInclude Include="ored\portfolio\legbuilders.hpp">
      <Filter>portfolio</Filter>
    </ClInclude>
    <ClInclude Include="ored\portfolio\builders\yoycapfloor.hpp">
      <Filter>portfolio\builders</Filter>
    </ClInclude>
    <ClInclude Include="ored\marketdata\inflationcapfloorvolcurve.hpp">
      <Filter>marketdata</Filter>
    </ClInclude>
    <ClInclude Include="ored\configuration\inflationcapfloorvolcurveconfig.hpp">
      <Filter>configuration</Filter>
    </ClInclude>
    <ClInclude Include="ored\portfolio\builders\equityoption.hpp">
      <Filter>portfolio\builders</Filter>
    </ClInclude>
    <ClInclude Include="ored\portfolio\builders\cmsspread.hpp">
      <Filter>portfolio\builders</Filter>
    </ClInclude>
    <ClInclude Include="ored\portfolio\equityswap.hpp">
      <Filter>portfolio</Filter>
    </ClInclude>
<<<<<<< HEAD
    <ClInclude Include="ored\portfolio\bondoption.hpp">
      <Filter>portfolio</Filter>
    </ClInclude>
    <ClInclude Include="ored\portfolio\builders\bondoption.hpp">
      <Filter>portfolio\builders</Filter>
=======
    <ClInclude Include="ored\marketdata\inmemoryloader.hpp">
      <Filter>marketdata</Filter>
>>>>>>> 41e789e3
    </ClInclude>
  </ItemGroup>
  <ItemGroup>
    <ClCompile Include="ored\configuration\capfloorvolcurveconfig.cpp">
      <Filter>configuration</Filter>
    </ClCompile>
    <ClCompile Include="ored\configuration\conventions.cpp">
      <Filter>configuration</Filter>
    </ClCompile>
    <ClCompile Include="ored\configuration\curveconfigurations.cpp">
      <Filter>configuration</Filter>
    </ClCompile>
    <ClCompile Include="ored\configuration\defaultcurveconfig.cpp">
      <Filter>configuration</Filter>
    </ClCompile>
    <ClCompile Include="ored\configuration\fxvolcurveconfig.cpp">
      <Filter>configuration</Filter>
    </ClCompile>
    <ClCompile Include="ored\configuration\swaptionvolcurveconfig.cpp">
      <Filter>configuration</Filter>
    </ClCompile>
    <ClCompile Include="ored\configuration\yieldcurveconfig.cpp">
      <Filter>configuration</Filter>
    </ClCompile>
    <ClCompile Include="ored\marketdata\capfloorvolcurve.cpp">
      <Filter>marketdata</Filter>
    </ClCompile>
    <ClCompile Include="ored\marketdata\csvloader.cpp">
      <Filter>marketdata</Filter>
    </ClCompile>
    <ClCompile Include="ored\marketdata\curveloader.cpp">
      <Filter>marketdata</Filter>
    </ClCompile>
    <ClCompile Include="ored\marketdata\curvespec.cpp">
      <Filter>marketdata</Filter>
    </ClCompile>
    <ClCompile Include="ored\marketdata\curvespecparser.cpp">
      <Filter>marketdata</Filter>
    </ClCompile>
    <ClCompile Include="ored\marketdata\defaultcurve.cpp">
      <Filter>marketdata</Filter>
    </ClCompile>
    <ClCompile Include="ored\marketdata\fixings.cpp">
      <Filter>marketdata</Filter>
    </ClCompile>
    <ClCompile Include="ored\marketdata\fxspot.cpp">
      <Filter>marketdata</Filter>
    </ClCompile>
    <ClCompile Include="ored\marketdata\fxtriangulation.cpp">
      <Filter>marketdata</Filter>
    </ClCompile>
    <ClCompile Include="ored\marketdata\fxvolcurve.cpp">
      <Filter>marketdata</Filter>
    </ClCompile>
    <ClCompile Include="ored\marketdata\market.cpp">
      <Filter>marketdata</Filter>
    </ClCompile>
    <ClCompile Include="ored\marketdata\marketdatum.cpp">
      <Filter>marketdata</Filter>
    </ClCompile>
    <ClCompile Include="ored\marketdata\marketdatumparser.cpp">
      <Filter>marketdata</Filter>
    </ClCompile>
    <ClCompile Include="ored\marketdata\marketimpl.cpp">
      <Filter>marketdata</Filter>
    </ClCompile>
    <ClCompile Include="ored\marketdata\swaptionvolcurve.cpp">
      <Filter>marketdata</Filter>
    </ClCompile>
    <ClCompile Include="ored\marketdata\todaysmarket.cpp">
      <Filter>marketdata</Filter>
    </ClCompile>
    <ClCompile Include="ored\marketdata\todaysmarketparameters.cpp">
      <Filter>marketdata</Filter>
    </ClCompile>
    <ClCompile Include="ored\marketdata\yieldcurve.cpp">
      <Filter>marketdata</Filter>
    </ClCompile>
    <ClCompile Include="ored\model\crossassetmodelbuilder.cpp">
      <Filter>model</Filter>
    </ClCompile>
    <ClCompile Include="ored\model\crossassetmodeldata.cpp">
      <Filter>model</Filter>
    </ClCompile>
    <ClCompile Include="ored\model\fxbsbuilder.cpp">
      <Filter>model</Filter>
    </ClCompile>
    <ClCompile Include="ored\model\fxbsdata.cpp">
      <Filter>model</Filter>
    </ClCompile>
    <ClCompile Include="ored\model\lgmbuilder.cpp">
      <Filter>model</Filter>
    </ClCompile>
    <ClCompile Include="ored\model\lgmdata.cpp">
      <Filter>model</Filter>
    </ClCompile>
    <ClCompile Include="ored\model\utilities.cpp">
      <Filter>model</Filter>
    </ClCompile>
    <ClCompile Include="ored\utilities\correlationmatrix.cpp">
      <Filter>utilities</Filter>
    </ClCompile>
    <ClCompile Include="ored\utilities\currencycheck.cpp">
      <Filter>utilities</Filter>
    </ClCompile>
    <ClCompile Include="ored\utilities\flowanalysis.cpp">
      <Filter>utilities</Filter>
    </ClCompile>
    <ClCompile Include="ored\utilities\indexparser.cpp">
      <Filter>utilities</Filter>
    </ClCompile>
    <ClCompile Include="ored\utilities\log.cpp">
      <Filter>utilities</Filter>
    </ClCompile>
    <ClCompile Include="ored\utilities\osutils.cpp">
      <Filter>utilities</Filter>
    </ClCompile>
    <ClCompile Include="ored\utilities\parsers.cpp">
      <Filter>utilities</Filter>
    </ClCompile>
    <ClCompile Include="ored\utilities\progressbar.cpp">
      <Filter>utilities</Filter>
    </ClCompile>
    <ClCompile Include="ored\utilities\strike.cpp">
      <Filter>utilities</Filter>
    </ClCompile>
    <ClCompile Include="ored\utilities\xmlutils.cpp">
      <Filter>utilities</Filter>
    </ClCompile>
    <ClCompile Include="ored\portfolio\capfloor.cpp">
      <Filter>portfolio</Filter>
    </ClCompile>
    <ClCompile Include="ored\portfolio\enginedata.cpp">
      <Filter>portfolio</Filter>
    </ClCompile>
    <ClCompile Include="ored\portfolio\enginefactory.cpp">
      <Filter>portfolio</Filter>
    </ClCompile>
    <ClCompile Include="ored\portfolio\envelope.cpp">
      <Filter>portfolio</Filter>
    </ClCompile>
    <ClCompile Include="ored\portfolio\fxforward.cpp">
      <Filter>portfolio</Filter>
    </ClCompile>
    <ClCompile Include="ored\portfolio\fxoption.cpp">
      <Filter>portfolio</Filter>
    </ClCompile>
    <ClCompile Include="ored\portfolio\fxswap.cpp">
      <Filter>portfolio</Filter>
    </ClCompile>
    <ClCompile Include="ored\portfolio\legdata.cpp">
      <Filter>portfolio</Filter>
    </ClCompile>
    <ClCompile Include="ored\portfolio\nettingsetdefinition.cpp">
      <Filter>portfolio</Filter>
    </ClCompile>
    <ClCompile Include="ored\portfolio\nettingsetmanager.cpp">
      <Filter>portfolio</Filter>
    </ClCompile>
    <ClCompile Include="ored\portfolio\optiondata.cpp">
      <Filter>portfolio</Filter>
    </ClCompile>
    <ClCompile Include="ored\portfolio\optionwrapper.cpp">
      <Filter>portfolio</Filter>
    </ClCompile>
    <ClCompile Include="ored\portfolio\portfolio.cpp">
      <Filter>portfolio</Filter>
    </ClCompile>
    <ClCompile Include="ored\portfolio\schedule.cpp">
      <Filter>portfolio</Filter>
    </ClCompile>
    <ClCompile Include="ored\portfolio\swap.cpp">
      <Filter>portfolio</Filter>
    </ClCompile>
    <ClCompile Include="ored\portfolio\swaption.cpp">
      <Filter>portfolio</Filter>
    </ClCompile>
    <ClCompile Include="ored\portfolio\trade.cpp">
      <Filter>portfolio</Filter>
    </ClCompile>
    <ClCompile Include="ored\portfolio\tradeactions.cpp">
      <Filter>portfolio</Filter>
    </ClCompile>
    <ClCompile Include="ored\portfolio\tradefactory.cpp">
      <Filter>portfolio</Filter>
    </ClCompile>
    <ClCompile Include="ored\portfolio\builders\capfloor.cpp">
      <Filter>portfolio\builders</Filter>
    </ClCompile>
    <ClCompile Include="ored\portfolio\builders\swaption.cpp">
      <Filter>portfolio\builders</Filter>
    </ClCompile>
    <ClCompile Include="ored\portfolio\builders\capfloorediborleg.cpp">
      <Filter>portfolio\builders</Filter>
    </ClCompile>
    <ClCompile Include="ored\utilities\to_string.cpp">
      <Filter>utilities</Filter>
    </ClCompile>
    <ClCompile Include="ored\marketdata\equitycurve.cpp">
      <Filter>marketdata</Filter>
    </ClCompile>
    <ClCompile Include="ored\marketdata\equityvolcurve.cpp">
      <Filter>marketdata</Filter>
    </ClCompile>
    <ClCompile Include="ored\configuration\equitycurveconfig.cpp">
      <Filter>configuration</Filter>
    </ClCompile>
    <ClCompile Include="ored\configuration\equityvolcurveconfig.cpp">
      <Filter>configuration</Filter>
    </ClCompile>
    <ClCompile Include="ored\portfolio\equityforward.cpp">
      <Filter>portfolio</Filter>
    </ClCompile>
    <ClCompile Include="ored\portfolio\equityoption.cpp">
      <Filter>portfolio</Filter>
    </ClCompile>
    <ClCompile Include="ored\report\csvreport.cpp">
      <Filter>report</Filter>
    </ClCompile>
    <ClCompile Include="ored\portfolio\bond.cpp">
      <Filter>portfolio</Filter>
    </ClCompile>
    <ClCompile Include="ored\configuration\inflationcapfloorpricesurfaceconfig.cpp">
      <Filter>configuration</Filter>
    </ClCompile>
    <ClCompile Include="ored\configuration\inflationcurveconfig.cpp">
      <Filter>configuration</Filter>
    </ClCompile>
    <ClCompile Include="ored\marketdata\inflationcapfloorpricesurface.cpp">
      <Filter>marketdata</Filter>
    </ClCompile>
    <ClCompile Include="ored\marketdata\inflationcurve.cpp">
      <Filter>marketdata</Filter>
    </ClCompile>
    <ClCompile Include="ored\model\eqbsbuilder.cpp">
      <Filter>model</Filter>
    </ClCompile>
    <ClCompile Include="ored\model\eqbsdata.cpp">
      <Filter>model</Filter>
    </ClCompile>
    <ClCompile Include="ored\portfolio\builders\cms.cpp">
      <Filter>portfolio\builders</Filter>
    </ClCompile>
    <ClCompile Include="ored\marketdata\basecorrelationcurve.cpp">
      <Filter>marketdata</Filter>
    </ClCompile>
    <ClCompile Include="ored\configuration\basecorrelationcurveconfig.cpp">
      <Filter>configuration</Filter>
    </ClCompile>
    <ClCompile Include="ored\marketdata\cdsvolcurve.cpp">
      <Filter>marketdata</Filter>
    </ClCompile>
    <ClCompile Include="ored\configuration\cdsvolcurveconfig.cpp">
      <Filter>configuration</Filter>
    </ClCompile>
    <ClCompile Include="ored\portfolio\creditdefaultswap.cpp">
      <Filter>portfolio</Filter>
    </ClCompile>
    <ClCompile Include="ored\portfolio\creditdefaultswapdata.cpp">
      <Filter>portfolio</Filter>
    </ClCompile>
    <ClCompile Include="ored\utilities\csvfilereader.cpp">
      <Filter>utilities</Filter>
    </ClCompile>
    <ClCompile Include="ored\portfolio\forwardrateagreement.cpp">
      <Filter>portfolio</Filter>
    </ClCompile>
    <ClCompile Include="ored\marketdata\security.cpp">
      <Filter>marketdata</Filter>
    </ClCompile>
    <ClCompile Include="ored\model\infdkbuilder.cpp">
      <Filter>model</Filter>
    </ClCompile>
    <ClCompile Include="ored\model\infdkdata.cpp">
      <Filter>model</Filter>
    </ClCompile>
    <ClCompile Include="ored\model\irlgmdata.cpp">
      <Filter>model</Filter>
    </ClCompile>
    <ClCompile Include="ored\marketdata\commoditycurve.cpp">
      <Filter>marketdata</Filter>
    </ClCompile>
    <ClCompile Include="ored\configuration\commoditycurveconfig.cpp">
      <Filter>configuration</Filter>
    </ClCompile>
    <ClCompile Include="ored\portfolio\commodityforward.cpp">
      <Filter>portfolio</Filter>
    </ClCompile>
    <ClCompile Include="ored\configuration\commodityvolcurveconfig.cpp">
      <Filter>configuration</Filter>
    </ClCompile>
    <ClCompile Include="ored\marketdata\commodityvolcurve.cpp">
      <Filter>marketdata</Filter>
    </ClCompile>
    <ClCompile Include="ored\portfolio\commodityoption.cpp">
      <Filter>portfolio</Filter>
    </ClCompile>
    <ClCompile Include="ored\portfolio\builders\commodityoption.cpp">
      <Filter>portfolio\builders</Filter>
    </ClCompile>
    <ClCompile Include="ored\portfolio\legbuilders.cpp">
      <Filter>portfolio</Filter>
    </ClCompile>
    <ClCompile Include="ored\portfolio\builders\yoycapfloor.cpp">
      <Filter>portfolio\builders</Filter>
    </ClCompile>
    <ClCompile Include="ored\marketdata\inflationcapfloorvolcurve.cpp">
      <Filter>marketdata</Filter>
    </ClCompile>
    <ClCompile Include="ored\configuration\inflationcapfloorvolcurveconfig.cpp">
      <Filter>configuration</Filter>
    </ClCompile>
    <ClCompile Include="ored\portfolio\builders\cmsspread.cpp">
      <Filter>portfolio\builders</Filter>
    </ClCompile>
    <ClCompile Include="ored\portfolio\equityswap.cpp">
      <Filter>portfolio</Filter>
    </ClCompile>
<<<<<<< HEAD
    <ClCompile Include="ored\portfolio\bondoption.cpp">
      <Filter>portfolio</Filter>
=======
    <ClCompile Include="ored\marketdata\inmemoryloader.cpp">
      <Filter>marketdata</Filter>
>>>>>>> 41e789e3
    </ClCompile>
  </ItemGroup>
</Project><|MERGE_RESOLUTION|>--- conflicted
+++ resolved
@@ -213,6 +213,9 @@
     <ClInclude Include="ored\portfolio\tradefactory.hpp">
       <Filter>portfolio</Filter>
     </ClInclude>
+	<ClInclude Include="ored\portfolio\builders\all.hpp">
+      <Filter>portfolio\builders</Filter>
+    </ClInclude>
     <ClInclude Include="ored\portfolio\builders\cachingenginebuilder.hpp">
       <Filter>portfolio\builders</Filter>
     </ClInclude>
@@ -402,16 +405,14 @@
     <ClInclude Include="ored\portfolio\equityswap.hpp">
       <Filter>portfolio</Filter>
     </ClInclude>
-<<<<<<< HEAD
     <ClInclude Include="ored\portfolio\bondoption.hpp">
       <Filter>portfolio</Filter>
     </ClInclude>
     <ClInclude Include="ored\portfolio\builders\bondoption.hpp">
       <Filter>portfolio\builders</Filter>
-=======
+	</ClInclude>
     <ClInclude Include="ored\marketdata\inmemoryloader.hpp">
       <Filter>marketdata</Filter>
->>>>>>> 41e789e3
     </ClInclude>
   </ItemGroup>
   <ItemGroup>
@@ -730,13 +731,11 @@
     <ClCompile Include="ored\portfolio\equityswap.cpp">
       <Filter>portfolio</Filter>
     </ClCompile>
-<<<<<<< HEAD
     <ClCompile Include="ored\portfolio\bondoption.cpp">
       <Filter>portfolio</Filter>
-=======
+    </ClInclude>
     <ClCompile Include="ored\marketdata\inmemoryloader.cpp">
       <Filter>marketdata</Filter>
->>>>>>> 41e789e3
     </ClCompile>
   </ItemGroup>
 </Project>