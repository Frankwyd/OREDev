--- conflicted
+++ resolved
@@ -56,23 +56,12 @@
     //@{
     //! Curve constructed from dates and quotes
     CommodityBasisPriceCurve(const QuantLib::Date& referenceDate,
-<<<<<<< HEAD
-        const std::map<QuantLib::Date, QuantLib::Handle<QuantLib::Quote> >& basisData,
-        const boost::shared_ptr<FutureExpiryCalculator>& basisFec,
-        const boost::shared_ptr<CommodityIndex>& index,
-        const QuantLib::Handle<PriceTermStructure>& basePts,
-        const boost::shared_ptr<FutureExpiryCalculator>& baseFec,
-        bool addBasis = true,
-        QuantLib::Size monthOffset = 0,
-        const Interpolator& interpolator = Interpolator());
-=======
                              const std::map<QuantLib::Date, QuantLib::Handle<QuantLib::Quote> >& basisData,
                              const boost::shared_ptr<FutureExpiryCalculator>& basisFec,
                              const boost::shared_ptr<CommoditySpotIndex>& spotIndex,
                              const QuantLib::Handle<PriceTermStructure>& basePts,
                              const boost::shared_ptr<FutureExpiryCalculator>& baseFec, bool addBasis = true,
                              QuantLib::Size monthOffset = 0, const Interpolator& interpolator = Interpolator());
->>>>>>> 50173315
     //@}
 
     //! \name Observer interface
@@ -147,22 +136,10 @@
 
 template <class Interpolator>
 CommodityBasisPriceCurve<Interpolator>::CommodityBasisPriceCurve(
-<<<<<<< HEAD
-    const QuantLib::Date& referenceDate,
-    const std::map<QuantLib::Date, QuantLib::Handle<QuantLib::Quote> >& basisData,
-    const boost::shared_ptr<FutureExpiryCalculator>& basisFec,
-    const boost::shared_ptr<CommodityIndex>& index,
-    const QuantLib::Handle<PriceTermStructure>& basePts,
-    const boost::shared_ptr<FutureExpiryCalculator>& baseFec,
-    bool addBasis,
-    QuantLib::Size monthOffset,
-    const Interpolator& interpolator)
-=======
     const QuantLib::Date& referenceDate, const std::map<QuantLib::Date, QuantLib::Handle<QuantLib::Quote> >& basisData,
     const boost::shared_ptr<FutureExpiryCalculator>& basisFec, const boost::shared_ptr<CommoditySpotIndex>& spotIndex,
     const QuantLib::Handle<PriceTermStructure>& basePts, const boost::shared_ptr<FutureExpiryCalculator>& baseFec,
     bool addBasis, QuantLib::Size monthOffset, const Interpolator& interpolator)
->>>>>>> 50173315
     : PriceTermStructure(referenceDate, QuantLib::NullCalendar(), basePts->dayCounter()),
       QuantLib::InterpolatedCurve<Interpolator>(interpolator), basisData_(basisData), basisFec_(basisFec),
       index_(index), basePts_(basePts), baseFec_(baseFec), addBasis_(addBasis), monthOffset_(monthOffset) {
@@ -338,20 +315,12 @@
 }
 
 template <class Interpolator>
-<<<<<<< HEAD
-boost::shared_ptr<CommodityIndexedCashFlow> CommodityBasisPriceCurve<Interpolator>::makeCashflow(
-    const QuantLib::Date& start, const QuantLib::Date& end) const {
-    
-    return boost::make_shared<CommodityIndexedCashFlow>(1.0, start, end, index_, 0, QuantLib::NullCalendar(),
-        QuantLib::Unadjusted, 0, QuantLib::NullCalendar(), 0.0, 1.0, false, true, true, true, 0, baseFec_);
-=======
 boost::shared_ptr<CommodityIndexedCashFlow>
 CommodityBasisPriceCurve<Interpolator>::makeCashflow(const QuantLib::Date& start, const QuantLib::Date& end) const {
 
     return boost::make_shared<CommodityIndexedCashFlow>(1.0, start, end, spotIndex_, 0, QuantLib::NullCalendar(),
                                                         QuantLib::Unadjusted, 0, QuantLib::NullCalendar(), 0.0, 1.0,
                                                         false, true, true, true, 0, baseFec_);
->>>>>>> 50173315
 }
 
 } // namespace QuantExt
