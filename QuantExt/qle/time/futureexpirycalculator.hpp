--- conflicted
+++ resolved
@@ -31,14 +31,10 @@
 //! Base class for classes that perform date calculations for future contracts
 class FutureExpiryCalculator {
 public:
-<<<<<<< HEAD
+    virtual ~FutureExpiryCalculator() {}
+
     /*! Given  a reference date, \p referenceDate, return the expiry date of the next futures contract relative to 
         the reference date.
-=======
-    virtual ~FutureExpiryCalculator() {}
-    /*! Given a future contract's name, \p contractName, and a reference date, \p referenceDate, return the expiry 
-        date of the next futures contract relative to the reference date.
->>>>>>> 930cf113
         
         The \p includeExpiry parameter controls what happens when the \p referenceDate is equal to the next contract's
         expiry date. If \p includeExpiry is \c true, the contract's expiry date is returned. If \p includeExpiry is 
