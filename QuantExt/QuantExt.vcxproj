--- conflicted
+++ resolved
@@ -639,11 +639,8 @@
     <ClInclude Include="qle\instruments\impliedbondspread.hpp" />
     <ClInclude Include="qle\instruments\makeaverageois.hpp" />
     <ClInclude Include="qle\instruments\makecds.hpp" />
-<<<<<<< HEAD
     <ClInclude Include="qle\instruments\multilegoption.hpp" />
-=======
     <ClInclude Include="qle\instruments\nullinstrument.hpp" />
->>>>>>> 862db7c2
     <ClInclude Include="qle\instruments\oibasisswap.hpp" />
     <ClInclude Include="qle\instruments\oiccbasisswap.hpp" />
     <ClInclude Include="qle\instruments\payment.hpp" />
