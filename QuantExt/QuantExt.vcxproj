﻿<?xml version="1.0" encoding="utf-8"?>
<Project DefaultTargets="Build" ToolsVersion="4.0" xmlns="http://schemas.microsoft.com/developer/msbuild/2003">
  <ItemGroup Label="ProjectConfigurations">
    <ProjectConfiguration Include="Debug (static runtime)|Win32">
      <Configuration>Debug (static runtime)</Configuration>
      <Platform>Win32</Platform>
    </ProjectConfiguration>
    <ProjectConfiguration Include="Debug (static runtime)|x64">
      <Configuration>Debug (static runtime)</Configuration>
      <Platform>x64</Platform>
    </ProjectConfiguration>
    <ProjectConfiguration Include="Debug|Win32">
      <Configuration>Debug</Configuration>
      <Platform>Win32</Platform>
    </ProjectConfiguration>
    <ProjectConfiguration Include="Debug|x64">
      <Configuration>Debug</Configuration>
      <Platform>x64</Platform>
    </ProjectConfiguration>
    <ProjectConfiguration Include="Release (static runtime)|Win32">
      <Configuration>Release (static runtime)</Configuration>
      <Platform>Win32</Platform>
    </ProjectConfiguration>
    <ProjectConfiguration Include="Release (static runtime)|x64">
      <Configuration>Release (static runtime)</Configuration>
      <Platform>x64</Platform>
    </ProjectConfiguration>
    <ProjectConfiguration Include="Release|Win32">
      <Configuration>Release</Configuration>
      <Platform>Win32</Platform>
    </ProjectConfiguration>
    <ProjectConfiguration Include="Release|x64">
      <Configuration>Release</Configuration>
      <Platform>x64</Platform>
    </ProjectConfiguration>
  </ItemGroup>
  <PropertyGroup Label="Globals">
    <ProjectName>QuantExt</ProjectName>
    <ProjectGuid>{AD0A27DA-91DA-46A2-ACBD-296C419ED3AA}</ProjectGuid>
    <RootNamespace>QuantExt</RootNamespace>
  </PropertyGroup>
  <Import Project="$(VCTargetsPath)\Microsoft.Cpp.Default.props" />
  <Import Project="QuantExt.props" />
  <PropertyGroup Condition="'$(Configuration)|$(Platform)'=='Debug (static runtime)|Win32'" Label="Configuration">
    <ConfigurationType>StaticLibrary</ConfigurationType>
    <UseOfMfc>false</UseOfMfc>
    <CharacterSet>MultiByte</CharacterSet>
  </PropertyGroup>
  <PropertyGroup Condition="'$(Configuration)|$(Platform)'=='Debug (static runtime)|x64'" Label="Configuration">
    <ConfigurationType>StaticLibrary</ConfigurationType>
    <UseOfMfc>false</UseOfMfc>
    <CharacterSet>MultiByte</CharacterSet>
  </PropertyGroup>
  <PropertyGroup Condition="'$(Configuration)|$(Platform)'=='Release (static runtime)|Win32'" Label="Configuration">
    <ConfigurationType>StaticLibrary</ConfigurationType>
    <UseOfMfc>false</UseOfMfc>
    <CharacterSet>MultiByte</CharacterSet>
  </PropertyGroup>
  <PropertyGroup Condition="'$(Configuration)|$(Platform)'=='Release (static runtime)|x64'" Label="Configuration">
    <ConfigurationType>StaticLibrary</ConfigurationType>
    <UseOfMfc>false</UseOfMfc>
    <CharacterSet>MultiByte</CharacterSet>
  </PropertyGroup>
  <PropertyGroup Condition="'$(Configuration)|$(Platform)'=='Debug|Win32'" Label="Configuration">
    <ConfigurationType>StaticLibrary</ConfigurationType>
    <UseOfMfc>false</UseOfMfc>
    <CharacterSet>MultiByte</CharacterSet>
  </PropertyGroup>
  <PropertyGroup Condition="'$(Configuration)|$(Platform)'=='Debug|x64'" Label="Configuration">
    <ConfigurationType>StaticLibrary</ConfigurationType>
    <UseOfMfc>false</UseOfMfc>
    <CharacterSet>MultiByte</CharacterSet>
  </PropertyGroup>
  <PropertyGroup Condition="'$(Configuration)|$(Platform)'=='Release|Win32'" Label="Configuration">
    <ConfigurationType>StaticLibrary</ConfigurationType>
    <UseOfMfc>false</UseOfMfc>
    <CharacterSet>MultiByte</CharacterSet>
  </PropertyGroup>
  <PropertyGroup Condition="'$(Configuration)|$(Platform)'=='Release|x64'" Label="Configuration">
    <ConfigurationType>StaticLibrary</ConfigurationType>
    <UseOfMfc>false</UseOfMfc>
    <CharacterSet>MultiByte</CharacterSet>
  </PropertyGroup>
  <Import Project="$(VCTargetsPath)\Microsoft.Cpp.props" />
  <ImportGroup Label="ExtensionSettings">
  </ImportGroup>
  <ImportGroup Condition="'$(Configuration)|$(Platform)'=='Debug (static runtime)|Win32'" Label="PropertySheets">
    <Import Project="$(UserRootDir)\Microsoft.Cpp.$(Platform).user.props" Condition="exists('$(UserRootDir)\Microsoft.Cpp.$(Platform).user.props')" Label="LocalAppDataPlatform" />
  </ImportGroup>
  <ImportGroup Condition="'$(Configuration)|$(Platform)'=='Debug (static runtime)|x64'" Label="PropertySheets">
    <Import Project="$(UserRootDir)\Microsoft.Cpp.$(Platform).user.props" Condition="exists('$(UserRootDir)\Microsoft.Cpp.$(Platform).user.props')" Label="LocalAppDataPlatform" />
  </ImportGroup>
  <ImportGroup Condition="'$(Configuration)|$(Platform)'=='Release (static runtime)|Win32'" Label="PropertySheets">
    <Import Project="$(UserRootDir)\Microsoft.Cpp.$(Platform).user.props" Condition="exists('$(UserRootDir)\Microsoft.Cpp.$(Platform).user.props')" Label="LocalAppDataPlatform" />
  </ImportGroup>
  <ImportGroup Condition="'$(Configuration)|$(Platform)'=='Release (static runtime)|x64'" Label="PropertySheets">
    <Import Project="$(UserRootDir)\Microsoft.Cpp.$(Platform).user.props" Condition="exists('$(UserRootDir)\Microsoft.Cpp.$(Platform).user.props')" Label="LocalAppDataPlatform" />
  </ImportGroup>
  <ImportGroup Condition="'$(Configuration)|$(Platform)'=='Debug|Win32'" Label="PropertySheets">
    <Import Project="$(UserRootDir)\Microsoft.Cpp.$(Platform).user.props" Condition="exists('$(UserRootDir)\Microsoft.Cpp.$(Platform).user.props')" Label="LocalAppDataPlatform" />
  </ImportGroup>
  <ImportGroup Condition="'$(Configuration)|$(Platform)'=='Debug|x64'" Label="PropertySheets">
    <Import Project="$(UserRootDir)\Microsoft.Cpp.$(Platform).user.props" Condition="exists('$(UserRootDir)\Microsoft.Cpp.$(Platform).user.props')" Label="LocalAppDataPlatform" />
  </ImportGroup>
  <ImportGroup Condition="'$(Configuration)|$(Platform)'=='Release|Win32'" Label="PropertySheets">
    <Import Project="$(UserRootDir)\Microsoft.Cpp.$(Platform).user.props" Condition="exists('$(UserRootDir)\Microsoft.Cpp.$(Platform).user.props')" Label="LocalAppDataPlatform" />
  </ImportGroup>
  <ImportGroup Condition="'$(Configuration)|$(Platform)'=='Release|x64'" Label="PropertySheets">
    <Import Project="$(UserRootDir)\Microsoft.Cpp.$(Platform).user.props" Condition="exists('$(UserRootDir)\Microsoft.Cpp.$(Platform).user.props')" Label="LocalAppDataPlatform" />
  </ImportGroup>
  <PropertyGroup Label="UserMacros" />
  <PropertyGroup>
    <_ProjectFileVersion>11.0.1</_ProjectFileVersion>
    <OutDir Condition="'$(Configuration)|$(Platform)'=='Release|Win32'">.\lib\</OutDir>
    <OutDir Condition="'$(Configuration)|$(Platform)'=='Release|x64'">.\lib\</OutDir>
    <IntDir Condition="'$(Configuration)|$(Platform)'=='Release|Win32'">.\build\$(qlCompilerTag)\$(Platform)\$(Configuration)\</IntDir>
    <IntDir Condition="'$(Configuration)|$(Platform)'=='Release|x64'">.\build\$(qlCompilerTag)\$(Platform)\$(Configuration)\</IntDir>
    <OutDir Condition="'$(Configuration)|$(Platform)'=='Debug|Win32'">.\lib\</OutDir>
    <OutDir Condition="'$(Configuration)|$(Platform)'=='Debug|x64'">.\lib\</OutDir>
    <IntDir Condition="'$(Configuration)|$(Platform)'=='Debug|Win32'">.\build\$(qlCompilerTag)\$(Platform)\$(Configuration)\</IntDir>
    <IntDir Condition="'$(Configuration)|$(Platform)'=='Debug|x64'">.\build\$(qlCompilerTag)\$(Platform)\$(Configuration)\</IntDir>
    <OutDir Condition="'$(Configuration)|$(Platform)'=='Release (static runtime)|Win32'">.\lib\</OutDir>
    <OutDir Condition="'$(Configuration)|$(Platform)'=='Release (static runtime)|x64'">.\lib\</OutDir>
    <IntDir Condition="'$(Configuration)|$(Platform)'=='Release (static runtime)|Win32'">.\build\$(qlCompilerTag)\$(Platform)\$(Configuration)\</IntDir>
    <IntDir Condition="'$(Configuration)|$(Platform)'=='Release (static runtime)|x64'">.\build\$(qlCompilerTag)\$(Platform)\$(Configuration)\</IntDir>
    <OutDir Condition="'$(Configuration)|$(Platform)'=='Debug (static runtime)|Win32'">.\lib\</OutDir>
    <OutDir Condition="'$(Configuration)|$(Platform)'=='Debug (static runtime)|x64'">.\lib\</OutDir>
    <IntDir Condition="'$(Configuration)|$(Platform)'=='Debug (static runtime)|Win32'">.\build\$(qlCompilerTag)\$(Platform)\$(Configuration)\</IntDir>
    <IntDir Condition="'$(Configuration)|$(Platform)'=='Debug (static runtime)|x64'">.\build\$(qlCompilerTag)\$(Platform)\$(Configuration)\</IntDir>
    <TargetName Condition="'$(Configuration)|$(Platform)'=='Debug (static runtime)|Win32'">QuantExt-$(qlCompilerTag)-mt-sgd</TargetName>
    <TargetName Condition="'$(Configuration)|$(Platform)'=='Debug (static runtime)|x64'">QuantExt-$(qlCompilerTag)-x64-mt-sgd</TargetName>
    <TargetName Condition="'$(Configuration)|$(Platform)'=='Debug|Win32'">QuantExt-$(qlCompilerTag)-mt-gd</TargetName>
    <TargetName Condition="'$(Configuration)|$(Platform)'=='Debug|x64'">QuantExt-$(qlCompilerTag)-x64-mt-gd</TargetName>
    <TargetName Condition="'$(Configuration)|$(Platform)'=='Release (static runtime)|Win32'">QuantExt-$(qlCompilerTag)-mt-s</TargetName>
    <TargetName Condition="'$(Configuration)|$(Platform)'=='Release (static runtime)|x64'">QuantExt-$(qlCompilerTag)-x64-mt-s</TargetName>
    <TargetName Condition="'$(Configuration)|$(Platform)'=='Release|Win32'">QuantExt-$(qlCompilerTag)-mt</TargetName>
    <TargetName Condition="'$(Configuration)|$(Platform)'=='Release|x64'">QuantExt-$(qlCompilerTag)-x64-mt</TargetName>
  </PropertyGroup>
  <ItemDefinitionGroup Condition="'$(Configuration)|$(Platform)'=='Release|Win32'">
    <ClCompile>
      <Optimization>MaxSpeed</Optimization>
      <InlineFunctionExpansion>AnySuitable</InlineFunctionExpansion>
      <IntrinsicFunctions>false</IntrinsicFunctions>
      <FavorSizeOrSpeed>Speed</FavorSizeOrSpeed>
      <AdditionalIncludeDirectories>.;$(BOOST);..\QuantLib;%(AdditionalIncludeDirectories)</AdditionalIncludeDirectories>
      <PreprocessorDefinitions>NDEBUG;WIN32;_LIB;_SCL_SECURE_NO_DEPRECATE;_CRT_SECURE_NO_DEPRECATE;%(PreprocessorDefinitions)</PreprocessorDefinitions>
      <StringPooling>true</StringPooling>
      <RuntimeLibrary>MultiThreadedDLL</RuntimeLibrary>
      <FunctionLevelLinking>true</FunctionLevelLinking>
      <DisableLanguageExtensions>false</DisableLanguageExtensions>
      <ForceConformanceInForLoopScope>true</ForceConformanceInForLoopScope>
      <RuntimeTypeInfo>true</RuntimeTypeInfo>
      <PrecompiledHeader>
      </PrecompiledHeader>
      <PrecompiledHeaderOutputFile>.\build\$(qlCompilerTag)\$(Platform)\$(Configuration)\QuantExt.pch</PrecompiledHeaderOutputFile>
      <AssemblerListingLocation>.\build\$(qlCompilerTag)\$(Platform)\$(Configuration)\</AssemblerListingLocation>
      <ObjectFileName>.\build\$(qlCompilerTag)\$(Platform)\$(Configuration)\</ObjectFileName>
      <ProgramDataBaseFileName>.\build\$(qlCompilerTag)\$(Platform)\$(Configuration)\</ProgramDataBaseFileName>
      <BrowseInformation>
      </BrowseInformation>
      <BrowseInformationFile>.\build\$(qlCompilerTag)\$(Platform)\$(Configuration)\</BrowseInformationFile>
      <WarningLevel>Level3</WarningLevel>
      <SuppressStartupBanner>true</SuppressStartupBanner>
      <CompileAs>Default</CompileAs>
      <MultiProcessorCompilation>true</MultiProcessorCompilation>
    </ClCompile>
    <ResourceCompile>
      <PreprocessorDefinitions>NDEBUG;%(PreprocessorDefinitions)</PreprocessorDefinitions>
      <Culture>0x0409</Culture>
    </ResourceCompile>
    <PreLinkEvent>
      <Message>Make build directory</Message>
      <Command>if not exist lib mkdir lib</Command>
    </PreLinkEvent>
    <Lib>
      <OutputFile>$(OutDir)$(TargetName)$(TargetExt)</OutputFile>
      <SuppressStartupBanner>true</SuppressStartupBanner>
    </Lib>
    <Bscmake>
      <SuppressStartupBanner>false</SuppressStartupBanner>
    </Bscmake>
  </ItemDefinitionGroup>
  <ItemDefinitionGroup Condition="'$(Configuration)|$(Platform)'=='Release|x64'">
    <ClCompile>
      <Optimization>MaxSpeed</Optimization>
      <InlineFunctionExpansion>AnySuitable</InlineFunctionExpansion>
      <IntrinsicFunctions>false</IntrinsicFunctions>
      <FavorSizeOrSpeed>Speed</FavorSizeOrSpeed>
      <AdditionalIncludeDirectories>.;$(BOOST);..\QuantLib;%(AdditionalIncludeDirectories)</AdditionalIncludeDirectories>
      <PreprocessorDefinitions>NDEBUG;WIN32;_LIB;_SCL_SECURE_NO_DEPRECATE;_CRT_SECURE_NO_DEPRECATE;%(PreprocessorDefinitions)</PreprocessorDefinitions>
      <StringPooling>true</StringPooling>
      <RuntimeLibrary>MultiThreadedDLL</RuntimeLibrary>
      <FunctionLevelLinking>true</FunctionLevelLinking>
      <DisableLanguageExtensions>false</DisableLanguageExtensions>
      <ForceConformanceInForLoopScope>true</ForceConformanceInForLoopScope>
      <RuntimeTypeInfo>true</RuntimeTypeInfo>
      <PrecompiledHeader>
      </PrecompiledHeader>
      <PrecompiledHeaderOutputFile>.\build\$(qlCompilerTag)\$(Platform)\$(Configuration)\QuantExt.pch</PrecompiledHeaderOutputFile>
      <AssemblerListingLocation>.\build\$(qlCompilerTag)\$(Platform)\$(Configuration)\</AssemblerListingLocation>
      <ObjectFileName>.\build\$(qlCompilerTag)\$(Platform)\$(Configuration)\</ObjectFileName>
      <ProgramDataBaseFileName>.\build\$(qlCompilerTag)\$(Platform)\$(Configuration)\</ProgramDataBaseFileName>
      <BrowseInformation>
      </BrowseInformation>
      <BrowseInformationFile>.\build\$(qlCompilerTag)\$(Platform)\$(Configuration)\</BrowseInformationFile>
      <WarningLevel>Level3</WarningLevel>
      <SuppressStartupBanner>true</SuppressStartupBanner>
      <CompileAs>Default</CompileAs>
      <MultiProcessorCompilation>true</MultiProcessorCompilation>
    </ClCompile>
    <ResourceCompile>
      <PreprocessorDefinitions>NDEBUG;%(PreprocessorDefinitions)</PreprocessorDefinitions>
      <Culture>0x0409</Culture>
    </ResourceCompile>
    <PreLinkEvent>
      <Message>Make build directory</Message>
      <Command>if not exist lib mkdir lib</Command>
    </PreLinkEvent>
    <Lib>
      <OutputFile>$(OutDir)$(TargetName)$(TargetExt)</OutputFile>
      <SuppressStartupBanner>true</SuppressStartupBanner>
    </Lib>
    <Bscmake>
      <SuppressStartupBanner>false</SuppressStartupBanner>
    </Bscmake>
  </ItemDefinitionGroup>
  <ItemDefinitionGroup Condition="'$(Configuration)|$(Platform)'=='Debug|Win32'">
    <ClCompile>
      <Optimization>Disabled</Optimization>
      <IntrinsicFunctions>false</IntrinsicFunctions>
      <AdditionalIncludeDirectories>.;$(BOOST);..\QuantLib;%(AdditionalIncludeDirectories)</AdditionalIncludeDirectories>
      <PreprocessorDefinitions>_DEBUG;WIN32;_LIB;_SCL_SECURE_NO_DEPRECATE;_CRT_SECURE_NO_DEPRECATE;%(PreprocessorDefinitions)</PreprocessorDefinitions>
      <BasicRuntimeChecks>EnableFastChecks</BasicRuntimeChecks>
      <RuntimeLibrary>MultiThreadedDebugDLL</RuntimeLibrary>
      <DisableLanguageExtensions>false</DisableLanguageExtensions>
      <ForceConformanceInForLoopScope>true</ForceConformanceInForLoopScope>
      <RuntimeTypeInfo>true</RuntimeTypeInfo>
      <PrecompiledHeader>
      </PrecompiledHeader>
      <PrecompiledHeaderOutputFile>.\build\$(qlCompilerTag)\$(Platform)\$(Configuration)\QuantExt.pch</PrecompiledHeaderOutputFile>
      <AssemblerListingLocation>.\build\$(qlCompilerTag)\$(Platform)\$(Configuration)\</AssemblerListingLocation>
      <ObjectFileName>.\build\$(qlCompilerTag)\$(Platform)\$(Configuration)\</ObjectFileName>
      <ProgramDataBaseFileName>.\build\$(qlCompilerTag)\$(Platform)\$(Configuration)\</ProgramDataBaseFileName>
      <BrowseInformation>
      </BrowseInformation>
      <BrowseInformationFile>.\build\$(qlCompilerTag)\$(Platform)\$(Configuration)\</BrowseInformationFile>
      <WarningLevel>Level3</WarningLevel>
      <SuppressStartupBanner>true</SuppressStartupBanner>
      <DebugInformationFormat>EditAndContinue</DebugInformationFormat>
      <CompileAs>Default</CompileAs>
      <MultiProcessorCompilation>true</MultiProcessorCompilation>
    </ClCompile>
    <ResourceCompile>
      <PreprocessorDefinitions>_DEBUG;%(PreprocessorDefinitions)</PreprocessorDefinitions>
      <Culture>0x0409</Culture>
    </ResourceCompile>
    <PreLinkEvent>
      <Message>Make build directory</Message>
      <Command>if not exist lib mkdir lib</Command>
    </PreLinkEvent>
    <Lib>
      <OutputFile>$(OutDir)$(TargetName)$(TargetExt)</OutputFile>
      <SuppressStartupBanner>true</SuppressStartupBanner>
    </Lib>
    <Bscmake>
      <SuppressStartupBanner>false</SuppressStartupBanner>
    </Bscmake>
  </ItemDefinitionGroup>
  <ItemDefinitionGroup Condition="'$(Configuration)|$(Platform)'=='Debug|x64'">
    <ClCompile>
      <Optimization>Disabled</Optimization>
      <IntrinsicFunctions>false</IntrinsicFunctions>
      <AdditionalIncludeDirectories>.;$(BOOST);..\QuantLib;%(AdditionalIncludeDirectories)</AdditionalIncludeDirectories>
      <PreprocessorDefinitions>_DEBUG;WIN32;_LIB;_SCL_SECURE_NO_DEPRECATE;_CRT_SECURE_NO_DEPRECATE;%(PreprocessorDefinitions)</PreprocessorDefinitions>
      <BasicRuntimeChecks>EnableFastChecks</BasicRuntimeChecks>
      <RuntimeLibrary>MultiThreadedDebugDLL</RuntimeLibrary>
      <DisableLanguageExtensions>false</DisableLanguageExtensions>
      <ForceConformanceInForLoopScope>true</ForceConformanceInForLoopScope>
      <RuntimeTypeInfo>true</RuntimeTypeInfo>
      <PrecompiledHeader>
      </PrecompiledHeader>
      <PrecompiledHeaderOutputFile>.\build\$(qlCompilerTag)\$(Platform)\$(Configuration)\QuantExt.pch</PrecompiledHeaderOutputFile>
      <AssemblerListingLocation>.\build\$(qlCompilerTag)\$(Platform)\$(Configuration)\</AssemblerListingLocation>
      <ObjectFileName>.\build\$(qlCompilerTag)\$(Platform)\$(Configuration)\</ObjectFileName>
      <ProgramDataBaseFileName>.\build\$(qlCompilerTag)\$(Platform)\$(Configuration)\</ProgramDataBaseFileName>
      <BrowseInformation>
      </BrowseInformation>
      <BrowseInformationFile>.\build\$(qlCompilerTag)\$(Platform)\$(Configuration)\</BrowseInformationFile>
      <WarningLevel>Level3</WarningLevel>
      <SuppressStartupBanner>true</SuppressStartupBanner>
      <DebugInformationFormat>ProgramDatabase</DebugInformationFormat>
      <CompileAs>Default</CompileAs>
      <MultiProcessorCompilation>true</MultiProcessorCompilation>
    </ClCompile>
    <ResourceCompile>
      <PreprocessorDefinitions>_DEBUG;%(PreprocessorDefinitions)</PreprocessorDefinitions>
      <Culture>0x0409</Culture>
    </ResourceCompile>
    <PreLinkEvent>
      <Message>Make build directory</Message>
      <Command>if not exist lib mkdir lib</Command>
    </PreLinkEvent>
    <Lib>
      <OutputFile>$(OutDir)$(TargetName)$(TargetExt)</OutputFile>
      <SuppressStartupBanner>true</SuppressStartupBanner>
    </Lib>
    <Bscmake>
      <SuppressStartupBanner>false</SuppressStartupBanner>
    </Bscmake>
  </ItemDefinitionGroup>
  <ItemDefinitionGroup Condition="'$(Configuration)|$(Platform)'=='Release (static runtime)|Win32'">
    <ClCompile>
      <Optimization>MaxSpeed</Optimization>
      <InlineFunctionExpansion>AnySuitable</InlineFunctionExpansion>
      <IntrinsicFunctions>false</IntrinsicFunctions>
      <FavorSizeOrSpeed>Speed</FavorSizeOrSpeed>
      <AdditionalIncludeDirectories>.;$(BOOST);..\QuantLib;%(AdditionalIncludeDirectories)</AdditionalIncludeDirectories>
      <PreprocessorDefinitions>NDEBUG;WIN32;_LIB;_SCL_SECURE_NO_DEPRECATE;_CRT_SECURE_NO_DEPRECATE;%(PreprocessorDefinitions)</PreprocessorDefinitions>
      <StringPooling>true</StringPooling>
      <RuntimeLibrary>MultiThreaded</RuntimeLibrary>
      <FunctionLevelLinking>true</FunctionLevelLinking>
      <DisableLanguageExtensions>false</DisableLanguageExtensions>
      <ForceConformanceInForLoopScope>true</ForceConformanceInForLoopScope>
      <RuntimeTypeInfo>true</RuntimeTypeInfo>
      <PrecompiledHeader>
      </PrecompiledHeader>
      <PrecompiledHeaderOutputFile>.\build\$(qlCompilerTag)\$(Platform)\$(Configuration)\QuantExt.pch</PrecompiledHeaderOutputFile>
      <AssemblerListingLocation>.\build\$(qlCompilerTag)\$(Platform)\$(Configuration)\</AssemblerListingLocation>
      <ObjectFileName>.\build\$(qlCompilerTag)\$(Platform)\$(Configuration)\</ObjectFileName>
      <ProgramDataBaseFileName>.\build\$(qlCompilerTag)\$(Platform)\$(Configuration)\</ProgramDataBaseFileName>
      <BrowseInformation>
      </BrowseInformation>
      <BrowseInformationFile>.\build\$(qlCompilerTag)\$(Platform)\$(Configuration)\</BrowseInformationFile>
      <WarningLevel>Level3</WarningLevel>
      <SuppressStartupBanner>true</SuppressStartupBanner>
      <CompileAs>Default</CompileAs>
      <MultiProcessorCompilation>true</MultiProcessorCompilation>
    </ClCompile>
    <ResourceCompile>
      <PreprocessorDefinitions>NDEBUG;%(PreprocessorDefinitions)</PreprocessorDefinitions>
      <Culture>0x0409</Culture>
    </ResourceCompile>
    <PreLinkEvent>
      <Message>Make build directory</Message>
      <Command>if not exist lib mkdir lib</Command>
    </PreLinkEvent>
    <Lib>
      <OutputFile>$(OutDir)$(TargetName)$(TargetExt)</OutputFile>
      <SuppressStartupBanner>true</SuppressStartupBanner>
    </Lib>
    <Bscmake>
      <SuppressStartupBanner>false</SuppressStartupBanner>
    </Bscmake>
  </ItemDefinitionGroup>
  <ItemDefinitionGroup Condition="'$(Configuration)|$(Platform)'=='Release (static runtime)|x64'">
    <ClCompile>
      <Optimization>MaxSpeed</Optimization>
      <InlineFunctionExpansion>AnySuitable</InlineFunctionExpansion>
      <IntrinsicFunctions>false</IntrinsicFunctions>
      <FavorSizeOrSpeed>Speed</FavorSizeOrSpeed>
      <AdditionalIncludeDirectories>.;$(BOOST);..\QuantLib;%(AdditionalIncludeDirectories)</AdditionalIncludeDirectories>
      <PreprocessorDefinitions>NDEBUG;WIN32;_LIB;_SCL_SECURE_NO_DEPRECATE;_CRT_SECURE_NO_DEPRECATE;%(PreprocessorDefinitions)</PreprocessorDefinitions>
      <StringPooling>true</StringPooling>
      <RuntimeLibrary>MultiThreaded</RuntimeLibrary>
      <FunctionLevelLinking>true</FunctionLevelLinking>
      <DisableLanguageExtensions>false</DisableLanguageExtensions>
      <ForceConformanceInForLoopScope>true</ForceConformanceInForLoopScope>
      <RuntimeTypeInfo>true</RuntimeTypeInfo>
      <PrecompiledHeader>
      </PrecompiledHeader>
      <PrecompiledHeaderOutputFile>.\build\$(qlCompilerTag)\$(Platform)\$(Configuration)\QuantExt.pch</PrecompiledHeaderOutputFile>
      <AssemblerListingLocation>.\build\$(qlCompilerTag)\$(Platform)\$(Configuration)\</AssemblerListingLocation>
      <ObjectFileName>.\build\$(qlCompilerTag)\$(Platform)\$(Configuration)\</ObjectFileName>
      <ProgramDataBaseFileName>.\build\$(qlCompilerTag)\$(Platform)\$(Configuration)\</ProgramDataBaseFileName>
      <BrowseInformation>
      </BrowseInformation>
      <BrowseInformationFile>.\build\$(qlCompilerTag)\$(Platform)\$(Configuration)\</BrowseInformationFile>
      <WarningLevel>Level3</WarningLevel>
      <SuppressStartupBanner>true</SuppressStartupBanner>
      <CompileAs>Default</CompileAs>
      <MultiProcessorCompilation>true</MultiProcessorCompilation>
    </ClCompile>
    <ResourceCompile>
      <PreprocessorDefinitions>NDEBUG;%(PreprocessorDefinitions)</PreprocessorDefinitions>
      <Culture>0x0409</Culture>
    </ResourceCompile>
    <PreLinkEvent>
      <Message>Make build directory</Message>
      <Command>if not exist lib mkdir lib</Command>
    </PreLinkEvent>
    <Lib>
      <OutputFile>$(OutDir)$(TargetName)$(TargetExt)</OutputFile>
      <SuppressStartupBanner>true</SuppressStartupBanner>
    </Lib>
    <Bscmake>
      <SuppressStartupBanner>false</SuppressStartupBanner>
    </Bscmake>
  </ItemDefinitionGroup>
  <ItemDefinitionGroup Condition="'$(Configuration)|$(Platform)'=='Debug (static runtime)|Win32'">
    <ClCompile>
      <Optimization>Disabled</Optimization>
      <IntrinsicFunctions>false</IntrinsicFunctions>
      <AdditionalIncludeDirectories>.;$(BOOST);..\QuantLib;%(AdditionalIncludeDirectories)</AdditionalIncludeDirectories>
      <PreprocessorDefinitions>_DEBUG;WIN32;_LIB;_SCL_SECURE_NO_DEPRECATE;_CRT_SECURE_NO_DEPRECATE;%(PreprocessorDefinitions)</PreprocessorDefinitions>
      <BasicRuntimeChecks>EnableFastChecks</BasicRuntimeChecks>
      <RuntimeLibrary>MultiThreadedDebug</RuntimeLibrary>
      <DisableLanguageExtensions>false</DisableLanguageExtensions>
      <ForceConformanceInForLoopScope>true</ForceConformanceInForLoopScope>
      <RuntimeTypeInfo>true</RuntimeTypeInfo>
      <PrecompiledHeader>
      </PrecompiledHeader>
      <PrecompiledHeaderOutputFile>.\build\$(qlCompilerTag)\$(Platform)\$(Configuration)\QuantExt.pch</PrecompiledHeaderOutputFile>
      <AssemblerListingLocation>.\build\$(qlCompilerTag)\$(Platform)\$(Configuration)\</AssemblerListingLocation>
      <ObjectFileName>.\build\$(qlCompilerTag)\$(Platform)\$(Configuration)\</ObjectFileName>
      <ProgramDataBaseFileName>.\build\$(qlCompilerTag)\$(Platform)\$(Configuration)\</ProgramDataBaseFileName>
      <BrowseInformation>
      </BrowseInformation>
      <BrowseInformationFile>.\build\$(qlCompilerTag)\$(Platform)\$(Configuration)\</BrowseInformationFile>
      <WarningLevel>Level3</WarningLevel>
      <SuppressStartupBanner>true</SuppressStartupBanner>
      <DebugInformationFormat>EditAndContinue</DebugInformationFormat>
      <CompileAs>Default</CompileAs>
      <MultiProcessorCompilation>true</MultiProcessorCompilation>
    </ClCompile>
    <ResourceCompile>
      <PreprocessorDefinitions>_DEBUG;%(PreprocessorDefinitions)</PreprocessorDefinitions>
      <Culture>0x0409</Culture>
    </ResourceCompile>
    <PreLinkEvent>
      <Message>Make build directory</Message>
      <Command>if not exist lib mkdir lib</Command>
    </PreLinkEvent>
    <Lib>
      <OutputFile>$(OutDir)$(TargetName)$(TargetExt)</OutputFile>
      <SuppressStartupBanner>true</SuppressStartupBanner>
    </Lib>
    <Bscmake>
      <SuppressStartupBanner>false</SuppressStartupBanner>
    </Bscmake>
  </ItemDefinitionGroup>
  <ItemDefinitionGroup Condition="'$(Configuration)|$(Platform)'=='Debug (static runtime)|x64'">
    <ClCompile>
      <Optimization>Disabled</Optimization>
      <IntrinsicFunctions>false</IntrinsicFunctions>
      <AdditionalIncludeDirectories>.;$(BOOST);..\QuantLib;%(AdditionalIncludeDirectories)</AdditionalIncludeDirectories>
      <PreprocessorDefinitions>_DEBUG;WIN32;_LIB;_SCL_SECURE_NO_DEPRECATE;_CRT_SECURE_NO_DEPRECATE;%(PreprocessorDefinitions)</PreprocessorDefinitions>
      <BasicRuntimeChecks>EnableFastChecks</BasicRuntimeChecks>
      <RuntimeLibrary>MultiThreadedDebug</RuntimeLibrary>
      <DisableLanguageExtensions>false</DisableLanguageExtensions>
      <ForceConformanceInForLoopScope>true</ForceConformanceInForLoopScope>
      <RuntimeTypeInfo>true</RuntimeTypeInfo>
      <PrecompiledHeader>
      </PrecompiledHeader>
      <PrecompiledHeaderOutputFile>.\build\$(qlCompilerTag)\$(Platform)\$(Configuration)\QuantExt.pch</PrecompiledHeaderOutputFile>
      <AssemblerListingLocation>.\build\$(qlCompilerTag)\$(Platform)\$(Configuration)\</AssemblerListingLocation>
      <ObjectFileName>.\build\$(qlCompilerTag)\$(Platform)\$(Configuration)\</ObjectFileName>
      <ProgramDataBaseFileName>.\build\$(qlCompilerTag)\$(Platform)\$(Configuration)\</ProgramDataBaseFileName>
      <BrowseInformation>
      </BrowseInformation>
      <BrowseInformationFile>.\build\$(qlCompilerTag)\$(Platform)\$(Configuration)\</BrowseInformationFile>
      <WarningLevel>Level3</WarningLevel>
      <SuppressStartupBanner>true</SuppressStartupBanner>
      <DebugInformationFormat>ProgramDatabase</DebugInformationFormat>
      <CompileAs>Default</CompileAs>
      <MultiProcessorCompilation>true</MultiProcessorCompilation>
    </ClCompile>
    <ResourceCompile>
      <PreprocessorDefinitions>_DEBUG;%(PreprocessorDefinitions)</PreprocessorDefinitions>
      <Culture>0x0409</Culture>
    </ResourceCompile>
    <PreLinkEvent>
      <Message>Make build directory</Message>
      <Command>if not exist lib mkdir lib</Command>
    </PreLinkEvent>
    <Lib>
      <OutputFile>$(OutDir)$(TargetName)$(TargetExt)</OutputFile>
      <SuppressStartupBanner>true</SuppressStartupBanner>
    </Lib>
    <Bscmake>
      <SuppressStartupBanner>false</SuppressStartupBanner>
    </Bscmake>
  </ItemDefinitionGroup>
  <ItemGroup>
    <ClInclude Include="qle\auto_link.hpp" />
    <ClInclude Include="qle\cashflows\all.hpp" />
    <ClInclude Include="qle\cashflows\averageonindexedcoupon.hpp" />
    <ClInclude Include="qle\cashflows\averageonindexedcouponpricer.hpp" />
    <ClInclude Include="qle\cashflows\couponpricer.hpp" />
    <ClInclude Include="qle\cashflows\subperiodscoupon.hpp" />
    <ClInclude Include="qle\cashflows\subperiodscouponpricer.hpp" />
    <ClInclude Include="qle\currencies\africa.hpp" />
    <ClInclude Include="qle\currencies\all.hpp" />
    <ClInclude Include="qle\currencies\america.hpp" />
    <ClInclude Include="qle\currencies\asia.hpp" />
    <ClInclude Include="qle\currencies\europe.hpp" />
<<<<<<< HEAD
    <ClInclude Include="qle\indexes\all.hpp" />
    <ClInclude Include="qle\indexes\genericiborindex.hpp" />
    <ClInclude Include="qle\instruments\all.hpp" />
    <ClInclude Include="qle\instruments\averageois.hpp" />
    <ClInclude Include="qle\instruments\crossccybasisswap.hpp" />
    <ClInclude Include="qle\instruments\crossccyswap.hpp" />
    <ClInclude Include="qle\instruments\fxforward.hpp" />
    <ClInclude Include="qle\instruments\makeaverageois.hpp" />
    <ClInclude Include="qle\instruments\tenorbasisswap.hpp" />
    <ClInclude Include="qle\pricingengines\all.hpp" />
    <ClInclude Include="qle\pricingengines\crossccyswapengine.hpp" />
    <ClInclude Include="qle\pricingengines\discountingfxforwardengine.hpp" />
    <ClInclude Include="qle\quotes\logquote.hpp" />
    <ClInclude Include="qle\config.hpp" />
    <ClInclude Include="qle\quantext.hpp" />
    <ClInclude Include="qle\termstructures\all.hpp" />
    <ClInclude Include="qle\termstructures\averageoisratehelper.hpp" />
    <ClInclude Include="qle\termstructures\basistwoswaphelper.hpp" />
    <ClInclude Include="qle\termstructures\crossccybasisswaphelper.hpp" />
    <ClInclude Include="qle\termstructures\fxforwardhelper.hpp" />
    <ClInclude Include="qle\termstructures\interpolateddiscountcurve.hpp" />
    <ClInclude Include="qle\termstructures\oisratehelper.hpp" />
    <ClInclude Include="qle\termstructures\tenorbasisswaphelper.hpp" />
=======
    <ClInclude Include="qle\indexes\genericiborindex.hpp" />
    <ClInclude Include="qle\indexes\ibor\audbbsw.hpp" />
    <ClInclude Include="qle\indexes\ibor\averagebma.hpp" />
    <ClInclude Include="qle\indexes\ibor\chftois.hpp" />
    <ClInclude Include="qle\indexes\ibor\czkpribor.hpp" />
    <ClInclude Include="qle\indexes\ibor\dkkcibor.hpp" />
    <ClInclude Include="qle\indexes\ibor\hkdhibor.hpp" />
    <ClInclude Include="qle\indexes\ibor\hufbubor.hpp" />
    <ClInclude Include="qle\indexes\ibor\idridrfix.hpp" />
    <ClInclude Include="qle\indexes\ibor\inrmifor.hpp" />
    <ClInclude Include="qle\indexes\ibor\mxntiie.hpp" />
    <ClInclude Include="qle\indexes\ibor\noknibor.hpp" />
    <ClInclude Include="qle\indexes\ibor\nzdbkbm.hpp" />
    <ClInclude Include="qle\indexes\ibor\plnwibor.hpp" />
    <ClInclude Include="qle\indexes\ibor\sekstibor.hpp" />
    <ClInclude Include="qle\indexes\ibor\sgdsibor.hpp" />
    <ClInclude Include="qle\indexes\ibor\sgdsor.hpp" />
    <ClInclude Include="qle\indexes\ibor\skkbribor.hpp" />
    <ClInclude Include="qle\indexes\ibor\tonar.hpp" />
    <ClInclude Include="qle\quotes\logquote.hpp" />
    <ClInclude Include="qle\config.hpp" />
    <ClInclude Include="qle\quantext.hpp" />
    <ClInclude Include="qle\termstructures\interpolateddiscountcurve.hpp" />
>>>>>>> 8732516d
  </ItemGroup>
  <ItemGroup>
    <ClCompile Include="qle\cashflows\averageonindexedcoupon.cpp" />
    <ClCompile Include="qle\cashflows\averageonindexedcouponpricer.cpp" />
    <ClCompile Include="qle\cashflows\couponpricer.cpp" />
    <ClCompile Include="qle\cashflows\subperiodscoupon.cpp" />
    <ClCompile Include="qle\cashflows\subperiodscouponpricer.cpp" />
    <ClCompile Include="qle\currencies\africa.cpp" />
    <ClCompile Include="qle\currencies\america.cpp" />
    <ClCompile Include="qle\currencies\asia.cpp" />
    <ClCompile Include="qle\currencies\europe.cpp" />
<<<<<<< HEAD
    <ClCompile Include="qle\instruments\averageois.cpp" />
    <ClCompile Include="qle\instruments\crossccybasisswap.cpp" />
    <ClCompile Include="qle\instruments\crossccyswap.cpp" />
    <ClCompile Include="qle\instruments\fxforward.cpp" />
    <ClCompile Include="qle\instruments\makeaverageois.cpp" />
    <ClCompile Include="qle\instruments\tenorbasisswap.cpp" />
    <ClCompile Include="qle\pricingengines\crossccyswapengine.cpp" />
    <ClCompile Include="qle\pricingengines\discountingfxforwardengine.cpp" />
=======
>>>>>>> 8732516d
    <ClCompile Include="qle\quotes\logquote.cpp" />
    <ClCompile Include="qle\termstructures\averageoisratehelper.cpp" />
    <ClCompile Include="qle\termstructures\basistwoswaphelper.cpp" />
    <ClCompile Include="qle\termstructures\crossccybasisswaphelper.cpp" />
    <ClCompile Include="qle\termstructures\fxforwardhelper.cpp" />
    <ClCompile Include="qle\termstructures\oisratehelper.cpp" />
    <ClCompile Include="qle\termstructures\tenorbasisswaphelper.cpp" />
  </ItemGroup>
  <Import Project="$(VCTargetsPath)\Microsoft.Cpp.targets" />
  <ImportGroup Label="ExtensionTargets">
  </ImportGroup>
</Project><|MERGE_RESOLUTION|>--- conflicted
+++ resolved
@@ -493,32 +493,9 @@
     <ClInclude Include="qle\currencies\america.hpp" />
     <ClInclude Include="qle\currencies\asia.hpp" />
     <ClInclude Include="qle\currencies\europe.hpp" />
-<<<<<<< HEAD
     <ClInclude Include="qle\indexes\all.hpp" />
     <ClInclude Include="qle\indexes\genericiborindex.hpp" />
-    <ClInclude Include="qle\instruments\all.hpp" />
-    <ClInclude Include="qle\instruments\averageois.hpp" />
-    <ClInclude Include="qle\instruments\crossccybasisswap.hpp" />
-    <ClInclude Include="qle\instruments\crossccyswap.hpp" />
-    <ClInclude Include="qle\instruments\fxforward.hpp" />
-    <ClInclude Include="qle\instruments\makeaverageois.hpp" />
-    <ClInclude Include="qle\instruments\tenorbasisswap.hpp" />
-    <ClInclude Include="qle\pricingengines\all.hpp" />
-    <ClInclude Include="qle\pricingengines\crossccyswapengine.hpp" />
-    <ClInclude Include="qle\pricingengines\discountingfxforwardengine.hpp" />
-    <ClInclude Include="qle\quotes\logquote.hpp" />
-    <ClInclude Include="qle\config.hpp" />
-    <ClInclude Include="qle\quantext.hpp" />
-    <ClInclude Include="qle\termstructures\all.hpp" />
-    <ClInclude Include="qle\termstructures\averageoisratehelper.hpp" />
-    <ClInclude Include="qle\termstructures\basistwoswaphelper.hpp" />
-    <ClInclude Include="qle\termstructures\crossccybasisswaphelper.hpp" />
-    <ClInclude Include="qle\termstructures\fxforwardhelper.hpp" />
-    <ClInclude Include="qle\termstructures\interpolateddiscountcurve.hpp" />
-    <ClInclude Include="qle\termstructures\oisratehelper.hpp" />
-    <ClInclude Include="qle\termstructures\tenorbasisswaphelper.hpp" />
-=======
-    <ClInclude Include="qle\indexes\genericiborindex.hpp" />
+    <ClInclude Include="qle\indexes\ibor\all.hpp" />
     <ClInclude Include="qle\indexes\ibor\audbbsw.hpp" />
     <ClInclude Include="qle\indexes\ibor\averagebma.hpp" />
     <ClInclude Include="qle\indexes\ibor\chftois.hpp" />
@@ -537,11 +514,28 @@
     <ClInclude Include="qle\indexes\ibor\sgdsor.hpp" />
     <ClInclude Include="qle\indexes\ibor\skkbribor.hpp" />
     <ClInclude Include="qle\indexes\ibor\tonar.hpp" />
+    <ClInclude Include="qle\instruments\all.hpp" />
+    <ClInclude Include="qle\instruments\averageois.hpp" />
+    <ClInclude Include="qle\instruments\crossccybasisswap.hpp" />
+    <ClInclude Include="qle\instruments\crossccyswap.hpp" />
+    <ClInclude Include="qle\instruments\fxforward.hpp" />
+    <ClInclude Include="qle\instruments\makeaverageois.hpp" />
+    <ClInclude Include="qle\instruments\tenorbasisswap.hpp" />
+    <ClInclude Include="qle\pricingengines\all.hpp" />
+    <ClInclude Include="qle\pricingengines\crossccyswapengine.hpp" />
+    <ClInclude Include="qle\pricingengines\discountingfxforwardengine.hpp" />
+    <ClInclude Include="qle\quotes\all.hpp" />
     <ClInclude Include="qle\quotes\logquote.hpp" />
     <ClInclude Include="qle\config.hpp" />
     <ClInclude Include="qle\quantext.hpp" />
+    <ClInclude Include="qle\termstructures\all.hpp" />
+    <ClInclude Include="qle\termstructures\averageoisratehelper.hpp" />
+    <ClInclude Include="qle\termstructures\basistwoswaphelper.hpp" />
+    <ClInclude Include="qle\termstructures\crossccybasisswaphelper.hpp" />
+    <ClInclude Include="qle\termstructures\fxforwardhelper.hpp" />
     <ClInclude Include="qle\termstructures\interpolateddiscountcurve.hpp" />
->>>>>>> 8732516d
+    <ClInclude Include="qle\termstructures\oisratehelper.hpp" />
+    <ClInclude Include="qle\termstructures\tenorbasisswaphelper.hpp" />
   </ItemGroup>
   <ItemGroup>
     <ClCompile Include="qle\cashflows\averageonindexedcoupon.cpp" />
@@ -553,7 +547,6 @@
     <ClCompile Include="qle\currencies\america.cpp" />
     <ClCompile Include="qle\currencies\asia.cpp" />
     <ClCompile Include="qle\currencies\europe.cpp" />
-<<<<<<< HEAD
     <ClCompile Include="qle\instruments\averageois.cpp" />
     <ClCompile Include="qle\instruments\crossccybasisswap.cpp" />
     <ClCompile Include="qle\instruments\crossccyswap.cpp" />
@@ -562,8 +555,6 @@
     <ClCompile Include="qle\instruments\tenorbasisswap.cpp" />
     <ClCompile Include="qle\pricingengines\crossccyswapengine.cpp" />
     <ClCompile Include="qle\pricingengines\discountingfxforwardengine.cpp" />
-=======
->>>>>>> 8732516d
     <ClCompile Include="qle\quotes\logquote.cpp" />
     <ClCompile Include="qle\termstructures\averageoisratehelper.cpp" />
     <ClCompile Include="qle\termstructures\basistwoswaphelper.cpp" />
