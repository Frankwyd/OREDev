﻿<?xml version="1.0" encoding="utf-8"?>
<Project ToolsVersion="4.0" xmlns="http://schemas.microsoft.com/developer/msbuild/2003">
  <ItemGroup>
    <ClInclude Include="qle\quantext.hpp" />
    <ClInclude Include="qle\quotes\logquote.hpp">
      <Filter>quotes</Filter>
    </ClInclude>
    <ClInclude Include="qle\auto_link.hpp" />
    <ClInclude Include="qle\currencies\africa.hpp">
      <Filter>currencies</Filter>
    </ClInclude>
    <ClInclude Include="qle\currencies\america.hpp">
      <Filter>currencies</Filter>
    </ClInclude>
    <ClInclude Include="qle\currencies\asia.hpp">
      <Filter>currencies</Filter>
    </ClInclude>
    <ClInclude Include="qle\indexes\genericiborindex.hpp">
      <Filter>indexes</Filter>
    </ClInclude>
    <ClInclude Include="qle\indexes\ibor\audbbsw.hpp">
      <Filter>indexes\ibor</Filter>
    </ClInclude>
    <ClInclude Include="qle\indexes\ibor\chftois.hpp">
      <Filter>indexes\ibor</Filter>
    </ClInclude>
    <ClInclude Include="qle\indexes\ibor\czkpribor.hpp">
      <Filter>indexes\ibor</Filter>
    </ClInclude>
    <ClInclude Include="qle\indexes\ibor\dkkcibor.hpp">
      <Filter>indexes\ibor</Filter>
    </ClInclude>
    <ClInclude Include="qle\indexes\ibor\hkdhibor.hpp">
      <Filter>indexes\ibor</Filter>
    </ClInclude>
    <ClInclude Include="qle\indexes\ibor\hufbubor.hpp">
      <Filter>indexes\ibor</Filter>
    </ClInclude>
    <ClInclude Include="qle\indexes\ibor\idridrfix.hpp">
      <Filter>indexes\ibor</Filter>
    </ClInclude>
    <ClInclude Include="qle\indexes\ibor\inrmifor.hpp">
      <Filter>indexes\ibor</Filter>
    </ClInclude>
    <ClInclude Include="qle\indexes\ibor\mxntiie.hpp">
      <Filter>indexes\ibor</Filter>
    </ClInclude>
    <ClInclude Include="qle\indexes\ibor\noknibor.hpp">
      <Filter>indexes\ibor</Filter>
    </ClInclude>
    <ClInclude Include="qle\indexes\ibor\nzdbkbm.hpp">
      <Filter>indexes\ibor</Filter>
    </ClInclude>
    <ClInclude Include="qle\indexes\ibor\plnwibor.hpp">
      <Filter>indexes\ibor</Filter>
    </ClInclude>
    <ClInclude Include="qle\indexes\ibor\sekstibor.hpp">
      <Filter>indexes\ibor</Filter>
    </ClInclude>
    <ClInclude Include="qle\indexes\ibor\sgdsibor.hpp">
      <Filter>indexes\ibor</Filter>
    </ClInclude>
    <ClInclude Include="qle\indexes\ibor\sgdsor.hpp">
      <Filter>indexes\ibor</Filter>
    </ClInclude>
    <ClInclude Include="qle\indexes\ibor\skkbribor.hpp">
      <Filter>indexes\ibor</Filter>
    </ClInclude>
    <ClInclude Include="qle\indexes\ibor\tonar.hpp">
      <Filter>indexes\ibor</Filter>
    </ClInclude>
    <ClInclude Include="qle\termstructures\interpolateddiscountcurve.hpp">
      <Filter>termstructures</Filter>
    </ClInclude>
    <ClInclude Include="qle\cashflows\averageonindexedcoupon.hpp">
      <Filter>cashflows</Filter>
    </ClInclude>
    <ClInclude Include="qle\cashflows\averageonindexedcouponpricer.hpp">
      <Filter>cashflows</Filter>
    </ClInclude>
    <ClInclude Include="qle\cashflows\couponpricer.hpp">
      <Filter>cashflows</Filter>
    </ClInclude>
    <ClInclude Include="qle\cashflows\subperiodscoupon.hpp">
      <Filter>cashflows</Filter>
    </ClInclude>
    <ClInclude Include="qle\cashflows\subperiodscouponpricer.hpp">
      <Filter>cashflows</Filter>
    </ClInclude>
    <ClInclude Include="qle\instruments\averageois.hpp">
      <Filter>instruments</Filter>
    </ClInclude>
    <ClInclude Include="qle\instruments\crossccybasisswap.hpp">
      <Filter>instruments</Filter>
    </ClInclude>
    <ClInclude Include="qle\instruments\crossccyswap.hpp">
      <Filter>instruments</Filter>
    </ClInclude>
    <ClInclude Include="qle\instruments\fxforward.hpp">
      <Filter>instruments</Filter>
    </ClInclude>
    <ClInclude Include="qle\instruments\makeaverageois.hpp">
      <Filter>instruments</Filter>
    </ClInclude>
    <ClInclude Include="qle\instruments\tenorbasisswap.hpp">
      <Filter>instruments</Filter>
    </ClInclude>
    <ClInclude Include="qle\pricingengines\crossccyswapengine.hpp">
      <Filter>pricingengines</Filter>
    </ClInclude>
    <ClInclude Include="qle\pricingengines\discountingfxforwardengine.hpp">
      <Filter>pricingengines</Filter>
    </ClInclude>
    <ClInclude Include="qle\termstructures\averageoisratehelper.hpp">
      <Filter>termstructures</Filter>
    </ClInclude>
    <ClInclude Include="qle\termstructures\basistwoswaphelper.hpp">
      <Filter>termstructures</Filter>
    </ClInclude>
    <ClInclude Include="qle\termstructures\crossccybasisswaphelper.hpp">
      <Filter>termstructures</Filter>
    </ClInclude>
    <ClInclude Include="qle\termstructures\oisratehelper.hpp">
      <Filter>termstructures</Filter>
    </ClInclude>
    <ClInclude Include="qle\termstructures\tenorbasisswaphelper.hpp">
      <Filter>termstructures</Filter>
    </ClInclude>
    <ClInclude Include="qle\instruments\currencyswap.hpp">
      <Filter>instruments</Filter>
    </ClInclude>
    <ClInclude Include="qle\instruments\oibasisswap.hpp">
      <Filter>instruments</Filter>
    </ClInclude>
    <ClInclude Include="qle\instruments\oiccbasisswap.hpp">
      <Filter>instruments</Filter>
    </ClInclude>
    <ClInclude Include="qle\models\crossassetanalytics.hpp">
      <Filter>models</Filter>
    </ClInclude>
    <ClInclude Include="qle\models\crossassetanalyticsbase.hpp">
      <Filter>models</Filter>
    </ClInclude>
    <ClInclude Include="qle\models\crossassetmodel.hpp">
      <Filter>models</Filter>
    </ClInclude>
    <ClInclude Include="qle\models\fxbsconstantparametrization.hpp">
      <Filter>models</Filter>
    </ClInclude>
    <ClInclude Include="qle\models\fxbsparametrization.hpp">
      <Filter>models</Filter>
    </ClInclude>
    <ClInclude Include="qle\models\fxbspiecewiseconstantparametrization.hpp">
      <Filter>models</Filter>
    </ClInclude>
    <ClInclude Include="qle\models\gaussian1dcrossassetadaptor.hpp">
      <Filter>models</Filter>
    </ClInclude>
    <ClInclude Include="qle\models\irlgm1fconstantparametrization.hpp">
      <Filter>models</Filter>
    </ClInclude>
    <ClInclude Include="qle\models\irlgm1fparametrization.hpp">
      <Filter>models</Filter>
    </ClInclude>
    <ClInclude Include="qle\models\irlgm1fpiecewiseconstanthullwhiteadaptor.hpp">
      <Filter>models</Filter>
    </ClInclude>
    <ClInclude Include="qle\models\irlgm1fpiecewiseconstantparametrization.hpp">
      <Filter>models</Filter>
    </ClInclude>
    <ClInclude Include="qle\models\irlgm1fpiecewiselinearparametrization.hpp">
      <Filter>models</Filter>
    </ClInclude>
    <ClInclude Include="qle\models\lgm.hpp">
      <Filter>models</Filter>
    </ClInclude>
    <ClInclude Include="qle\models\lgmimpliedyieldtermstructure.hpp">
      <Filter>models</Filter>
    </ClInclude>
    <ClInclude Include="qle\models\linkablecalibratedmodel.hpp">
      <Filter>models</Filter>
    </ClInclude>
    <ClInclude Include="qle\models\parametrization.hpp">
      <Filter>models</Filter>
    </ClInclude>
    <ClInclude Include="qle\models\piecewiseconstanthelper.hpp">
      <Filter>models</Filter>
    </ClInclude>
    <ClInclude Include="qle\models\pseudoparameter.hpp">
      <Filter>models</Filter>
    </ClInclude>
    <ClInclude Include="qle\methods\multipathgeneratorbase.hpp">
      <Filter>methods</Filter>
    </ClInclude>
    <ClInclude Include="qle\pricingengines\analyticcclgmfxoptionengine.hpp">
      <Filter>pricingengines</Filter>
    </ClInclude>
    <ClInclude Include="qle\pricingengines\analyticlgmswaptionengine.hpp">
      <Filter>pricingengines</Filter>
    </ClInclude>
    <ClInclude Include="qle\pricingengines\discountingcurrencyswapengine.hpp">
      <Filter>pricingengines</Filter>
    </ClInclude>
    <ClInclude Include="qle\pricingengines\numericlgmswaptionengine.hpp">
      <Filter>pricingengines</Filter>
    </ClInclude>
    <ClInclude Include="qle\pricingengines\oiccbasisswapengine.hpp">
      <Filter>pricingengines</Filter>
    </ClInclude>
    <ClInclude Include="qle\processes\crossassetstateprocess.hpp">
      <Filter>processes</Filter>
    </ClInclude>
    <ClInclude Include="qle\processes\irlgm1fstateprocess.hpp">
      <Filter>processes</Filter>
    </ClInclude>
    <ClInclude Include="qle\termstructures\blackinvertedvoltermstructure.hpp">
      <Filter>termstructures</Filter>
    </ClInclude>
    <ClInclude Include="qle\termstructures\dynamicblackvoltermstructure.hpp">
      <Filter>termstructures</Filter>
    </ClInclude>
    <ClInclude Include="qle\termstructures\dynamicswaptionvolmatrix.hpp">
      <Filter>termstructures</Filter>
    </ClInclude>
    <ClInclude Include="qle\termstructures\oibasisswaphelper.hpp">
      <Filter>termstructures</Filter>
    </ClInclude>
    <ClInclude Include="qle\termstructures\oiccbasisswaphelper.hpp">
      <Filter>termstructures</Filter>
    </ClInclude>
    <ClInclude Include="qle\termstructures\staticallycorrectedyieldtermstructure.hpp">
      <Filter>termstructures</Filter>
    </ClInclude>
    <ClInclude Include="qle\termstructures\hazardspreadeddefaulttermstructure.hpp">
      <Filter>termstructures</Filter>
    </ClInclude>
    <ClInclude Include="qle\models\crossassetmodelimpliedfxvoltermstructure.hpp">
      <Filter>models</Filter>
    </ClInclude>
    <ClInclude Include="qle\termstructures\blackvariancecurve3.hpp">
      <Filter>termstructures</Filter>
    </ClInclude>
    <ClInclude Include="qle\termstructures\blackvariancesurfacemoneyness.hpp">
      <Filter>termstructures</Filter>
    </ClInclude>
    <ClInclude Include="qle\pricingengines\discountingswapenginemulticurve.hpp">
      <Filter>pricingengines</Filter>
    </ClInclude>
    <ClInclude Include="qle\termstructures\datedstrippedoptionlet.hpp">
      <Filter>termstructures</Filter>
    </ClInclude>
    <ClInclude Include="qle\termstructures\datedstrippedoptionletadapter.hpp">
      <Filter>termstructures</Filter>
    </ClInclude>
    <ClInclude Include="qle\termstructures\datedstrippedoptionletbase.hpp">
      <Filter>termstructures</Filter>
    </ClInclude>
    <ClInclude Include="qle\termstructures\dynamicoptionletvolatilitystructure.hpp">
      <Filter>termstructures</Filter>
    </ClInclude>
    <ClInclude Include="qle\indexes\fxindex.hpp">
      <Filter>indexes</Filter>
    </ClInclude>
    <ClInclude Include="qle\cashflows\floatingratefxlinkednotionalcoupon.hpp">
      <Filter>cashflows</Filter>
    </ClInclude>
    <ClInclude Include="qle\cashflows\fxlinkedcashflow.hpp">
      <Filter>cashflows</Filter>
    </ClInclude>
    <ClInclude Include="qle\termstructures\optionletstripper1.hpp">
      <Filter>termstructures</Filter>
    </ClInclude>
    <ClInclude Include="qle\termstructures\optionletstripper2.hpp">
      <Filter>termstructures</Filter>
    </ClInclude>
    <ClInclude Include="qle\termstructures\swaptionvolatilityconverter.hpp">
      <Filter>termstructures</Filter>
    </ClInclude>
    <ClInclude Include="qle\termstructures\interpolateddiscountcurve2.hpp">
      <Filter>termstructures</Filter>
    </ClInclude>
    <ClInclude Include="qle\termstructures\spreadedoptionletvolatility.hpp">
      <Filter>termstructures</Filter>
    </ClInclude>
    <ClInclude Include="qle\termstructures\spreadedsmilesection.hpp">
      <Filter>termstructures</Filter>
    </ClInclude>
    <ClInclude Include="qle\termstructures\spreadedswaptionvolatility.hpp">
      <Filter>termstructures</Filter>
    </ClInclude>
    <ClInclude Include="qle\termstructures\dynamicstype.hpp">
      <Filter>termstructures</Filter>
    </ClInclude>
    <ClInclude Include="qle\instruments\deposit.hpp">
      <Filter>instruments</Filter>
    </ClInclude>
    <ClInclude Include="qle\pricingengines\depositengine.hpp">
      <Filter>pricingengines</Filter>
    </ClInclude>
    <ClInclude Include="qle\termstructures\strippedoptionletadapter2.hpp">
      <Filter>termstructures</Filter>
    </ClInclude>
    <ClInclude Include="qle\pricingengines\discountingequityforwardengine.hpp">
      <Filter>pricingengines</Filter>
    </ClInclude>
    <ClInclude Include="qle\instruments\equityforward.hpp">
      <Filter>instruments</Filter>
    </ClInclude>
    <ClInclude Include="qle\indexes\inflationindexwrapper.hpp">
      <Filter>indexes</Filter>
    </ClInclude>
    <ClInclude Include="qle\indexes\ibor\twdtaibor.hpp">
      <Filter>indexes\ibor</Filter>
    </ClInclude>
    <ClInclude Include="qle\indexes\ibor\myrklibor.hpp">
      <Filter>indexes\ibor</Filter>
    </ClInclude>
    <ClInclude Include="qle\indexes\ibor\krwkoribor.hpp">
      <Filter>indexes\ibor</Filter>
    </ClInclude>
    <ClInclude Include="qle\pricingengines\discountingriskybondengine.hpp">
      <Filter>pricingengines</Filter>
    </ClInclude>
    <ClInclude Include="qle\models\crossassetmodelimpliedeqvoltermstructure.hpp">
      <Filter>models</Filter>
    </ClInclude>
    <ClInclude Include="qle\models\eqbsconstantparametrization.hpp">
      <Filter>models</Filter>
    </ClInclude>
    <ClInclude Include="qle\models\eqbsparametrization.hpp">
      <Filter>models</Filter>
    </ClInclude>
    <ClInclude Include="qle\models\eqbspiecewiseconstantparametrization.hpp">
      <Filter>models</Filter>
    </ClInclude>
    <ClInclude Include="qle\pricingengines\analyticxassetlgmeqoptionengine.hpp">
      <Filter>pricingengines</Filter>
    </ClInclude>
    <ClInclude Include="qle\models\fxeqoptionhelper.hpp">
      <Filter>models</Filter>
    </ClInclude>
    <ClInclude Include="qle\instruments\subperiodsswap.hpp">
      <Filter>instruments</Filter>
    </ClInclude>
    <ClInclude Include="qle\termstructures\subperiodsswaphelper.hpp">
      <Filter>termstructures</Filter>
    </ClInclude>
    <ClInclude Include="qle\instruments\cdsoption.hpp">
      <Filter>instruments</Filter>
    </ClInclude>
    <ClInclude Include="qle\models\cdsoptionhelper.hpp">
      <Filter>models</Filter>
    </ClInclude>
    <ClInclude Include="qle\models\cpicapfloorhelper.hpp">
      <Filter>models</Filter>
    </ClInclude>
    <ClInclude Include="qle\models\crlgm1fparametrization.hpp">
      <Filter>models</Filter>
    </ClInclude>
    <ClInclude Include="qle\models\infdkparametrization.hpp">
      <Filter>models</Filter>
    </ClInclude>
    <ClInclude Include="qle\models\lgmimplieddefaulttermstructure.hpp">
      <Filter>models</Filter>
    </ClInclude>
    <ClInclude Include="qle\pricingengines\analyticdkcpicapfloorengine.hpp">
      <Filter>pricingengines</Filter>
    </ClInclude>
    <ClInclude Include="qle\pricingengines\analyticlgmcdsoptionengine.hpp">
      <Filter>pricingengines</Filter>
    </ClInclude>
    <ClInclude Include="qle\pricingengines\blackcdsoptionengine.hpp">
      <Filter>pricingengines</Filter>
    </ClInclude>
    <ClInclude Include="qle\termstructures\survivalprobabilitycurve.hpp">
      <Filter>termstructures</Filter>
    </ClInclude>
    <ClInclude Include="qle\termstructures\blackvolsurfacewithatm.hpp">
      <Filter>termstructures</Filter>
    </ClInclude>
    <ClInclude Include="qle\pricingengines\midpointcdsengine.hpp">
      <Filter>pricingengines</Filter>
    </ClInclude>
    <ClInclude Include="qle\indexes\ibor\twdtaibor.hpp">
      <Filter>indexes\ibor</Filter>
    </ClInclude>
    <ClInclude Include="qle\indexes\ibor\myrklibor.hpp">
      <Filter>indexes\ibor</Filter>
    </ClInclude>
    <ClInclude Include="qle\indexes\ibor\krwkoribor.hpp">
      <Filter>indexes\ibor</Filter>
    </ClInclude>
    <ClInclude Include="qle\instruments\makecds.hpp">
      <Filter>instruments</Filter>
    </ClInclude>
    <ClInclude Include="qle\instruments\creditdefaultswap.hpp">
      <Filter>instruments</Filter>
    </ClInclude>
    <ClInclude Include="qle\termstructures\defaultprobabilityhelpers.hpp">
      <Filter>termstructures</Filter>
    </ClInclude>
    <ClInclude Include="qle\pricingengines\discountingriskybondengine.hpp">
      <Filter>pricingengines</Filter>
    </ClInclude>
    <ClInclude Include="qle\termstructures\swaptionvolcubewithatm.hpp">
      <Filter>termstructures</Filter>
    </ClInclude>
    <ClInclude Include="qle\termstructures\swaptionvolcube2.hpp">
      <Filter>termstructures</Filter>
    </ClInclude>
    <ClInclude Include="qle\termstructures\swaptionvolconstantspread.hpp">
      <Filter>termstructures</Filter>
    </ClInclude>
    <ClInclude Include="qle\termstructures\fxblackvolsurface.hpp">
      <Filter>termstructures</Filter>
    </ClInclude>
    <ClInclude Include="qle\termstructures\fxsmilesection.hpp">
      <Filter>termstructures</Filter>
    </ClInclude>
    <ClInclude Include="qle\termstructures\fxvannavolgasmilesection.hpp">
      <Filter>termstructures</Filter>
    </ClInclude>
    <ClInclude Include="qle\instruments\payment.hpp">
      <Filter>instruments</Filter>
    </ClInclude>
    <ClInclude Include="qle\pricingengines\paymentdiscountingengine.hpp">
      <Filter>pricingengines</Filter>
    </ClInclude>
    <ClInclude Include="qle\math\flatextrapolation.hpp">
      <Filter>math</Filter>
    </ClInclude>
    <ClInclude Include="qle\math\nadarayawatson.hpp">
      <Filter>math</Filter>
    </ClInclude>
    <ClInclude Include="qle\math\stabilisedglls.hpp">
      <Filter>math</Filter>
    </ClInclude>
    <ClInclude Include="qle\termstructures\equityvolconstantspread.hpp">
      <Filter>termstructures</Filter>
    </ClInclude>
    <ClInclude Include="qle\cashflows\floatingannuitycoupon.hpp">
      <Filter>cashflows</Filter>
    </ClInclude>
    <ClInclude Include="qle\cashflows\floatingannuitynominal.hpp">
      <Filter>cashflows</Filter>
    </ClInclude>
    <ClInclude Include="qle\indexes\ibor\corra.hpp">
      <Filter>indexes\ibor</Filter>
    </ClInclude>
    <ClInclude Include="qle\termstructures\immfraratehelper.hpp">
      <Filter>termstructures</Filter>
    </ClInclude>
    <ClInclude Include="qle\math\trace.hpp">
      <Filter>math</Filter>
    </ClInclude>
    <ClInclude Include="qle\math\deltagammavar.hpp">
      <Filter>math</Filter>
    </ClInclude>
    <ClInclude Include="qle\models\dkimpliedzeroinflationtermstructure.hpp">
      <Filter>models</Filter>
    </ClInclude>
    <ClInclude Include="qle\indexes\inflationindexobserver.hpp">
      <Filter>indexes</Filter>
    </ClInclude>
    <ClInclude Include="qle\termstructures\zeroinflationcurveobserverstatic.hpp">
      <Filter>termstructures</Filter>
    </ClInclude>
    <ClInclude Include="qle\models\dkimpliedyoyinflationtermstructure.hpp">
      <Filter>models</Filter>
    </ClInclude>
    <ClInclude Include="qle\termstructures\zeroinflationcurveobservermoving.hpp">
      <Filter>termstructures</Filter>
    </ClInclude>
    <ClInclude Include="qle\termstructures\yoyinflationcurveobservermoving.hpp">
      <Filter>termstructures</Filter>
    </ClInclude>
    <ClInclude Include="qle\termstructures\yoyinflationcurveobserverstatic.hpp">
      <Filter>termstructures</Filter>
    </ClInclude>
    <ClInclude Include="qle\termstructures\pricecurve.hpp">
      <Filter>termstructures</Filter>
    </ClInclude>
    <ClInclude Include="qle\termstructures\pricetermstructure.hpp">
      <Filter>termstructures</Filter>
    </ClInclude>
    <ClInclude Include="qle\pricingengines\discountingcommodityforwardengine.hpp">
      <Filter>pricingengines</Filter>
    </ClInclude>
    <ClInclude Include="qle\instruments\commodityforward.hpp">
      <Filter>instruments</Filter>
    </ClInclude>
    <ClInclude Include="qle\termstructures\pricetermstructureadapter.hpp">
      <Filter>termstructures</Filter>
    </ClInclude>
    <ClInclude Include="qle\cashflows\quantocouponpricer.hpp">
      <Filter>cashflows</Filter>
    </ClInclude>
    <ClInclude Include="qle\instruments\impliedbondspread.hpp">
      <Filter>instruments</Filter>
    </ClInclude>
    <ClInclude Include="qle\termstructures\yoyoptionletvolatilitysurface.hpp">
      <Filter>termstructures</Filter>
    </ClInclude>
    <ClInclude Include="qle\termstructures\yoyinflationoptionletvolstripper.hpp">
      <Filter>termstructures</Filter>
    </ClInclude>
    <ClInclude Include="qle\termstructures\interpolatedyoycapfloortermpricesurface.hpp">
      <Filter>termstructures</Filter>
    </ClInclude>
    <ClInclude Include="qle\cashflows\quantocouponpricer.hpp">
      <Filter>cashflows</Filter>
    </ClInclude>
    <ClInclude Include="qle\indexes\equityindex.hpp">
      <Filter>indexes</Filter>
    </ClInclude>
    <ClInclude Include="qle\indexes\ibor\dkkois.hpp">
      <Filter>indexes\ibor</Filter>
    </ClInclude>
    <ClInclude Include="qle\indexes\ibor\demlibor.hpp">
      <Filter>indexes\ibor</Filter>
    </ClInclude>
    <ClInclude Include="qle\indexes\ibor\chfsaron.hpp">
      <Filter>indexes\ibor</Filter>
    </ClInclude>
    <ClInclude Include="qle\indexes\ibor\saibor.hpp">
      <Filter>indexes\ibor</Filter>
    </ClInclude>
    <ClInclude Include="qle\indexes\ibor\seksior.hpp">
      <Filter>indexes\ibor</Filter>
    </ClInclude>
    <ClInclude Include="qle\indexes\bmaindexwrapper.hpp">
      <Filter>indexes</Filter>
    </ClInclude>
    <ClInclude Include="qle\instruments\fixedbmaswap.hpp">
      <Filter>instruments</Filter>
    </ClInclude>
    <ClInclude Include="qle\calendars\chile.hpp">
      <Filter>time\calendars</Filter>
    </ClInclude>
    <ClInclude Include="qle\calendars\colombia.hpp">
      <Filter>time\calendars</Filter>
    </ClInclude>
    <ClInclude Include="qle\calendars\malaysia.hpp">
      <Filter>time\calendars</Filter>
    </ClInclude>
    <ClInclude Include="qle\calendars\peru.hpp">
      <Filter>time\calendars</Filter>
    </ClInclude>
    <ClInclude Include="qle\calendars\philippines.hpp">
      <Filter>time\calendars</Filter>
    </ClInclude>
    <ClInclude Include="qle\calendars\thailand.hpp">
      <Filter>time\calendars</Filter>
    </ClInclude>
    <ClInclude Include="qle\calendars\switzerland.hpp">
      <Filter>time\calendars</Filter>
    </ClInclude>
    <ClInclude Include="qle\cashflows\equitycoupon.hpp">
      <Filter>cashflows</Filter>
    </ClInclude>
    <ClInclude Include="qle\cashflows\equitycouponpricer.hpp">
      <Filter>cashflows</Filter>
    </ClInclude>
    <ClInclude Include="qle\indexes\ibor\brlcdi.hpp">
      <Filter>indexes\ibor</Filter>
    </ClInclude>
    <ClInclude Include="qle\indexes\ibor\clpcamara.hpp">
      <Filter>indexes\ibor</Filter>
    </ClInclude>
    <ClInclude Include="qle\indexes\ibor\copibr.hpp">
      <Filter>indexes\ibor</Filter>
    </ClInclude>
    <ClInclude Include="qle\indexes\ibor\thbbibor.hpp">
      <Filter>indexes\ibor</Filter>
    </ClInclude>
    <ClInclude Include="qle\indexes\ibor\rubmosprime.hpp">
      <Filter>indexes\ibor</Filter>
    </ClInclude>
    <ClInclude Include="qle\indexes\ibor\phpphiref.hpp">
      <Filter>indexes\ibor</Filter>
    </ClInclude>
    <ClInclude Include="qle\termstructures\discountratiomodifiedcurve.hpp">
      <Filter>termstructures</Filter>
    </ClInclude>
    <ClInclude Include="qle\instruments\crossccyfixfloatswap.hpp">
      <Filter>instruments</Filter>
    </ClInclude>
    <ClInclude Include="qle\termstructures\crossccyfixfloatswaphelper.hpp">
      <Filter>termstructures</Filter>
    </ClInclude>
    <ClInclude Include="qle\indexes\region.hpp">
      <Filter>indexes</Filter>
    </ClInclude>
    <ClInclude Include="qle\indexes\secpi.hpp">
      <Filter>indexes</Filter>
    </ClInclude>
    <ClInclude Include="qle\indexes\dkcpi.hpp">
      <Filter>indexes</Filter>
    </ClInclude>
    <ClInclude Include="qle\indexes\ibor\nowa.hpp">
      <Filter>indexes\ibor</Filter>
    </ClInclude>
    <ClInclude Include="qle\cashflows\lognormalcmsspreadpricer.hpp">
      <Filter>cashflows</Filter>
    </ClInclude>
    <ClInclude Include="qle\instruments\crossccybasismtmresetswap.hpp">
      <Filter>instruments</Filter>
    </ClInclude>
    <ClInclude Include="qle\termstructures\crossccybasismtmresetswaphelper.hpp">
      <Filter>termstructures</Filter>
    </ClInclude>
    <ClInclude Include="qle\termstructures\probabilitytraits.hpp">
      <Filter>termstructures</Filter>
    </ClInclude>
    <ClInclude Include="qle\termstructures\capfloortermvolsurface.hpp">
      <Filter>termstructures</Filter>
    </ClInclude>
    <ClInclude Include="qle\termstructures\optionletstripper.hpp">
      <Filter>termstructures</Filter>
    </ClInclude>
    <ClInclude Include="qle\pricingengines\cpibacheliercapfloorengine.hpp">
      <Filter>pricingengines</Filter>
    </ClInclude>
    <ClInclude Include="qle\pricingengines\cpiblackcapfloorengine.hpp">
      <Filter>pricingengines</Filter>
    </ClInclude>
    <ClInclude Include="qle\pricingengines\cpicapfloorengines.hpp">
      <Filter>pricingengines</Filter>
    </ClInclude>
    <ClInclude Include="qle\currencies\metals.hpp">
      <Filter>currencies</Filter>
    </ClInclude>
    <ClInclude Include="qle\calendars\france.hpp">
      <Filter>time\calendars</Filter>
    </ClInclude>
    <ClInclude Include="qle\calendars\netherlands.hpp">
      <Filter>time\calendars</Filter>
    </ClInclude>
    <ClInclude Include="qle\models\cmscaphelper.hpp">
      <Filter>models</Filter>
    </ClInclude>
    <ClInclude Include="qle\quotes\exceptionquote.hpp">
      <Filter>quotes</Filter>
    </ClInclude>
    <ClInclude Include="qle\termstructures\correlationtermstructure.hpp">
      <Filter>termstructures</Filter>
    </ClInclude>
    <ClInclude Include="qle\termstructures\flatcorrelation.hpp">
      <Filter>termstructures</Filter>
    </ClInclude>
    <ClInclude Include="qle\termstructures\interpolatedcorrelationcurve.hpp">
      <Filter>termstructures</Filter>
    </ClInclude>
    <ClInclude Include="qle\math\fillemptymatrix.hpp">
      <Filter>math</Filter>
    </ClInclude>
    <ClInclude Include="qle\cashflows\brlcdicouponpricer.hpp">
      <Filter>cashflows</Filter>
    </ClInclude>
    <ClInclude Include="qle\instruments\brlcdiswap.hpp">
      <Filter>instruments</Filter>
    </ClInclude>
    <ClInclude Include="qle\termstructures\brlcdiratehelper.hpp">
      <Filter>termstructures</Filter>
    </ClInclude>
    <ClInclude Include="qle\time\yearcounter.hpp">
      <Filter>time</Filter>
    </ClInclude>
    <ClInclude Include="qle\math\fillemptymatrix.hpp">
      <Filter>math</Filter>
    </ClInclude>
    <ClInclude Include="qle\termstructures\optionletcurve.hpp">
      <Filter>termstructures</Filter>
    </ClInclude>
    <ClInclude Include="qle\termstructures\capfloorhelper.hpp">
      <Filter>termstructures</Filter>
    </ClInclude>
    <ClInclude Include="qle\termstructures\piecewiseoptionletcurve.hpp">
      <Filter>termstructures</Filter>
    </ClInclude>
    <ClInclude Include="qle\termstructures\piecewiseoptionletstripper.hpp">
      <Filter>termstructures</Filter>
    </ClInclude>
    <ClInclude Include="qle\termstructures\blackvariancesurfacesparse.hpp">
      <Filter>termstructures</Filter>
    </ClInclude>
    <ClInclude Include="qle\indexes\ibor\krwcd.hpp">
      <Filter>indexes\ibor</Filter>
    </ClInclude>
    <ClInclude Include="qle\termstructures\strippedoptionletadapter.hpp">
      <Filter>termstructures</Filter>
    </ClInclude>
    <ClInclude Include="qle\termstructures\optionletstripperwithatm.hpp">
      <Filter>termstructures</Filter>
    </ClInclude>
    <ClInclude Include="qle\cashflows\strippedcapflooredyoyinflationcoupon.hpp">
      <Filter>cashflows</Filter>
    </ClInclude>
    <ClInclude Include="qle\termstructures\equityforwardcurvestripper.hpp">
      <Filter>termstructures</Filter>
    </ClInclude>
    <ClInclude Include="qle\interpolators\optioninterpolator2d.hpp">
      <Filter>interpolators</Filter>
    </ClInclude>
    <ClInclude Include="qle\termstructures\optionpricesurface.hpp">
      <Filter>termstructures</Filter>
    </ClInclude>
    <ClInclude Include="qle\termstructures\strippedyoyinflationoptionletvol.hpp">
      <Filter>termstructures</Filter>
    </ClInclude>
    <ClInclude Include="qle\termstructures\strippedcpivolatilitystructure.hpp">
      <Filter>termstructures</Filter>
    </ClInclude>
    <ClInclude Include="qle\cashflows\strippedcapflooredyoyinflationcoupon.hpp">
      <Filter>termstructures</Filter>
    </ClInclude>
    <ClInclude Include="qle\pricingengines\discountingforwardbondengine.hpp">
      <Filter>pricingengines</Filter>
    </ClInclude>
    <ClInclude Include="qle\termstructures\dynamicyoyoptionletvolatilitystructure.hpp">
      <Filter>termstructures</Filter>
    </ClInclude>
    <ClInclude Include="qle\indexes\bondindex.hpp">
      <Filter>indexes</Filter>
    </ClInclude>
    <ClInclude Include="qle\instruments\forwardbond.hpp">
      <Filter>instruments</Filter>
    </ClInclude>
    <ClInclude Include="qle\termstructures\iterativebootstrap.hpp">
      <Filter>termstructures</Filter>
    </ClInclude>
    <ClInclude Include="qle\indexes\ibor\ilstelbor.hpp">
      <Filter>indexes\ibor</Filter>
    </ClInclude>
    <ClInclude Include="qle\indexes\ibor\idrjibor.hpp">
      <Filter>indexes\ibor</Filter>
    </ClInclude>
    <ClInclude Include="qle\termstructures\kinterpolatedyoyoptionletvolatilitysurface.hpp">
      <Filter>termstructures</Filter>
    </ClInclude>
    <ClInclude Include="qle\indexes\cacpi.hpp">
      <Filter>indexes</Filter>
    </ClInclude>
    <ClInclude Include="qle\termstructures\capfloortermvolcurve.hpp">
      <Filter>termstructures</Filter>
    </ClInclude>
    <ClInclude Include="qle\termstructures\piecewiseatmoptionletcurve.hpp">
      <Filter>termstructures</Filter>
    </ClInclude>
    <ClInclude Include="qle\pricingengines\baroneadesiwhaleyengine.hpp">
      <Filter>pricingengines</Filter>
    </ClInclude>
    <ClInclude Include="qle\termstructures\blackvariancesurfacestddevs.hpp">
      <Filter>termstructures</Filter>
    </ClInclude>
    <ClInclude Include="qle\termstructures\blackmonotonevarvoltermstructure.hpp">
      <Filter>termstructures</Filter>
    </ClInclude>
    <ClInclude Include="qle\termstructures\crosscurrencypricetermstructure.hpp">
      <Filter>termstructures</Filter>
    </ClInclude>
  </ItemGroup>
  <ItemGroup>
    <Filter Include="cashflows">
      <UniqueIdentifier>{ac57ee4f-9a17-4951-81ac-3e12860a9758}</UniqueIdentifier>
    </Filter>
    <Filter Include="currencies">
      <UniqueIdentifier>{79e30257-9bec-4d68-80fd-a59215cc688d}</UniqueIdentifier>
    </Filter>
    <Filter Include="indexes">
      <UniqueIdentifier>{82767bdf-47a1-403a-9b50-1eae878635bf}</UniqueIdentifier>
    </Filter>
    <Filter Include="instruments">
      <UniqueIdentifier>{60e1a5ca-8e4a-4485-b7a9-b649d652d75f}</UniqueIdentifier>
    </Filter>
    <Filter Include="math">
      <UniqueIdentifier>{0596e69d-c306-44c7-a7af-5f511518e5d4}</UniqueIdentifier>
    </Filter>
    <Filter Include="models">
      <UniqueIdentifier>{740551aa-03ff-4017-89bb-2a031ea2308c}</UniqueIdentifier>
    </Filter>
    <Filter Include="pricingengines">
      <UniqueIdentifier>{ac2c272c-98ad-484a-ba8f-e3150a89e598}</UniqueIdentifier>
    </Filter>
    <Filter Include="quotes">
      <UniqueIdentifier>{1b1252f6-4c99-48e1-a82c-203520ed8d9f}</UniqueIdentifier>
    </Filter>
    <Filter Include="termstructures">
      <UniqueIdentifier>{c9ba9e6b-491e-44f6-99c5-1b560aff60df}</UniqueIdentifier>
    </Filter>
    <Filter Include="processes">
      <UniqueIdentifier>{a1c64987-285d-4622-b1bf-432f5c274486}</UniqueIdentifier>
    </Filter>
    <Filter Include="indexes\ibor">
      <UniqueIdentifier>{77001a78-e7fc-4940-b0db-d00314230010}</UniqueIdentifier>
    </Filter>
    <Filter Include="methods">
      <UniqueIdentifier>{dae20b1f-586f-4e4a-994a-73bda11865fd}</UniqueIdentifier>
    </Filter>
    <Filter Include="utilities">
      <UniqueIdentifier>{e0dfc578-ff16-4b64-a977-3cf9e8ebd310}</UniqueIdentifier>
    </Filter>
    <Filter Include="time">
      <UniqueIdentifier>{a613e638-0ceb-4ac4-8d1a-9533b2d31270}</UniqueIdentifier>
    </Filter>
    <Filter Include="time\calendars">
      <UniqueIdentifier>{127ebe18-cbb6-4387-b8ac-95cae7669e94}</UniqueIdentifier>
    </Filter>
    <Filter Include="interpolators">
      <UniqueIdentifier>{5afe79b0-37bd-4c42-a9f7-5df8719d365c}</UniqueIdentifier>
    </Filter>
  </ItemGroup>
  <ItemGroup>
    <ClCompile Include="qle\quotes\logquote.cpp">
      <Filter>quotes</Filter>
    </ClCompile>
    <ClCompile Include="qle\currencies\africa.cpp">
      <Filter>currencies</Filter>
    </ClCompile>
    <ClCompile Include="qle\currencies\america.cpp">
      <Filter>currencies</Filter>
    </ClCompile>
    <ClCompile Include="qle\currencies\asia.cpp">
      <Filter>currencies</Filter>
    </ClCompile>
    <ClCompile Include="qle\cashflows\averageonindexedcoupon.cpp">
      <Filter>cashflows</Filter>
    </ClCompile>
    <ClCompile Include="qle\cashflows\averageonindexedcouponpricer.cpp">
      <Filter>cashflows</Filter>
    </ClCompile>
    <ClCompile Include="qle\cashflows\couponpricer.cpp">
      <Filter>cashflows</Filter>
    </ClCompile>
    <ClCompile Include="qle\cashflows\subperiodscoupon.cpp">
      <Filter>cashflows</Filter>
    </ClCompile>
    <ClCompile Include="qle\cashflows\subperiodscouponpricer.cpp">
      <Filter>cashflows</Filter>
    </ClCompile>
    <ClCompile Include="qle\instruments\averageois.cpp">
      <Filter>instruments</Filter>
    </ClCompile>
    <ClCompile Include="qle\instruments\crossccybasisswap.cpp">
      <Filter>instruments</Filter>
    </ClCompile>
    <ClCompile Include="qle\instruments\crossccyswap.cpp">
      <Filter>instruments</Filter>
    </ClCompile>
    <ClCompile Include="qle\instruments\fxforward.cpp">
      <Filter>instruments</Filter>
    </ClCompile>
    <ClCompile Include="qle\instruments\makeaverageois.cpp">
      <Filter>instruments</Filter>
    </ClCompile>
    <ClCompile Include="qle\instruments\tenorbasisswap.cpp">
      <Filter>instruments</Filter>
    </ClCompile>
    <ClCompile Include="qle\pricingengines\crossccyswapengine.cpp">
      <Filter>pricingengines</Filter>
    </ClCompile>
    <ClCompile Include="qle\pricingengines\discountingfxforwardengine.cpp">
      <Filter>pricingengines</Filter>
    </ClCompile>
    <ClCompile Include="qle\termstructures\averageoisratehelper.cpp">
      <Filter>termstructures</Filter>
    </ClCompile>
    <ClCompile Include="qle\termstructures\basistwoswaphelper.cpp">
      <Filter>termstructures</Filter>
    </ClCompile>
    <ClCompile Include="qle\termstructures\crossccybasisswaphelper.cpp">
      <Filter>termstructures</Filter>
    </ClCompile>
    <ClCompile Include="qle\termstructures\oisratehelper.cpp">
      <Filter>termstructures</Filter>
    </ClCompile>
    <ClCompile Include="qle\termstructures\tenorbasisswaphelper.cpp">
      <Filter>termstructures</Filter>
    </ClCompile>
    <ClCompile Include="qle\instruments\currencyswap.cpp">
      <Filter>instruments</Filter>
    </ClCompile>
    <ClCompile Include="qle\instruments\oibasisswap.cpp">
      <Filter>instruments</Filter>
    </ClCompile>
    <ClCompile Include="qle\instruments\oiccbasisswap.cpp">
      <Filter>instruments</Filter>
    </ClCompile>
    <ClCompile Include="qle\models\crossassetanalytics.cpp">
      <Filter>models</Filter>
    </ClCompile>
    <ClCompile Include="qle\models\crossassetmodel.cpp">
      <Filter>models</Filter>
    </ClCompile>
    <ClCompile Include="qle\models\fxbsconstantparametrization.cpp">
      <Filter>models</Filter>
    </ClCompile>
    <ClCompile Include="qle\models\fxbsparametrization.cpp">
      <Filter>models</Filter>
    </ClCompile>
    <ClCompile Include="qle\models\fxbspiecewiseconstantparametrization.cpp">
      <Filter>models</Filter>
    </ClCompile>
    <ClCompile Include="qle\models\gaussian1dcrossassetadaptor.cpp">
      <Filter>models</Filter>
    </ClCompile>
    <ClCompile Include="qle\models\lgm.cpp">
      <Filter>models</Filter>
    </ClCompile>
    <ClCompile Include="qle\models\lgmimpliedyieldtermstructure.cpp">
      <Filter>models</Filter>
    </ClCompile>
    <ClCompile Include="qle\models\linkablecalibratedmodel.cpp">
      <Filter>models</Filter>
    </ClCompile>
    <ClCompile Include="qle\models\parametrization.cpp">
      <Filter>models</Filter>
    </ClCompile>
    <ClCompile Include="qle\models\piecewiseconstanthelper.cpp">
      <Filter>models</Filter>
    </ClCompile>
    <ClCompile Include="qle\methods\multipathgeneratorbase.cpp">
      <Filter>methods</Filter>
    </ClCompile>
    <ClCompile Include="qle\pricingengines\analyticcclgmfxoptionengine.cpp">
      <Filter>pricingengines</Filter>
    </ClCompile>
    <ClCompile Include="qle\pricingengines\analyticlgmswaptionengine.cpp">
      <Filter>pricingengines</Filter>
    </ClCompile>
    <ClCompile Include="qle\pricingengines\discountingcurrencyswapengine.cpp">
      <Filter>pricingengines</Filter>
    </ClCompile>
    <ClCompile Include="qle\pricingengines\numericlgmswaptionengine.cpp">
      <Filter>pricingengines</Filter>
    </ClCompile>
    <ClCompile Include="qle\pricingengines\oiccbasisswapengine.cpp">
      <Filter>pricingengines</Filter>
    </ClCompile>
    <ClCompile Include="qle\processes\crossassetstateprocess.cpp">
      <Filter>processes</Filter>
    </ClCompile>
    <ClCompile Include="qle\processes\irlgm1fstateprocess.cpp">
      <Filter>processes</Filter>
    </ClCompile>
    <ClCompile Include="qle\termstructures\dynamicswaptionvolmatrix.cpp">
      <Filter>termstructures</Filter>
    </ClCompile>
    <ClCompile Include="qle\termstructures\oibasisswaphelper.cpp">
      <Filter>termstructures</Filter>
    </ClCompile>
    <ClCompile Include="qle\termstructures\oiccbasisswaphelper.cpp">
      <Filter>termstructures</Filter>
    </ClCompile>
    <ClCompile Include="qle\termstructures\hazardspreadeddefaulttermstructure.cpp">
      <Filter>termstructures</Filter>
    </ClCompile>
    <ClCompile Include="qle\models\crossassetmodelimpliedfxvoltermstructure.cpp">
      <Filter>models</Filter>
    </ClCompile>
    <ClCompile Include="qle\termstructures\blackvariancecurve3.cpp">
      <Filter>termstructures</Filter>
    </ClCompile>
    <ClCompile Include="qle\termstructures\blackvariancesurfacemoneyness.cpp">
      <Filter>termstructures</Filter>
    </ClCompile>
    <ClCompile Include="qle\pricingengines\discountingswapenginemulticurve.cpp">
      <Filter>pricingengines</Filter>
    </ClCompile>
    <ClCompile Include="qle\termstructures\datedstrippedoptionlet.cpp">
      <Filter>termstructures</Filter>
    </ClCompile>
    <ClCompile Include="qle\termstructures\datedstrippedoptionletadapter.cpp">
      <Filter>termstructures</Filter>
    </ClCompile>
    <ClCompile Include="qle\termstructures\dynamicoptionletvolatilitystructure.cpp">
      <Filter>termstructures</Filter>
    </ClCompile>
    <ClCompile Include="qle\indexes\fxindex.cpp">
      <Filter>indexes</Filter>
    </ClCompile>
    <ClCompile Include="qle\cashflows\fxlinkedcashflow.cpp">
      <Filter>cashflows</Filter>
    </ClCompile>
    <ClCompile Include="qle\termstructures\optionletstripper1.cpp">
      <Filter>termstructures</Filter>
    </ClCompile>
    <ClCompile Include="qle\termstructures\optionletstripper2.cpp">
      <Filter>termstructures</Filter>
    </ClCompile>
    <ClCompile Include="qle\termstructures\swaptionvolatilityconverter.cpp">
      <Filter>termstructures</Filter>
    </ClCompile>
    <ClCompile Include="qle\termstructures\swaptionvolcube2.cpp">
      <Filter>termstructures</Filter>
    </ClCompile>
    <ClCompile Include="qle\termstructures\spreadedoptionletvolatility.cpp">
      <Filter>termstructures</Filter>
    </ClCompile>
    <ClCompile Include="qle\termstructures\spreadedsmilesection.cpp">
      <Filter>termstructures</Filter>
    </ClCompile>
    <ClCompile Include="qle\termstructures\spreadedswaptionvolatility.cpp">
      <Filter>termstructures</Filter>
    </ClCompile>
    <ClCompile Include="qle\pricingengines\discountingriskybondengine.cpp">
      <Filter>pricingengines</Filter>
    </ClCompile>
    <ClCompile Include="qle\instruments\deposit.cpp">
      <Filter>instruments</Filter>
    </ClCompile>
    <ClCompile Include="qle\pricingengines\depositengine.cpp">
      <Filter>pricingengines</Filter>
    </ClCompile>
    <ClCompile Include="qle\termstructures\strippedoptionletadapter2.cpp">
      <Filter>termstructures</Filter>
    </ClCompile>
    <ClCompile Include="qle\pricingengines\discountingequityforwardengine.cpp">
      <Filter>pricingengines</Filter>
    </ClCompile>
    <ClCompile Include="qle\instruments\equityforward.cpp">
      <Filter>instruments</Filter>
    </ClCompile>
    <ClCompile Include="qle\indexes\inflationindexwrapper.cpp">
      <Filter>indexes</Filter>
    </ClCompile>
    <ClCompile Include="qle\pricingengines\discountingriskybondengine.cpp">
      <Filter>pricingengines</Filter>
    </ClCompile>
    <ClCompile Include="qle\models\crossassetmodelimpliedeqvoltermstructure.cpp">
      <Filter>models</Filter>
    </ClCompile>
    <ClCompile Include="qle\models\eqbsconstantparametrization.cpp">
      <Filter>models</Filter>
    </ClCompile>
    <ClCompile Include="qle\models\eqbsparametrization.cpp">
      <Filter>models</Filter>
    </ClCompile>
    <ClCompile Include="qle\models\eqbspiecewiseconstantparametrization.cpp">
      <Filter>models</Filter>
    </ClCompile>
    <ClCompile Include="qle\pricingengines\analyticxassetlgmeqoptionengine.cpp">
      <Filter>pricingengines</Filter>
    </ClCompile>
    <ClCompile Include="qle\models\fxeqoptionhelper.cpp">
      <Filter>models</Filter>
    </ClCompile>
    <ClCompile Include="qle\instruments\subperiodsswap.cpp">
      <Filter>instruments</Filter>
    </ClCompile>
    <ClCompile Include="qle\termstructures\subperiodsswaphelper.cpp">
      <Filter>termstructures</Filter>
    </ClCompile>
    <ClCompile Include="qle\instruments\cdsoption.cpp">
      <Filter>instruments</Filter>
    </ClCompile>
    <ClCompile Include="qle\models\cdsoptionhelper.cpp">
      <Filter>models</Filter>
    </ClCompile>
    <ClCompile Include="qle\models\cpicapfloorhelper.cpp">
      <Filter>models</Filter>
    </ClCompile>
    <ClCompile Include="qle\models\lgmimplieddefaulttermstructure.cpp">
      <Filter>models</Filter>
    </ClCompile>
    <ClCompile Include="qle\pricingengines\analyticdkcpicapfloorengine.cpp">
      <Filter>pricingengines</Filter>
    </ClCompile>
    <ClCompile Include="qle\pricingengines\analyticlgmcdsoptionengine.cpp">
      <Filter>pricingengines</Filter>
    </ClCompile>
    <ClCompile Include="qle\pricingengines\blackcdsoptionengine.cpp">
      <Filter>pricingengines</Filter>
    </ClCompile>
    <ClCompile Include="qle\termstructures\blackvolsurfacewithatm.cpp">
      <Filter>termstructures</Filter>
    </ClCompile>
    <ClCompile Include="qle\pricingengines\midpointcdsengine.cpp">
      <Filter>pricingengines</Filter>
    </ClCompile>
    <ClCompile Include="qle\instruments\makecds.cpp">
      <Filter>instruments</Filter>
    </ClCompile>
    <ClCompile Include="qle\instruments\creditdefaultswap.cpp">
      <Filter>instruments</Filter>
    </ClCompile>
    <ClCompile Include="qle\termstructures\defaultprobabilityhelpers.cpp">
      <Filter>termstructures</Filter>
    </ClCompile>
    <ClCompile Include="qle\termstructures\fxblackvolsurface.cpp">
      <Filter>termstructures</Filter>
    </ClCompile>
    <ClCompile Include="qle\termstructures\fxvannavolgasmilesection.cpp">
      <Filter>termstructures</Filter>
    </ClCompile>
    <ClCompile Include="qle\instruments\payment.cpp">
      <Filter>instruments</Filter>
    </ClCompile>
    <ClCompile Include="qle\pricingengines\paymentdiscountingengine.cpp">
      <Filter>pricingengines</Filter>
    </ClCompile>
    <ClCompile Include="qle\cashflows\floatingannuitycoupon.cpp">
      <Filter>cashflows</Filter>
    </ClCompile>
    <ClCompile Include="qle\cashflows\floatingannuitynominal.cpp">
      <Filter>cashflows</Filter>
    </ClCompile>
    <ClCompile Include="qle\termstructures\immfraratehelper.cpp">
      <Filter>termstructures</Filter>
    </ClCompile>
    <ClCompile Include="qle\math\deltagammavar.cpp">
      <Filter>math</Filter>
    </ClCompile>
    <ClCompile Include="qle\models\dkimpliedzeroinflationtermstructure.cpp">
      <Filter>models</Filter>
    </ClCompile>
    <ClCompile Include="qle\models\dkimpliedyoyinflationtermstructure.cpp">
      <Filter>models</Filter>
    </ClCompile>
    <ClCompile Include="qle\pricingengines\discountingcommodityforwardengine.cpp">
      <Filter>pricingengines</Filter>
    </ClCompile>
    <ClCompile Include="qle\instruments\commodityforward.cpp">
      <Filter>instruments</Filter>
    </ClCompile>
    <ClCompile Include="qle\termstructures\pricetermstructure.cpp">
      <Filter>termstructures</Filter>
    </ClCompile>
    <ClCompile Include="qle\termstructures\pricetermstructureadapter.cpp">
      <Filter>termstructures</Filter>
    </ClCompile>
    <ClCompile Include="qle\cashflows\quantocouponpricer.cpp">
      <Filter>cashflows</Filter>
    </ClCompile>
    <ClCompile Include="qle\instruments\impliedbondspread.cpp">
      <Filter>instruments</Filter>
    </ClCompile>
    <ClCompile Include="qle\termstructures\yoyinflationoptionletvolstripper.cpp">
      <Filter>termstructures</Filter>
    </ClCompile>
    <ClCompile Include="qle\cashflows\quantocouponpricer.cpp">
      <Filter>cashflows</Filter>
    </ClCompile>
    <ClCompile Include="qle\indexes\equityindex.cpp">
      <Filter>indexes</Filter>
    </ClCompile>
    <ClCompile Include="qle\instruments\fixedbmaswap.cpp">
      <Filter>instruments</Filter>
    </ClCompile>
    <ClCompile Include="qle\calendars\chile.cpp">
      <Filter>time\calendars</Filter>
    </ClCompile>
    <ClCompile Include="qle\calendars\colombia.cpp">
      <Filter>time\calendars</Filter>
    </ClCompile>
    <ClCompile Include="qle\calendars\malaysia.cpp">
      <Filter>time\calendars</Filter>
    </ClCompile>
    <ClCompile Include="qle\calendars\peru.cpp">
      <Filter>time\calendars</Filter>
    </ClCompile>
    <ClCompile Include="qle\calendars\philippines.cpp">
      <Filter>time\calendars</Filter>
    </ClCompile>
    <ClCompile Include="qle\calendars\thailand.cpp">
      <Filter>time\calendars</Filter>
    </ClCompile>
    <ClCompile Include="qle\calendars\switzerland.cpp">
      <Filter>time\calendars</Filter>
    </ClCompile>
    <ClCompile Include="qle\cashflows\equitycoupon.cpp">
      <Filter>cashflows</Filter>
    </ClCompile>
    <ClCompile Include="qle\cashflows\equitycouponpricer.cpp">
      <Filter>cashflows</Filter>
    </ClCompile>
    <ClCompile Include="qle\termstructures\discountratiomodifiedcurve.cpp">
      <Filter>termstructures</Filter>
    </ClCompile>
    <ClCompile Include="qle\instruments\crossccyfixfloatswap.cpp">
      <Filter>instruments</Filter>
    </ClCompile>
    <ClCompile Include="qle\termstructures\crossccyfixfloatswaphelper.cpp">
      <Filter>termstructures</Filter>
    </ClCompile>
    <ClCompile Include="qle\indexes\region.cpp">
      <Filter>indexes</Filter>
    </ClCompile>
    <ClCompile Include="qle\cashflows\lognormalcmsspreadpricer.cpp">
      <Filter>cashflows</Filter>
    </ClCompile>
    <ClCompile Include="qle\instruments\crossccybasismtmresetswap.cpp">
      <Filter>instruments</Filter>
    </ClCompile>
    <ClCompile Include="qle\termstructures\crossccybasismtmresetswaphelper.cpp">
      <Filter>termstructures</Filter>
    </ClCompile>
    <ClCompile Include="qle\termstructures\capfloortermvolsurface.cpp">
      <Filter>termstructures</Filter>
    </ClCompile>
    <ClCompile Include="qle\termstructures\optionletstripper.cpp">
      <Filter>termstructures</Filter>
    </ClCompile>
    <ClCompile Include="qle\pricingengines\cpibacheliercapfloorengine.cpp">
      <Filter>pricingengines</Filter>
    </ClCompile>
    <ClCompile Include="qle\pricingengines\cpiblackcapfloorengine.cpp">
      <Filter>pricingengines</Filter>
    </ClCompile>
    <ClCompile Include="qle\pricingengines\cpicapfloorengines.cpp">
      <Filter>pricingengines</Filter>
    </ClCompile>
    <ClCompile Include="qle\currencies\metals.cpp">
      <Filter>currencies</Filter>
    </ClCompile>
    <ClCompile Include="qle\calendars\france.cpp">
      <Filter>time\calendars</Filter>
    </ClCompile>
    <ClCompile Include="qle\calendars\netherlands.cpp">
      <Filter>time\calendars</Filter>
    </ClCompile>
    <ClCompile Include="qle\models\cmscaphelper.cpp">
      <Filter>models</Filter>
    </ClCompile>
    <ClCompile Include="qle\termstructures\correlationtermstructure.cpp">
      <Filter>termstructures</Filter>
    </ClCompile>
    <ClCompile Include="qle\termstructures\flatcorrelation.cpp">
      <Filter>termstructures</Filter>
    </ClCompile>
    <ClCompile Include="qle\math\fillemptymatrix.cpp">
      <Filter>math</Filter>
    </ClCompile>
    <ClCompile Include="qle\cashflows\brlcdicouponpricer.cpp">
      <Filter>cashflows</Filter>
    </ClCompile>
    <ClCompile Include="qle\instruments\brlcdiswap.cpp">
      <Filter>instruments</Filter>
    </ClCompile>
    <ClCompile Include="qle\termstructures\brlcdiratehelper.cpp">
      <Filter>termstructures</Filter>
    </ClCompile>
    <ClCompile Include="qle\indexes\ibor\brlcdi.cpp">
      <Filter>indexes\ibor</Filter>
    </ClCompile>
    <ClCompile Include="qle\time\yearcounter.cpp">
      <Filter>time</Filter>
    </ClCompile>
    <ClCompile Include="qle\math\fillemptymatrix.cpp">
      <Filter>math</Filter>
    </ClCompile>
    <ClCompile Include="qle\termstructures\capfloorhelper.cpp">
      <Filter>termstructures</Filter>
    </ClCompile>
    <ClCompile Include="qle\termstructures\blackvariancesurfacesparse.cpp">
      <Filter>termstructures</Filter>
    </ClCompile>
    <ClCompile Include="qle\termstructures\equityforwardcurvestripper.cpp">
      <Filter>termstructures</Filter>
    </ClCompile>
    <ClCompile Include="qle\termstructures\strippedyoyinflationoptionletvol.cpp">
      <Filter>termstructures</Filter>
    </ClCompile>
    <ClCompile Include="qle\cashflows\strippedcapflooredyoyinflationcoupon.cpp">
      <Filter>termstructures</Filter>
    </ClCompile>
    <ClCompile Include="qle\pricingengines\discountingforwardbondengine.cpp">
      <Filter>pricingengines</Filter>
    </ClCompile>
    <ClCompile Include="qle\termstructures\dynamicyoyoptionletvolatilitystructure.cpp">
      <Filter>termstructures</Filter>
    </ClCompile>
    <ClCompile Include="qle\indexes\bondindex.cpp">
      <Filter>indexes</Filter>
    </ClCompile>
    <ClCompile Include="qle\instruments\forwardbond.cpp">
      <Filter>instruments</Filter>
    </ClCompile>
    <ClCompile Include="qle\pricingengines\baroneadesiwhaleyengine.cpp">
      <Filter>pricingengines</Filter>
    </ClCompile>
<<<<<<< HEAD
    <ClCompile Include="qle\termstructures\blackvariancesurfacestddevs.cpp">
=======
    <ClCompile Include="qle\termstructures\crosscurrencypricetermstructure.cpp">
>>>>>>> 5674bc9c
      <Filter>termstructures</Filter>
    </ClCompile>
  </ItemGroup>
</Project><|MERGE_RESOLUTION|>--- conflicted
+++ resolved
@@ -1279,11 +1279,10 @@
     <ClCompile Include="qle\pricingengines\baroneadesiwhaleyengine.cpp">
       <Filter>pricingengines</Filter>
     </ClCompile>
-<<<<<<< HEAD
     <ClCompile Include="qle\termstructures\blackvariancesurfacestddevs.cpp">
-=======
+      <Filter>termstructures</Filter>
+    </ClCompile>
     <ClCompile Include="qle\termstructures\crosscurrencypricetermstructure.cpp">
->>>>>>> 5674bc9c
       <Filter>termstructures</Filter>
     </ClCompile>
   </ItemGroup>
