<?xml version="1.0" encoding="utf-8"?>
<Project ToolsVersion="4.0" xmlns="http://schemas.microsoft.com/developer/msbuild/2003">
  <ItemGroup>
    <ClInclude Include="qle\quantext.hpp" />
    <ClInclude Include="qle\quotes\logquote.hpp">
      <Filter>quotes</Filter>
    </ClInclude>
    <ClInclude Include="qle\auto_link.hpp" />
    <ClInclude Include="qle\currencies\africa.hpp">
      <Filter>currencies</Filter>
    </ClInclude>
    <ClInclude Include="qle\currencies\all.hpp">
      <Filter>currencies</Filter>
    </ClInclude>
    <ClInclude Include="qle\currencies\america.hpp">
      <Filter>currencies</Filter>
    </ClInclude>
    <ClInclude Include="qle\currencies\asia.hpp">
      <Filter>currencies</Filter>
    </ClInclude>
    <ClInclude Include="qle\indexes\genericiborindex.hpp">
      <Filter>indexes</Filter>
    </ClInclude>
    <ClInclude Include="qle\indexes\ibor\audbbsw.hpp">
      <Filter>indexes\ibor</Filter>
    </ClInclude>
    <ClInclude Include="qle\indexes\ibor\chftois.hpp">
      <Filter>indexes\ibor</Filter>
    </ClInclude>
    <ClInclude Include="qle\indexes\ibor\czkpribor.hpp">
      <Filter>indexes\ibor</Filter>
    </ClInclude>
    <ClInclude Include="qle\indexes\ibor\dkkcibor.hpp">
      <Filter>indexes\ibor</Filter>
    </ClInclude>
    <ClInclude Include="qle\indexes\ibor\hkdhibor.hpp">
      <Filter>indexes\ibor</Filter>
    </ClInclude>
    <ClInclude Include="qle\indexes\ibor\hufbubor.hpp">
      <Filter>indexes\ibor</Filter>
    </ClInclude>
    <ClInclude Include="qle\indexes\ibor\idridrfix.hpp">
      <Filter>indexes\ibor</Filter>
    </ClInclude>
    <ClInclude Include="qle\indexes\ibor\inrmifor.hpp">
      <Filter>indexes\ibor</Filter>
    </ClInclude>
    <ClInclude Include="qle\indexes\ibor\mxntiie.hpp">
      <Filter>indexes\ibor</Filter>
    </ClInclude>
    <ClInclude Include="qle\indexes\ibor\noknibor.hpp">
      <Filter>indexes\ibor</Filter>
    </ClInclude>
    <ClInclude Include="qle\indexes\ibor\nzdbkbm.hpp">
      <Filter>indexes\ibor</Filter>
    </ClInclude>
    <ClInclude Include="qle\indexes\ibor\plnwibor.hpp">
      <Filter>indexes\ibor</Filter>
    </ClInclude>
    <ClInclude Include="qle\indexes\ibor\sekstibor.hpp">
      <Filter>indexes\ibor</Filter>
    </ClInclude>
    <ClInclude Include="qle\indexes\ibor\sgdsibor.hpp">
      <Filter>indexes\ibor</Filter>
    </ClInclude>
    <ClInclude Include="qle\indexes\ibor\sgdsor.hpp">
      <Filter>indexes\ibor</Filter>
    </ClInclude>
    <ClInclude Include="qle\indexes\ibor\skkbribor.hpp">
      <Filter>indexes\ibor</Filter>
    </ClInclude>
    <ClInclude Include="qle\indexes\ibor\tonar.hpp">
      <Filter>indexes\ibor</Filter>
    </ClInclude>
    <ClInclude Include="qle\termstructures\interpolateddiscountcurve.hpp">
      <Filter>termstructures</Filter>
    </ClInclude>
    <ClInclude Include="qle\cashflows\all.hpp">
      <Filter>cashflows</Filter>
    </ClInclude>
    <ClInclude Include="qle\cashflows\averageonindexedcoupon.hpp">
      <Filter>cashflows</Filter>
    </ClInclude>
    <ClInclude Include="qle\cashflows\averageonindexedcouponpricer.hpp">
      <Filter>cashflows</Filter>
    </ClInclude>
    <ClInclude Include="qle\cashflows\couponpricer.hpp">
      <Filter>cashflows</Filter>
    </ClInclude>
    <ClInclude Include="qle\cashflows\subperiodscoupon.hpp">
      <Filter>cashflows</Filter>
    </ClInclude>
    <ClInclude Include="qle\cashflows\subperiodscouponpricer.hpp">
      <Filter>cashflows</Filter>
    </ClInclude>
    <ClInclude Include="qle\indexes\all.hpp">
      <Filter>indexes</Filter>
    </ClInclude>
    <ClInclude Include="qle\indexes\ibor\all.hpp">
      <Filter>indexes\ibor</Filter>
    </ClInclude>
    <ClInclude Include="qle\instruments\all.hpp">
      <Filter>instruments</Filter>
    </ClInclude>
    <ClInclude Include="qle\instruments\averageois.hpp">
      <Filter>instruments</Filter>
    </ClInclude>
    <ClInclude Include="qle\instruments\crossccybasisswap.hpp">
      <Filter>instruments</Filter>
    </ClInclude>
    <ClInclude Include="qle\instruments\crossccyswap.hpp">
      <Filter>instruments</Filter>
    </ClInclude>
    <ClInclude Include="qle\instruments\fxforward.hpp">
      <Filter>instruments</Filter>
    </ClInclude>
    <ClInclude Include="qle\instruments\makeaverageois.hpp">
      <Filter>instruments</Filter>
    </ClInclude>
    <ClInclude Include="qle\instruments\tenorbasisswap.hpp">
      <Filter>instruments</Filter>
    </ClInclude>
    <ClInclude Include="qle\pricingengines\all.hpp">
      <Filter>pricingengines</Filter>
    </ClInclude>
    <ClInclude Include="qle\pricingengines\crossccyswapengine.hpp">
      <Filter>pricingengines</Filter>
    </ClInclude>
    <ClInclude Include="qle\pricingengines\discountingfxforwardengine.hpp">
      <Filter>pricingengines</Filter>
    </ClInclude>
    <ClInclude Include="qle\quotes\all.hpp">
      <Filter>quotes</Filter>
    </ClInclude>
    <ClInclude Include="qle\termstructures\all.hpp">
      <Filter>termstructures</Filter>
    </ClInclude>
    <ClInclude Include="qle\termstructures\averageoisratehelper.hpp">
      <Filter>termstructures</Filter>
    </ClInclude>
    <ClInclude Include="qle\termstructures\basistwoswaphelper.hpp">
      <Filter>termstructures</Filter>
    </ClInclude>
    <ClInclude Include="qle\termstructures\crossccybasisswaphelper.hpp">
      <Filter>termstructures</Filter>
    </ClInclude>
    <ClInclude Include="qle\termstructures\oisratehelper.hpp">
      <Filter>termstructures</Filter>
    </ClInclude>
    <ClInclude Include="qle\termstructures\tenorbasisswaphelper.hpp">
      <Filter>termstructures</Filter>
    </ClInclude>
    <ClInclude Include="qle\instruments\currencyswap.hpp">
      <Filter>instruments</Filter>
    </ClInclude>
    <ClInclude Include="qle\instruments\oibasisswap.hpp">
      <Filter>instruments</Filter>
    </ClInclude>
    <ClInclude Include="qle\instruments\oiccbasisswap.hpp">
      <Filter>instruments</Filter>
    </ClInclude>
    <ClInclude Include="qle\models\all.hpp">
      <Filter>models</Filter>
    </ClInclude>
    <ClInclude Include="qle\models\crossassetanalytics.hpp">
      <Filter>models</Filter>
    </ClInclude>
    <ClInclude Include="qle\models\crossassetanalyticsbase.hpp">
      <Filter>models</Filter>
    </ClInclude>
    <ClInclude Include="qle\models\crossassetmodel.hpp">
      <Filter>models</Filter>
    </ClInclude>
    <ClInclude Include="qle\models\fxbsconstantparametrization.hpp">
      <Filter>models</Filter>
    </ClInclude>
    <ClInclude Include="qle\models\fxbsparametrization.hpp">
      <Filter>models</Filter>
    </ClInclude>
    <ClInclude Include="qle\models\fxbspiecewiseconstantparametrization.hpp">
      <Filter>models</Filter>
    </ClInclude>
    <ClInclude Include="qle\models\gaussian1dcrossassetadaptor.hpp">
      <Filter>models</Filter>
    </ClInclude>
    <ClInclude Include="qle\models\irlgm1fconstantparametrization.hpp">
      <Filter>models</Filter>
    </ClInclude>
    <ClInclude Include="qle\models\irlgm1fparametrization.hpp">
      <Filter>models</Filter>
    </ClInclude>
    <ClInclude Include="qle\models\irlgm1fpiecewiseconstanthullwhiteadaptor.hpp">
      <Filter>models</Filter>
    </ClInclude>
    <ClInclude Include="qle\models\irlgm1fpiecewiseconstantparametrization.hpp">
      <Filter>models</Filter>
    </ClInclude>
    <ClInclude Include="qle\models\irlgm1fpiecewiselinearparametrization.hpp">
      <Filter>models</Filter>
    </ClInclude>
    <ClInclude Include="qle\models\lgm.hpp">
      <Filter>models</Filter>
    </ClInclude>
    <ClInclude Include="qle\models\lgmimpliedyieldtermstructure.hpp">
      <Filter>models</Filter>
    </ClInclude>
    <ClInclude Include="qle\models\linkablecalibratedmodel.hpp">
      <Filter>models</Filter>
    </ClInclude>
    <ClInclude Include="qle\models\parametrization.hpp">
      <Filter>models</Filter>
    </ClInclude>
    <ClInclude Include="qle\models\piecewiseconstanthelper.hpp">
      <Filter>models</Filter>
    </ClInclude>
    <ClInclude Include="qle\models\pseudoparameter.hpp">
      <Filter>models</Filter>
    </ClInclude>
    <ClInclude Include="qle\methods\all.hpp">
      <Filter>methods</Filter>
    </ClInclude>
    <ClInclude Include="qle\methods\multipathgeneratorbase.hpp">
      <Filter>methods</Filter>
    </ClInclude>
    <ClInclude Include="qle\pricingengines\analyticcclgmfxoptionengine.hpp">
      <Filter>pricingengines</Filter>
    </ClInclude>
    <ClInclude Include="qle\pricingengines\analyticlgmswaptionengine.hpp">
      <Filter>pricingengines</Filter>
    </ClInclude>
    <ClInclude Include="qle\pricingengines\discountingcurrencyswapengine.hpp">
      <Filter>pricingengines</Filter>
    </ClInclude>
    <ClInclude Include="qle\pricingengines\numericlgmswaptionengine.hpp">
      <Filter>pricingengines</Filter>
    </ClInclude>
    <ClInclude Include="qle\pricingengines\oiccbasisswapengine.hpp">
      <Filter>pricingengines</Filter>
    </ClInclude>
    <ClInclude Include="qle\processes\all.hpp">
      <Filter>processes</Filter>
    </ClInclude>
    <ClInclude Include="qle\processes\crossassetstateprocess.hpp">
      <Filter>processes</Filter>
    </ClInclude>
    <ClInclude Include="qle\processes\irlgm1fstateprocess.hpp">
      <Filter>processes</Filter>
    </ClInclude>
    <ClInclude Include="qle\termstructures\blackinvertedvoltermstructure.hpp">
      <Filter>termstructures</Filter>
    </ClInclude>
    <ClInclude Include="qle\termstructures\dynamicblackvoltermstructure.hpp">
      <Filter>termstructures</Filter>
    </ClInclude>
    <ClInclude Include="qle\termstructures\dynamicswaptionvolmatrix.hpp">
      <Filter>termstructures</Filter>
    </ClInclude>
    <ClInclude Include="qle\termstructures\oibasisswaphelper.hpp">
      <Filter>termstructures</Filter>
    </ClInclude>
    <ClInclude Include="qle\termstructures\oiccbasisswaphelper.hpp">
      <Filter>termstructures</Filter>
    </ClInclude>
    <ClInclude Include="qle\termstructures\staticallycorrectedyieldtermstructure.hpp">
      <Filter>termstructures</Filter>
    </ClInclude>
    <ClInclude Include="qle\termstructures\hazardspreadeddefaulttermstructure.hpp">
      <Filter>termstructures</Filter>
    </ClInclude>
    <ClInclude Include="qle\models\crossassetmodelimpliedfxvoltermstructure.hpp">
      <Filter>models</Filter>
    </ClInclude>
    <ClInclude Include="qle\termstructures\blackvariancecurve3.hpp">
      <Filter>termstructures</Filter>
    </ClInclude>
    <ClInclude Include="qle\termstructures\blackvariancesurfacemoneyness.hpp">
      <Filter>termstructures</Filter>
    </ClInclude>
    <ClInclude Include="qle\pricingengines\discountingswapenginemulticurve.hpp">
      <Filter>pricingengines</Filter>
    </ClInclude>
    <ClInclude Include="qle\termstructures\datedstrippedoptionlet.hpp">
      <Filter>termstructures</Filter>
    </ClInclude>
    <ClInclude Include="qle\termstructures\datedstrippedoptionletadapter.hpp">
      <Filter>termstructures</Filter>
    </ClInclude>
    <ClInclude Include="qle\termstructures\datedstrippedoptionletbase.hpp">
      <Filter>termstructures</Filter>
    </ClInclude>
    <ClInclude Include="qle\termstructures\dynamicoptionletvolatilitystructure.hpp">
      <Filter>termstructures</Filter>
    </ClInclude>
    <ClInclude Include="qle\termstructures\zeroinflationcurveobserver.hpp">
      <Filter>termstructures</Filter>
    </ClInclude>
    <ClInclude Include="qle\termstructures\yoyinflationcurveobserver.hpp">
      <Filter>termstructures</Filter>
    </ClInclude>
    <ClInclude Include="qle\indexes\fxindex.hpp">
      <Filter>indexes</Filter>
    </ClInclude>
    <ClInclude Include="qle\cashflows\floatingratefxlinkednotionalcoupon.hpp">
      <Filter>cashflows</Filter>
    </ClInclude>
    <ClInclude Include="qle\cashflows\fxlinkedcashflow.hpp">
      <Filter>cashflows</Filter>
    </ClInclude>
    <ClInclude Include="qle\termstructures\optionletstripper1.hpp">
      <Filter>termstructures</Filter>
    </ClInclude>
    <ClInclude Include="qle\termstructures\optionletstripper2.hpp">
      <Filter>termstructures</Filter>
    </ClInclude>
    <ClInclude Include="qle\termstructures\swaptionvolatilityconverter.hpp">
      <Filter>termstructures</Filter>
    </ClInclude>
    <ClInclude Include="qle\termstructures\interpolateddiscountcurve2.hpp">
      <Filter>termstructures</Filter>
    </ClInclude>
    <ClInclude Include="qle\termstructures\spreadedoptionletvolatility.hpp">
      <Filter>termstructures</Filter>
    </ClInclude>
    <ClInclude Include="qle\termstructures\spreadedsmilesection.hpp">
      <Filter>termstructures</Filter>
    </ClInclude>
    <ClInclude Include="qle\termstructures\spreadedswaptionvolatility.hpp">
      <Filter>termstructures</Filter>
    </ClInclude>
    <ClInclude Include="qle\termstructures\dynamicstype.hpp">
      <Filter>termstructures</Filter>
    </ClInclude>
    <ClInclude Include="qle\instruments\deposit.hpp">
      <Filter>instruments</Filter>
    </ClInclude>
    <ClInclude Include="qle\pricingengines\depositengine.hpp">
      <Filter>pricingengines</Filter>
    </ClInclude>
    <ClInclude Include="qle\termstructures\strippedoptionletadapter2.hpp">
      <Filter>termstructures</Filter>
    </ClInclude>
    <ClInclude Include="qle\pricingengines\discountingequityforwardengine.hpp">
      <Filter>pricingengines</Filter>
    </ClInclude>
    <ClInclude Include="qle\instruments\equityforward.hpp">
      <Filter>instruments</Filter>
    </ClInclude>
    <ClInclude Include="qle\indexes\inflationindexwrapper.hpp">
      <Filter>indexes</Filter>
    </ClInclude>
    <ClInclude Include="qle\indexes\ibor\twdtaibor.hpp">
      <Filter>indexes\ibor</Filter>
    </ClInclude>
    <ClInclude Include="qle\indexes\ibor\myrklibor.hpp">
      <Filter>indexes\ibor</Filter>
    </ClInclude>
    <ClInclude Include="qle\indexes\ibor\krwkoribor.hpp">
      <Filter>indexes\ibor</Filter>
    </ClInclude>
    <ClInclude Include="qle\pricingengines\discountingriskybondengine.hpp">
      <Filter>pricingengines</Filter>
    </ClInclude>
    <ClInclude Include="qle\models\crossassetmodelimpliedeqvoltermstructure.hpp">
      <Filter>models</Filter>
    </ClInclude>
    <ClInclude Include="qle\models\eqbsconstantparametrization.hpp">
      <Filter>models</Filter>
    </ClInclude>
    <ClInclude Include="qle\models\eqbsparametrization.hpp">
      <Filter>models</Filter>
    </ClInclude>
    <ClInclude Include="qle\models\eqbspiecewiseconstantparametrization.hpp">
      <Filter>models</Filter>
    </ClInclude>
    <ClInclude Include="qle\pricingengines\analyticxassetlgmeqoptionengine.hpp">
      <Filter>pricingengines</Filter>
    </ClInclude>
    <ClInclude Include="qle\models\fxeqoptionhelper.hpp">
      <Filter>models</Filter>
    </ClInclude>
    <ClInclude Include="qle\instruments\subperiodsswap.hpp">
      <Filter>instruments</Filter>
    </ClInclude>
    <ClInclude Include="qle\termstructures\subperiodsswaphelper.hpp">
      <Filter>termstructures</Filter>
    </ClInclude>
    <ClInclude Include="qle\instruments\cdsoption.hpp">
      <Filter>instruments</Filter>
    </ClInclude>
    <ClInclude Include="qle\models\cdsoptionhelper.hpp">
      <Filter>models</Filter>
    </ClInclude>
    <ClInclude Include="qle\models\cpicapfloorhelper.hpp">
      <Filter>models</Filter>
    </ClInclude>
    <ClInclude Include="qle\models\crlgm1fparametrization.hpp">
      <Filter>models</Filter>
    </ClInclude>
    <ClInclude Include="qle\models\infdkparametrization.hpp">
      <Filter>models</Filter>
    </ClInclude>
    <ClInclude Include="qle\models\lgmimplieddefaulttermstructure.hpp">
      <Filter>models</Filter>
    </ClInclude>
    <ClInclude Include="qle\pricingengines\analyticdkcpicapfloorengine.hpp">
      <Filter>pricingengines</Filter>
    </ClInclude>
    <ClInclude Include="qle\pricingengines\analyticlgmcdsoptionengine.hpp">
      <Filter>pricingengines</Filter>
    </ClInclude>
    <ClInclude Include="qle\pricingengines\blackcdsoptionengine.hpp">
      <Filter>pricingengines</Filter>
    </ClInclude>
    <ClInclude Include="qle\termstructures\survivalprobabilitycurve.hpp">
      <Filter>termstructures</Filter>
    </ClInclude>
    <ClInclude Include="qle\termstructures\blackvolsurfacewithatm.hpp">
      <Filter>termstructures</Filter>
    </ClInclude>
    <ClInclude Include="qle\pricingengines\midpointcdsengine.hpp">
      <Filter>pricingengines</Filter>
    </ClInclude>
    <ClInclude Include="qle\indexes\ibor\twdtaibor.hpp">
      <Filter>indexes\ibor</Filter>
    </ClInclude>
    <ClInclude Include="qle\indexes\ibor\myrklibor.hpp">
      <Filter>indexes\ibor</Filter>
    </ClInclude>
    <ClInclude Include="qle\indexes\ibor\krwkoribor.hpp">
      <Filter>indexes\ibor</Filter>
    </ClInclude>
    <ClInclude Include="qle\instruments\makecds.hpp">
      <Filter>instruments</Filter>
    </ClInclude>
    <ClInclude Include="qle\instruments\creditdefaultswap.hpp">
      <Filter>instruments</Filter>
    </ClInclude>
    <ClInclude Include="qle\termstructures\defaultprobabilityhelpers.hpp">
      <Filter>termstructures</Filter>
    </ClInclude>
    <ClInclude Include="qle\pricingengines\discountingriskybondengine.hpp">
      <Filter>pricingengines</Filter>
    </ClInclude>
    <ClInclude Include="qle\termstructures\swaptionvolcubewithatm.hpp">
      <Filter>termstructures</Filter>
    </ClInclude>
    <ClInclude Include="qle\termstructures\swaptionvolcube2.hpp">
      <Filter>termstructures</Filter>
    </ClInclude>
    <ClInclude Include="qle\termstructures\swaptionvolconstantspread.hpp">
      <Filter>termstructures</Filter>
    </ClInclude>
    <ClInclude Include="qle\termstructures\fxblackvolsurface.hpp">
      <Filter>termstructures</Filter>
    </ClInclude>
    <ClInclude Include="qle\termstructures\fxsmilesection.hpp">
      <Filter>termstructures</Filter>
    </ClInclude>
    <ClInclude Include="qle\termstructures\fxvannavolgasmilesection.hpp">
      <Filter>termstructures</Filter>
    </ClInclude>
<<<<<<< HEAD
    <ClInclude Include="qle\instruments\payment.hpp">
      <Filter>instruments</Filter>
    </ClInclude>
    <ClInclude Include="qle\pricingengines\paymentdiscountingengine.hpp">
      <Filter>pricingengines</Filter>
=======
    <ClInclude Include="qle\math\all.hpp">
      <Filter>math</Filter>
    </ClInclude>
    <ClInclude Include="qle\math\cumulativenormaldistribution.hpp">
      <Filter>math</Filter>
    </ClInclude>
    <ClInclude Include="qle\math\flatextrapolation.hpp">
      <Filter>math</Filter>
    </ClInclude>
    <ClInclude Include="qle\math\nadarayawatson.hpp">
      <Filter>math</Filter>
    </ClInclude>
    <ClInclude Include="qle\math\stabilisedglls.hpp">
      <Filter>math</Filter>
    </ClInclude>
    <ClInclude Include="qle\termstructures\equityvolconstantspread.hpp">
      <Filter>termstructures</Filter>
>>>>>>> 1c3c08ae
    </ClInclude>
  </ItemGroup>
  <ItemGroup>
    <Filter Include="cashflows">
      <UniqueIdentifier>{ac57ee4f-9a17-4951-81ac-3e12860a9758}</UniqueIdentifier>
    </Filter>
    <Filter Include="currencies">
      <UniqueIdentifier>{79e30257-9bec-4d68-80fd-a59215cc688d}</UniqueIdentifier>
    </Filter>
    <Filter Include="indexes">
      <UniqueIdentifier>{82767bdf-47a1-403a-9b50-1eae878635bf}</UniqueIdentifier>
    </Filter>
    <Filter Include="instruments">
      <UniqueIdentifier>{60e1a5ca-8e4a-4485-b7a9-b649d652d75f}</UniqueIdentifier>
    </Filter>
    <Filter Include="math">
      <UniqueIdentifier>{0596e69d-c306-44c7-a7af-5f511518e5d4}</UniqueIdentifier>
    </Filter>
    <Filter Include="models">
      <UniqueIdentifier>{740551aa-03ff-4017-89bb-2a031ea2308c}</UniqueIdentifier>
    </Filter>
    <Filter Include="pricingengines">
      <UniqueIdentifier>{ac2c272c-98ad-484a-ba8f-e3150a89e598}</UniqueIdentifier>
    </Filter>
    <Filter Include="quotes">
      <UniqueIdentifier>{1b1252f6-4c99-48e1-a82c-203520ed8d9f}</UniqueIdentifier>
    </Filter>
    <Filter Include="termstructures">
      <UniqueIdentifier>{c9ba9e6b-491e-44f6-99c5-1b560aff60df}</UniqueIdentifier>
    </Filter>
    <Filter Include="processes">
      <UniqueIdentifier>{a1c64987-285d-4622-b1bf-432f5c274486}</UniqueIdentifier>
    </Filter>
    <Filter Include="indexes\ibor">
      <UniqueIdentifier>{77001a78-e7fc-4940-b0db-d00314230010}</UniqueIdentifier>
    </Filter>
    <Filter Include="methods">
      <UniqueIdentifier>{dae20b1f-586f-4e4a-994a-73bda11865fd}</UniqueIdentifier>
    </Filter>
  </ItemGroup>
  <ItemGroup>
    <ClCompile Include="qle\quotes\logquote.cpp">
      <Filter>quotes</Filter>
    </ClCompile>
    <ClCompile Include="qle\currencies\africa.cpp">
      <Filter>currencies</Filter>
    </ClCompile>
    <ClCompile Include="qle\currencies\america.cpp">
      <Filter>currencies</Filter>
    </ClCompile>
    <ClCompile Include="qle\currencies\asia.cpp">
      <Filter>currencies</Filter>
    </ClCompile>
    <ClCompile Include="qle\cashflows\averageonindexedcoupon.cpp">
      <Filter>cashflows</Filter>
    </ClCompile>
    <ClCompile Include="qle\cashflows\averageonindexedcouponpricer.cpp">
      <Filter>cashflows</Filter>
    </ClCompile>
    <ClCompile Include="qle\cashflows\couponpricer.cpp">
      <Filter>cashflows</Filter>
    </ClCompile>
    <ClCompile Include="qle\cashflows\subperiodscoupon.cpp">
      <Filter>cashflows</Filter>
    </ClCompile>
    <ClCompile Include="qle\cashflows\subperiodscouponpricer.cpp">
      <Filter>cashflows</Filter>
    </ClCompile>
    <ClCompile Include="qle\instruments\averageois.cpp">
      <Filter>instruments</Filter>
    </ClCompile>
    <ClCompile Include="qle\instruments\crossccybasisswap.cpp">
      <Filter>instruments</Filter>
    </ClCompile>
    <ClCompile Include="qle\instruments\crossccyswap.cpp">
      <Filter>instruments</Filter>
    </ClCompile>
    <ClCompile Include="qle\instruments\fxforward.cpp">
      <Filter>instruments</Filter>
    </ClCompile>
    <ClCompile Include="qle\instruments\makeaverageois.cpp">
      <Filter>instruments</Filter>
    </ClCompile>
    <ClCompile Include="qle\instruments\tenorbasisswap.cpp">
      <Filter>instruments</Filter>
    </ClCompile>
    <ClCompile Include="qle\pricingengines\crossccyswapengine.cpp">
      <Filter>pricingengines</Filter>
    </ClCompile>
    <ClCompile Include="qle\pricingengines\discountingfxforwardengine.cpp">
      <Filter>pricingengines</Filter>
    </ClCompile>
    <ClCompile Include="qle\termstructures\averageoisratehelper.cpp">
      <Filter>termstructures</Filter>
    </ClCompile>
    <ClCompile Include="qle\termstructures\basistwoswaphelper.cpp">
      <Filter>termstructures</Filter>
    </ClCompile>
    <ClCompile Include="qle\termstructures\crossccybasisswaphelper.cpp">
      <Filter>termstructures</Filter>
    </ClCompile>
    <ClCompile Include="qle\termstructures\oisratehelper.cpp">
      <Filter>termstructures</Filter>
    </ClCompile>
    <ClCompile Include="qle\termstructures\tenorbasisswaphelper.cpp">
      <Filter>termstructures</Filter>
    </ClCompile>
    <ClCompile Include="qle\instruments\currencyswap.cpp">
      <Filter>instruments</Filter>
    </ClCompile>
    <ClCompile Include="qle\instruments\oibasisswap.cpp">
      <Filter>instruments</Filter>
    </ClCompile>
    <ClCompile Include="qle\instruments\oiccbasisswap.cpp">
      <Filter>instruments</Filter>
    </ClCompile>
    <ClCompile Include="qle\models\crossassetanalytics.cpp">
      <Filter>models</Filter>
    </ClCompile>
    <ClCompile Include="qle\models\crossassetmodel.cpp">
      <Filter>models</Filter>
    </ClCompile>
    <ClCompile Include="qle\models\fxbsconstantparametrization.cpp">
      <Filter>models</Filter>
    </ClCompile>
    <ClCompile Include="qle\models\fxbsparametrization.cpp">
      <Filter>models</Filter>
    </ClCompile>
    <ClCompile Include="qle\models\fxbspiecewiseconstantparametrization.cpp">
      <Filter>models</Filter>
    </ClCompile>
    <ClCompile Include="qle\models\gaussian1dcrossassetadaptor.cpp">
      <Filter>models</Filter>
    </ClCompile>
    <ClCompile Include="qle\models\lgm.cpp">
      <Filter>models</Filter>
    </ClCompile>
    <ClCompile Include="qle\models\lgmimpliedyieldtermstructure.cpp">
      <Filter>models</Filter>
    </ClCompile>
    <ClCompile Include="qle\models\linkablecalibratedmodel.cpp">
      <Filter>models</Filter>
    </ClCompile>
    <ClCompile Include="qle\models\parametrization.cpp">
      <Filter>models</Filter>
    </ClCompile>
    <ClCompile Include="qle\models\piecewiseconstanthelper.cpp">
      <Filter>models</Filter>
    </ClCompile>
    <ClCompile Include="qle\methods\multipathgeneratorbase.cpp">
      <Filter>methods</Filter>
    </ClCompile>
    <ClCompile Include="qle\pricingengines\analyticcclgmfxoptionengine.cpp">
      <Filter>pricingengines</Filter>
    </ClCompile>
    <ClCompile Include="qle\pricingengines\analyticlgmswaptionengine.cpp">
      <Filter>pricingengines</Filter>
    </ClCompile>
    <ClCompile Include="qle\pricingengines\discountingcurrencyswapengine.cpp">
      <Filter>pricingengines</Filter>
    </ClCompile>
    <ClCompile Include="qle\pricingengines\numericlgmswaptionengine.cpp">
      <Filter>pricingengines</Filter>
    </ClCompile>
    <ClCompile Include="qle\pricingengines\oiccbasisswapengine.cpp">
      <Filter>pricingengines</Filter>
    </ClCompile>
    <ClCompile Include="qle\processes\crossassetstateprocess.cpp">
      <Filter>processes</Filter>
    </ClCompile>
    <ClCompile Include="qle\processes\irlgm1fstateprocess.cpp">
      <Filter>processes</Filter>
    </ClCompile>
    <ClCompile Include="qle\termstructures\dynamicswaptionvolmatrix.cpp">
      <Filter>termstructures</Filter>
    </ClCompile>
    <ClCompile Include="qle\termstructures\oibasisswaphelper.cpp">
      <Filter>termstructures</Filter>
    </ClCompile>
    <ClCompile Include="qle\termstructures\oiccbasisswaphelper.cpp">
      <Filter>termstructures</Filter>
    </ClCompile>
    <ClCompile Include="qle\termstructures\hazardspreadeddefaulttermstructure.cpp">
      <Filter>termstructures</Filter>
    </ClCompile>
    <ClCompile Include="qle\models\crossassetmodelimpliedfxvoltermstructure.cpp">
      <Filter>models</Filter>
    </ClCompile>
    <ClCompile Include="qle\termstructures\blackvariancecurve3.cpp">
      <Filter>termstructures</Filter>
    </ClCompile>
    <ClCompile Include="qle\termstructures\blackvariancesurfacemoneyness.cpp">
      <Filter>termstructures</Filter>
    </ClCompile>
    <ClCompile Include="qle\pricingengines\discountingswapenginemulticurve.cpp">
      <Filter>pricingengines</Filter>
    </ClCompile>
    <ClCompile Include="qle\termstructures\datedstrippedoptionlet.cpp">
      <Filter>termstructures</Filter>
    </ClCompile>
    <ClCompile Include="qle\termstructures\datedstrippedoptionletadapter.cpp">
      <Filter>termstructures</Filter>
    </ClCompile>
    <ClCompile Include="qle\termstructures\dynamicoptionletvolatilitystructure.cpp">
      <Filter>termstructures</Filter>
    </ClCompile>
    <ClCompile Include="qle\indexes\fxindex.cpp">
      <Filter>indexes</Filter>
    </ClCompile>
    <ClCompile Include="qle\cashflows\fxlinkedcashflow.cpp">
      <Filter>cashflows</Filter>
    </ClCompile>
    <ClCompile Include="qle\termstructures\optionletstripper1.cpp">
      <Filter>termstructures</Filter>
    </ClCompile>
    <ClCompile Include="qle\termstructures\optionletstripper2.cpp">
      <Filter>termstructures</Filter>
    </ClCompile>
    <ClCompile Include="qle\termstructures\swaptionvolatilityconverter.cpp">
      <Filter>termstructures</Filter>
    </ClCompile>
    <ClCompile Include="qle\termstructures\swaptionvolcube2.cpp">
      <Filter>termstructures</Filter>
    </ClCompile>
    <ClCompile Include="qle\termstructures\spreadedoptionletvolatility.cpp">
      <Filter>termstructures</Filter>
    </ClCompile>
    <ClCompile Include="qle\termstructures\spreadedsmilesection.cpp">
      <Filter>termstructures</Filter>
    </ClCompile>
    <ClCompile Include="qle\termstructures\spreadedswaptionvolatility.cpp">
      <Filter>termstructures</Filter>
    </ClCompile>
    <ClCompile Include="qle\pricingengines\discountingriskybondengine.cpp">
      <Filter>pricingengines</Filter>
    </ClCompile>
    <ClCompile Include="qle\instruments\deposit.cpp">
      <Filter>instruments</Filter>
    </ClCompile>
    <ClCompile Include="qle\pricingengines\depositengine.cpp">
      <Filter>pricingengines</Filter>
    </ClCompile>
    <ClCompile Include="qle\termstructures\strippedoptionletadapter2.cpp">
      <Filter>termstructures</Filter>
    </ClCompile>
    <ClCompile Include="qle\pricingengines\discountingequityforwardengine.cpp">
      <Filter>pricingengines</Filter>
    </ClCompile>
    <ClCompile Include="qle\instruments\equityforward.cpp">
      <Filter>instruments</Filter>
    </ClCompile>
    <ClCompile Include="qle\indexes\inflationindexwrapper.cpp">
      <Filter>indexes</Filter>
    </ClCompile>
    <ClCompile Include="qle\pricingengines\discountingriskybondengine.cpp">
      <Filter>pricingengines</Filter>
    </ClCompile>
    <ClCompile Include="qle\models\crossassetmodelimpliedeqvoltermstructure.cpp">
      <Filter>models</Filter>
    </ClCompile>
    <ClCompile Include="qle\models\eqbsconstantparametrization.cpp">
      <Filter>models</Filter>
    </ClCompile>
    <ClCompile Include="qle\models\eqbsparametrization.cpp">
      <Filter>models</Filter>
    </ClCompile>
    <ClCompile Include="qle\models\eqbspiecewiseconstantparametrization.cpp">
      <Filter>models</Filter>
    </ClCompile>
    <ClCompile Include="qle\pricingengines\analyticxassetlgmeqoptionengine.cpp">
      <Filter>pricingengines</Filter>
    </ClCompile>
    <ClCompile Include="qle\models\fxeqoptionhelper.cpp">
      <Filter>models</Filter>
    </ClCompile>
    <ClCompile Include="qle\instruments\subperiodsswap.cpp">
      <Filter>instruments</Filter>
    </ClCompile>
    <ClCompile Include="qle\termstructures\subperiodsswaphelper.cpp">
      <Filter>termstructures</Filter>
    </ClCompile>
    <ClCompile Include="qle\instruments\cdsoption.cpp">
      <Filter>instruments</Filter>
    </ClCompile>
    <ClCompile Include="qle\models\cdsoptionhelper.cpp">
      <Filter>models</Filter>
    </ClCompile>
    <ClCompile Include="qle\models\cpicapfloorhelper.cpp">
      <Filter>models</Filter>
    </ClCompile>
    <ClCompile Include="qle\models\lgmimplieddefaulttermstructure.cpp">
      <Filter>models</Filter>
    </ClCompile>
    <ClCompile Include="qle\pricingengines\analyticdkcpicapfloorengine.cpp">
      <Filter>pricingengines</Filter>
    </ClCompile>
    <ClCompile Include="qle\pricingengines\analyticlgmcdsoptionengine.cpp">
      <Filter>pricingengines</Filter>
    </ClCompile>
    <ClCompile Include="qle\pricingengines\blackcdsoptionengine.cpp">
      <Filter>pricingengines</Filter>
    </ClCompile>
    <ClCompile Include="qle\termstructures\blackvolsurfacewithatm.cpp">
      <Filter>termstructures</Filter>
    </ClCompile>
    <ClCompile Include="qle\pricingengines\midpointcdsengine.cpp">
      <Filter>pricingengines</Filter>
    </ClCompile>
    <ClCompile Include="qle\instruments\makecds.cpp">
      <Filter>instruments</Filter>
    </ClCompile>
    <ClCompile Include="qle\instruments\creditdefaultswap.cpp">
      <Filter>instruments</Filter>
    </ClCompile>
    <ClCompile Include="qle\termstructures\defaultprobabilityhelpers.cpp">
      <Filter>termstructures</Filter>
    </ClCompile>
    <ClCompile Include="qle\termstructures\fxblackvolsurface.cpp">
      <Filter>termstructures</Filter>
    </ClCompile>
    <ClCompile Include="qle\termstructures\fxvannavolgasmilesection.cpp">
      <Filter>termstructures</Filter>
    </ClCompile>
    <ClCompile Include="qle\instruments\payment.cpp">
      <Filter>instruments</Filter>
    </ClCompile>
    <ClCompile Include="qle\pricingengines\paymentdiscountingengine.cpp">
      <Filter>pricingengines</Filter>
    </ClCompile>
  </ItemGroup>
</Project><|MERGE_RESOLUTION|>--- conflicted
+++ resolved
@@ -459,13 +459,11 @@
     <ClInclude Include="qle\termstructures\fxvannavolgasmilesection.hpp">
       <Filter>termstructures</Filter>
     </ClInclude>
-<<<<<<< HEAD
     <ClInclude Include="qle\instruments\payment.hpp">
       <Filter>instruments</Filter>
     </ClInclude>
     <ClInclude Include="qle\pricingengines\paymentdiscountingengine.hpp">
       <Filter>pricingengines</Filter>
-=======
     <ClInclude Include="qle\math\all.hpp">
       <Filter>math</Filter>
     </ClInclude>
@@ -483,7 +481,6 @@
     </ClInclude>
     <ClInclude Include="qle\termstructures\equityvolconstantspread.hpp">
       <Filter>termstructures</Filter>
->>>>>>> 1c3c08ae
     </ClInclude>
   </ItemGroup>
   <ItemGroup>
