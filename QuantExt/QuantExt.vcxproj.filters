<?xml version="1.0" encoding="utf-8"?>
<Project ToolsVersion="4.0" xmlns="http://schemas.microsoft.com/developer/msbuild/2003">
  <ItemGroup>
    <ClInclude Include="qle\quantext.hpp" />
    <ClInclude Include="qle\quotes\logquote.hpp">
      <Filter>quotes</Filter>
    </ClInclude>
    <ClInclude Include="qle\auto_link.hpp" />
    <ClInclude Include="qle\currencies\africa.hpp">
      <Filter>currencies</Filter>
    </ClInclude>
    <ClInclude Include="qle\currencies\america.hpp">
      <Filter>currencies</Filter>
    </ClInclude>
    <ClInclude Include="qle\currencies\asia.hpp">
      <Filter>currencies</Filter>
    </ClInclude>
    <ClInclude Include="qle\indexes\genericiborindex.hpp">
      <Filter>indexes</Filter>
    </ClInclude>
    <ClInclude Include="qle\indexes\ibor\audbbsw.hpp">
      <Filter>indexes\ibor</Filter>
    </ClInclude>
    <ClInclude Include="qle\indexes\ibor\boebaserate.hpp">
      <Filter>indexes\ibor</Filter>
    </ClInclude>
    <ClInclude Include="qle\indexes\ibor\chftois.hpp">
      <Filter>indexes\ibor</Filter>
    </ClInclude>
    <ClInclude Include="qle\indexes\ibor\czkpribor.hpp">
      <Filter>indexes\ibor</Filter>
    </ClInclude>
    <ClInclude Include="qle\indexes\ibor\dkkcibor.hpp">
      <Filter>indexes\ibor</Filter>
    </ClInclude>
    <ClInclude Include="qle\indexes\ibor\hkdhibor.hpp">
      <Filter>indexes\ibor</Filter>
    </ClInclude>
    <ClInclude Include="qle\indexes\ibor\hufbubor.hpp">
      <Filter>indexes\ibor</Filter>
    </ClInclude>
    <ClInclude Include="qle\indexes\ibor\idridrfix.hpp">
      <Filter>indexes\ibor</Filter>
    </ClInclude>
    <ClInclude Include="qle\indexes\ibor\inrmifor.hpp">
      <Filter>indexes\ibor</Filter>
    </ClInclude>
    <ClInclude Include="qle\indexes\ibor\mxntiie.hpp">
      <Filter>indexes\ibor</Filter>
    </ClInclude>
    <ClInclude Include="qle\indexes\ibor\noknibor.hpp">
      <Filter>indexes\ibor</Filter>
    </ClInclude>
    <ClInclude Include="qle\indexes\ibor\nzdbkbm.hpp">
      <Filter>indexes\ibor</Filter>
    </ClInclude>
    <ClInclude Include="qle\indexes\ibor\plnwibor.hpp">
      <Filter>indexes\ibor</Filter>
    </ClInclude>
    <ClInclude Include="qle\indexes\ibor\sekstibor.hpp">
      <Filter>indexes\ibor</Filter>
    </ClInclude>
    <ClInclude Include="qle\indexes\ibor\sgdsibor.hpp">
      <Filter>indexes\ibor</Filter>
    </ClInclude>
    <ClInclude Include="qle\indexes\ibor\sgdsor.hpp">
      <Filter>indexes\ibor</Filter>
    </ClInclude>
    <ClInclude Include="qle\indexes\ibor\skkbribor.hpp">
      <Filter>indexes\ibor</Filter>
    </ClInclude>
    <ClInclude Include="qle\indexes\ibor\tonar.hpp">
      <Filter>indexes\ibor</Filter>
    </ClInclude>
    <ClInclude Include="qle\termstructures\interpolateddiscountcurve.hpp">
      <Filter>termstructures</Filter>
    </ClInclude>
    <ClInclude Include="qle\cashflows\averageonindexedcoupon.hpp">
      <Filter>cashflows</Filter>
    </ClInclude>
    <ClInclude Include="qle\cashflows\averageonindexedcouponpricer.hpp">
      <Filter>cashflows</Filter>
    </ClInclude>
    <ClInclude Include="qle\cashflows\couponpricer.hpp">
      <Filter>cashflows</Filter>
    </ClInclude>
    <ClInclude Include="qle\cashflows\subperiodscoupon.hpp">
      <Filter>cashflows</Filter>
    </ClInclude>
    <ClInclude Include="qle\cashflows\subperiodscouponpricer.hpp">
      <Filter>cashflows</Filter>
    </ClInclude>
    <ClInclude Include="qle\instruments\averageois.hpp">
      <Filter>instruments</Filter>
    </ClInclude>
    <ClInclude Include="qle\instruments\crossccybasisswap.hpp">
      <Filter>instruments</Filter>
    </ClInclude>
    <ClInclude Include="qle\instruments\crossccyswap.hpp">
      <Filter>instruments</Filter>
    </ClInclude>
    <ClInclude Include="qle\instruments\fxforward.hpp">
      <Filter>instruments</Filter>
    </ClInclude>
    <ClInclude Include="qle\instruments\makeaverageois.hpp">
      <Filter>instruments</Filter>
    </ClInclude>
    <ClInclude Include="qle\instruments\tenorbasisswap.hpp">
      <Filter>instruments</Filter>
    </ClInclude>
    <ClInclude Include="qle\pricingengines\crossccyswapengine.hpp">
      <Filter>pricingengines</Filter>
    </ClInclude>
    <ClInclude Include="qle\pricingengines\discountingfxforwardengine.hpp">
      <Filter>pricingengines</Filter>
    </ClInclude>
    <ClInclude Include="qle\termstructures\averageoisratehelper.hpp">
      <Filter>termstructures</Filter>
    </ClInclude>
    <ClInclude Include="qle\termstructures\basistwoswaphelper.hpp">
      <Filter>termstructures</Filter>
    </ClInclude>
    <ClInclude Include="qle\termstructures\crossccybasisswaphelper.hpp">
      <Filter>termstructures</Filter>
    </ClInclude>
    <ClInclude Include="qle\termstructures\oisratehelper.hpp">
      <Filter>termstructures</Filter>
    </ClInclude>
    <ClInclude Include="qle\termstructures\tenorbasisswaphelper.hpp">
      <Filter>termstructures</Filter>
    </ClInclude>
    <ClInclude Include="qle\instruments\currencyswap.hpp">
      <Filter>instruments</Filter>
    </ClInclude>
    <ClInclude Include="qle\instruments\oibasisswap.hpp">
      <Filter>instruments</Filter>
    </ClInclude>
    <ClInclude Include="qle\instruments\oiccbasisswap.hpp">
      <Filter>instruments</Filter>
    </ClInclude>
    <ClInclude Include="qle\models\crossassetanalytics.hpp">
      <Filter>models</Filter>
    </ClInclude>
    <ClInclude Include="qle\models\crossassetanalyticsbase.hpp">
      <Filter>models</Filter>
    </ClInclude>
    <ClInclude Include="qle\models\crossassetmodel.hpp">
      <Filter>models</Filter>
    </ClInclude>
    <ClInclude Include="qle\models\fxbsconstantparametrization.hpp">
      <Filter>models</Filter>
    </ClInclude>
    <ClInclude Include="qle\models\fxbsparametrization.hpp">
      <Filter>models</Filter>
    </ClInclude>
    <ClInclude Include="qle\models\fxbspiecewiseconstantparametrization.hpp">
      <Filter>models</Filter>
    </ClInclude>
    <ClInclude Include="qle\models\gaussian1dcrossassetadaptor.hpp">
      <Filter>models</Filter>
    </ClInclude>
    <ClInclude Include="qle\models\irlgm1fconstantparametrization.hpp">
      <Filter>models</Filter>
    </ClInclude>
    <ClInclude Include="qle\models\irlgm1fparametrization.hpp">
      <Filter>models</Filter>
    </ClInclude>
    <ClInclude Include="qle\models\irlgm1fpiecewiseconstanthullwhiteadaptor.hpp">
      <Filter>models</Filter>
    </ClInclude>
    <ClInclude Include="qle\models\irlgm1fpiecewiseconstantparametrization.hpp">
      <Filter>models</Filter>
    </ClInclude>
    <ClInclude Include="qle\models\irlgm1fpiecewiselinearparametrization.hpp">
      <Filter>models</Filter>
    </ClInclude>
    <ClInclude Include="qle\models\lgm.hpp">
      <Filter>models</Filter>
    </ClInclude>
    <ClInclude Include="qle\models\lgmcalibrationinfo.hpp">
      <Filter>models</Filter>
    </ClInclude>
    <ClInclude Include="qle\models\lgmimpliedyieldtermstructure.hpp">
      <Filter>models</Filter>
    </ClInclude>
    <ClInclude Include="qle\models\linkablecalibratedmodel.hpp">
      <Filter>models</Filter>
    </ClInclude>
    <ClInclude Include="qle\models\parametrization.hpp">
      <Filter>models</Filter>
    </ClInclude>
    <ClInclude Include="qle\models\piecewiseconstanthelper.hpp">
      <Filter>models</Filter>
    </ClInclude>
    <ClInclude Include="qle\models\pseudoparameter.hpp">
      <Filter>models</Filter>
    </ClInclude>
    <ClInclude Include="qle\methods\multipathgeneratorbase.hpp">
      <Filter>methods</Filter>
    </ClInclude>
    <ClInclude Include="qle\pricingengines\analyticcclgmfxoptionengine.hpp">
      <Filter>pricingengines</Filter>
    </ClInclude>
    <ClInclude Include="qle\pricingengines\analyticlgmswaptionengine.hpp">
      <Filter>pricingengines</Filter>
    </ClInclude>
    <ClInclude Include="qle\pricingengines\discountingcurrencyswapengine.hpp">
      <Filter>pricingengines</Filter>
    </ClInclude>
    <ClInclude Include="qle\pricingengines\numericlgmswaptionengine.hpp">
      <Filter>pricingengines</Filter>
    </ClInclude>
    <ClInclude Include="qle\pricingengines\oiccbasisswapengine.hpp">
      <Filter>pricingengines</Filter>
    </ClInclude>
    <ClInclude Include="qle\processes\crossassetstateprocess.hpp">
      <Filter>processes</Filter>
    </ClInclude>
    <ClInclude Include="qle\processes\irlgm1fstateprocess.hpp">
      <Filter>processes</Filter>
    </ClInclude>
    <ClInclude Include="qle\termstructures\blackinvertedvoltermstructure.hpp">
      <Filter>termstructures</Filter>
    </ClInclude>
    <ClInclude Include="qle\termstructures\dynamicblackvoltermstructure.hpp">
      <Filter>termstructures</Filter>
    </ClInclude>
    <ClInclude Include="qle\termstructures\dynamicswaptionvolmatrix.hpp">
      <Filter>termstructures</Filter>
    </ClInclude>
    <ClInclude Include="qle\termstructures\oibasisswaphelper.hpp">
      <Filter>termstructures</Filter>
    </ClInclude>
    <ClInclude Include="qle\termstructures\oiccbasisswaphelper.hpp">
      <Filter>termstructures</Filter>
    </ClInclude>
    <ClInclude Include="qle\termstructures\staticallycorrectedyieldtermstructure.hpp">
      <Filter>termstructures</Filter>
    </ClInclude>
    <ClInclude Include="qle\termstructures\hazardspreadeddefaulttermstructure.hpp">
      <Filter>termstructures</Filter>
    </ClInclude>
    <ClInclude Include="qle\models\crossassetmodelimpliedfxvoltermstructure.hpp">
      <Filter>models</Filter>
    </ClInclude>
    <ClInclude Include="qle\termstructures\blackvariancecurve3.hpp">
      <Filter>termstructures</Filter>
    </ClInclude>
    <ClInclude Include="qle\termstructures\blackvariancesurfacemoneyness.hpp">
      <Filter>termstructures</Filter>
    </ClInclude>
    <ClInclude Include="qle\pricingengines\discountingswapenginemulticurve.hpp">
      <Filter>pricingengines</Filter>
    </ClInclude>
    <ClInclude Include="qle\termstructures\datedstrippedoptionlet.hpp">
      <Filter>termstructures</Filter>
    </ClInclude>
    <ClInclude Include="qle\termstructures\datedstrippedoptionletadapter.hpp">
      <Filter>termstructures</Filter>
    </ClInclude>
    <ClInclude Include="qle\termstructures\datedstrippedoptionletbase.hpp">
      <Filter>termstructures</Filter>
    </ClInclude>
    <ClInclude Include="qle\termstructures\dynamicoptionletvolatilitystructure.hpp">
      <Filter>termstructures</Filter>
    </ClInclude>
    <ClInclude Include="qle\indexes\fxindex.hpp">
      <Filter>indexes</Filter>
    </ClInclude>
    <ClInclude Include="qle\cashflows\floatingratefxlinkednotionalcoupon.hpp">
      <Filter>cashflows</Filter>
    </ClInclude>
    <ClInclude Include="qle\cashflows\fxlinkedcashflow.hpp">
      <Filter>cashflows</Filter>
    </ClInclude>
    <ClInclude Include="qle\termstructures\optionletstripper1.hpp">
      <Filter>termstructures</Filter>
    </ClInclude>
    <ClInclude Include="qle\termstructures\optionletstripper2.hpp">
      <Filter>termstructures</Filter>
    </ClInclude>
    <ClInclude Include="qle\termstructures\swaptionvolatilityconverter.hpp">
      <Filter>termstructures</Filter>
    </ClInclude>
    <ClInclude Include="qle\termstructures\interpolateddiscountcurve2.hpp">
      <Filter>termstructures</Filter>
    </ClInclude>
    <ClInclude Include="qle\termstructures\spreadedoptionletvolatility.hpp">
      <Filter>termstructures</Filter>
    </ClInclude>
    <ClInclude Include="qle\termstructures\spreadedsmilesection.hpp">
      <Filter>termstructures</Filter>
    </ClInclude>
    <ClInclude Include="qle\termstructures\spreadedswaptionvolatility.hpp">
      <Filter>termstructures</Filter>
    </ClInclude>
    <ClInclude Include="qle\termstructures\dynamicstype.hpp">
      <Filter>termstructures</Filter>
    </ClInclude>
    <ClInclude Include="qle\instruments\deposit.hpp">
      <Filter>instruments</Filter>
    </ClInclude>
    <ClInclude Include="qle\pricingengines\depositengine.hpp">
      <Filter>pricingengines</Filter>
    </ClInclude>
    <ClInclude Include="qle\termstructures\strippedoptionletadapter2.hpp">
      <Filter>termstructures</Filter>
    </ClInclude>
    <ClInclude Include="qle\pricingengines\discountingequityforwardengine.hpp">
      <Filter>pricingengines</Filter>
    </ClInclude>
    <ClInclude Include="qle\instruments\equityforward.hpp">
      <Filter>instruments</Filter>
    </ClInclude>
    <ClInclude Include="qle\indexes\inflationindexwrapper.hpp">
      <Filter>indexes</Filter>
    </ClInclude>
    <ClInclude Include="qle\indexes\ibor\twdtaibor.hpp">
      <Filter>indexes\ibor</Filter>
    </ClInclude>
    <ClInclude Include="qle\indexes\ibor\myrklibor.hpp">
      <Filter>indexes\ibor</Filter>
    </ClInclude>
    <ClInclude Include="qle\indexes\ibor\krwkoribor.hpp">
      <Filter>indexes\ibor</Filter>
    </ClInclude>
    <ClInclude Include="qle\pricingengines\discountingriskybondengine.hpp">
      <Filter>pricingengines</Filter>
    </ClInclude>
    <ClInclude Include="qle\models\crossassetmodelimpliedeqvoltermstructure.hpp">
      <Filter>models</Filter>
    </ClInclude>
    <ClInclude Include="qle\models\eqbsconstantparametrization.hpp">
      <Filter>models</Filter>
    </ClInclude>
    <ClInclude Include="qle\models\eqbsparametrization.hpp">
      <Filter>models</Filter>
    </ClInclude>
    <ClInclude Include="qle\models\eqbspiecewiseconstantparametrization.hpp">
      <Filter>models</Filter>
    </ClInclude>
    <ClInclude Include="qle\pricingengines\analyticxassetlgmeqoptionengine.hpp">
      <Filter>pricingengines</Filter>
    </ClInclude>
    <ClInclude Include="qle\models\fxeqoptionhelper.hpp">
      <Filter>models</Filter>
    </ClInclude>
    <ClInclude Include="qle\instruments\subperiodsswap.hpp">
      <Filter>instruments</Filter>
    </ClInclude>
    <ClInclude Include="qle\termstructures\subperiodsswaphelper.hpp">
      <Filter>termstructures</Filter>
    </ClInclude>
    <ClInclude Include="qle\instruments\cdsoption.hpp">
      <Filter>instruments</Filter>
    </ClInclude>
    <ClInclude Include="qle\models\cdsoptionhelper.hpp">
      <Filter>models</Filter>
    </ClInclude>
    <ClInclude Include="qle\models\cpicapfloorhelper.hpp">
      <Filter>models</Filter>
    </ClInclude>
    <ClInclude Include="qle\models\crlgm1fparametrization.hpp">
      <Filter>models</Filter>
    </ClInclude>
    <ClInclude Include="qle\models\infdkparametrization.hpp">
      <Filter>models</Filter>
    </ClInclude>
    <ClInclude Include="qle\models\lgmimplieddefaulttermstructure.hpp">
      <Filter>models</Filter>
    </ClInclude>
    <ClInclude Include="qle\pricingengines\analyticdkcpicapfloorengine.hpp">
      <Filter>pricingengines</Filter>
    </ClInclude>
    <ClInclude Include="qle\pricingengines\analyticlgmcdsoptionengine.hpp">
      <Filter>pricingengines</Filter>
    </ClInclude>
    <ClInclude Include="qle\pricingengines\blackcdsoptionengine.hpp">
      <Filter>pricingengines</Filter>
    </ClInclude>
    <ClInclude Include="qle\termstructures\survivalprobabilitycurve.hpp">
      <Filter>termstructures</Filter>
    </ClInclude>
    <ClInclude Include="qle\termstructures\blackvolsurfacewithatm.hpp">
      <Filter>termstructures</Filter>
    </ClInclude>
    <ClInclude Include="qle\pricingengines\midpointcdsengine.hpp">
      <Filter>pricingengines</Filter>
    </ClInclude>
    <ClInclude Include="qle\indexes\ibor\twdtaibor.hpp">
      <Filter>indexes\ibor</Filter>
    </ClInclude>
    <ClInclude Include="qle\indexes\ibor\myrklibor.hpp">
      <Filter>indexes\ibor</Filter>
    </ClInclude>
    <ClInclude Include="qle\indexes\ibor\krwkoribor.hpp">
      <Filter>indexes\ibor</Filter>
    </ClInclude>
    <ClInclude Include="qle\instruments\makecds.hpp">
      <Filter>instruments</Filter>
    </ClInclude>
    <ClInclude Include="qle\instruments\creditdefaultswap.hpp">
      <Filter>instruments</Filter>
    </ClInclude>
    <ClInclude Include="qle\termstructures\defaultprobabilityhelpers.hpp">
      <Filter>termstructures</Filter>
    </ClInclude>
    <ClInclude Include="qle\pricingengines\discountingriskybondengine.hpp">
      <Filter>pricingengines</Filter>
    </ClInclude>
    <ClInclude Include="qle\termstructures\swaptionvolcubewithatm.hpp">
      <Filter>termstructures</Filter>
    </ClInclude>
    <ClInclude Include="qle\termstructures\swaptionvolcube2.hpp">
      <Filter>termstructures</Filter>
    </ClInclude>
    <ClInclude Include="qle\termstructures\swaptionvolconstantspread.hpp">
      <Filter>termstructures</Filter>
    </ClInclude>
    <ClInclude Include="qle\termstructures\fxblackvolsurface.hpp">
      <Filter>termstructures</Filter>
    </ClInclude>
    <ClInclude Include="qle\termstructures\fxsmilesection.hpp">
      <Filter>termstructures</Filter>
    </ClInclude>
    <ClInclude Include="qle\termstructures\fxvannavolgasmilesection.hpp">
      <Filter>termstructures</Filter>
    </ClInclude>
    <ClInclude Include="qle\instruments\payment.hpp">
      <Filter>instruments</Filter>
    </ClInclude>
    <ClInclude Include="qle\pricingengines\paymentdiscountingengine.hpp">
      <Filter>pricingengines</Filter>
    </ClInclude>
    <ClInclude Include="qle\math\flatextrapolation.hpp">
      <Filter>math</Filter>
    </ClInclude>
    <ClInclude Include="qle\math\nadarayawatson.hpp">
      <Filter>math</Filter>
    </ClInclude>
    <ClInclude Include="qle\math\stabilisedglls.hpp">
      <Filter>math</Filter>
    </ClInclude>
    <ClInclude Include="qle\termstructures\equityvolconstantspread.hpp">
      <Filter>termstructures</Filter>
    </ClInclude>
    <ClInclude Include="qle\cashflows\floatingannuitycoupon.hpp">
      <Filter>cashflows</Filter>
    </ClInclude>
    <ClInclude Include="qle\cashflows\floatingannuitynominal.hpp">
      <Filter>cashflows</Filter>
    </ClInclude>
    <ClInclude Include="qle\indexes\ibor\corra.hpp">
      <Filter>indexes\ibor</Filter>
    </ClInclude>
    <ClInclude Include="qle\termstructures\immfraratehelper.hpp">
      <Filter>termstructures</Filter>
    </ClInclude>
    <ClInclude Include="qle\math\trace.hpp">
      <Filter>math</Filter>
    </ClInclude>
    <ClInclude Include="qle\math\deltagammavar.hpp">
      <Filter>math</Filter>
    </ClInclude>
    <ClInclude Include="qle\models\dkimpliedzeroinflationtermstructure.hpp">
      <Filter>models</Filter>
    </ClInclude>
    <ClInclude Include="qle\indexes\inflationindexobserver.hpp">
      <Filter>indexes</Filter>
    </ClInclude>
    <ClInclude Include="qle\termstructures\zeroinflationcurveobserverstatic.hpp">
      <Filter>termstructures</Filter>
    </ClInclude>
    <ClInclude Include="qle\models\dkimpliedyoyinflationtermstructure.hpp">
      <Filter>models</Filter>
    </ClInclude>
    <ClInclude Include="qle\termstructures\zeroinflationcurveobservermoving.hpp">
      <Filter>termstructures</Filter>
    </ClInclude>
    <ClInclude Include="qle\termstructures\yoyinflationcurveobservermoving.hpp">
      <Filter>termstructures</Filter>
    </ClInclude>
    <ClInclude Include="qle\termstructures\yoyinflationcurveobserverstatic.hpp">
      <Filter>termstructures</Filter>
    </ClInclude>
    <ClInclude Include="qle\termstructures\pricecurve.hpp">
      <Filter>termstructures</Filter>
    </ClInclude>
    <ClInclude Include="qle\termstructures\pricetermstructure.hpp">
      <Filter>termstructures</Filter>
    </ClInclude>
    <ClInclude Include="qle\pricingengines\discountingcommodityforwardengine.hpp">
      <Filter>pricingengines</Filter>
    </ClInclude>
    <ClInclude Include="qle\instruments\commodityforward.hpp">
      <Filter>instruments</Filter>
    </ClInclude>
    <ClInclude Include="qle\termstructures\pricetermstructureadapter.hpp">
      <Filter>termstructures</Filter>
    </ClInclude>
    <ClInclude Include="qle\cashflows\quantocouponpricer.hpp">
      <Filter>cashflows</Filter>
    </ClInclude>
    <ClInclude Include="qle\instruments\impliedbondspread.hpp">
      <Filter>instruments</Filter>
    </ClInclude>
    <ClInclude Include="qle\termstructures\yoyoptionletvolatilitysurface.hpp">
      <Filter>termstructures</Filter>
    </ClInclude>
    <ClInclude Include="qle\termstructures\yoyinflationoptionletvolstripper.hpp">
      <Filter>termstructures</Filter>
    </ClInclude>
    <ClInclude Include="qle\termstructures\interpolatedyoycapfloortermpricesurface.hpp">
      <Filter>termstructures</Filter>
    </ClInclude>
    <ClInclude Include="qle\cashflows\quantocouponpricer.hpp">
      <Filter>cashflows</Filter>
    </ClInclude>
    <ClInclude Include="qle\indexes\equityindex.hpp">
      <Filter>indexes</Filter>
    </ClInclude>
    <ClInclude Include="qle\indexes\ibor\dkkois.hpp">
      <Filter>indexes\ibor</Filter>
    </ClInclude>
    <ClInclude Include="qle\indexes\ibor\demlibor.hpp">
      <Filter>indexes\ibor</Filter>
    </ClInclude>
    <ClInclude Include="qle\indexes\ibor\chfsaron.hpp">
      <Filter>indexes\ibor</Filter>
    </ClInclude>
    <ClInclude Include="qle\indexes\ibor\saibor.hpp">
      <Filter>indexes\ibor</Filter>
    </ClInclude>
    <ClInclude Include="qle\indexes\ibor\seksior.hpp">
      <Filter>indexes\ibor</Filter>
    </ClInclude>
    <ClInclude Include="qle\indexes\bmaindexwrapper.hpp">
      <Filter>indexes</Filter>
    </ClInclude>
    <ClInclude Include="qle\instruments\fixedbmaswap.hpp">
      <Filter>instruments</Filter>
    </ClInclude>
    <ClInclude Include="qle\calendars\chile.hpp">
      <Filter>time\calendars</Filter>
    </ClInclude>
    <ClInclude Include="qle\calendars\colombia.hpp">
      <Filter>time\calendars</Filter>
    </ClInclude>
    <ClInclude Include="qle\calendars\malaysia.hpp">
      <Filter>time\calendars</Filter>
    </ClInclude>
    <ClInclude Include="qle\calendars\peru.hpp">
      <Filter>time\calendars</Filter>
    </ClInclude>
    <ClInclude Include="qle\calendars\philippines.hpp">
      <Filter>time\calendars</Filter>
    </ClInclude>
    <ClInclude Include="qle\calendars\thailand.hpp">
      <Filter>time\calendars</Filter>
    </ClInclude>
    <ClInclude Include="qle\calendars\switzerland.hpp">
      <Filter>time\calendars</Filter>
    </ClInclude>
    <ClInclude Include="qle\calendars\wmr.hpp">
      <Filter>time\calendars</Filter>
    </ClInclude>
    <ClInclude Include="qle\cashflows\equitycoupon.hpp">
      <Filter>cashflows</Filter>
    </ClInclude>
    <ClInclude Include="qle\cashflows\equitycouponpricer.hpp">
      <Filter>cashflows</Filter>
    </ClInclude>
    <ClInclude Include="qle\indexes\ibor\brlcdi.hpp">
      <Filter>indexes\ibor</Filter>
    </ClInclude>
    <ClInclude Include="qle\indexes\ibor\clpcamara.hpp">
      <Filter>indexes\ibor</Filter>
    </ClInclude>
    <ClInclude Include="qle\indexes\ibor\cnhhibor.hpp">
      <Filter>indexes\ibor</Filter>
    </ClInclude>
    <ClInclude Include="qle\indexes\ibor\cnhshibor.hpp">
      <Filter>indexes\ibor</Filter>
    </ClInclude>
    <ClInclude Include="qle\indexes\ibor\copibr.hpp">
      <Filter>indexes\ibor</Filter>
    </ClInclude>
    <ClInclude Include="qle\indexes\ibor\thbbibor.hpp">
      <Filter>indexes\ibor</Filter>
    </ClInclude>
    <ClInclude Include="qle\indexes\ibor\rubmosprime.hpp">
      <Filter>indexes\ibor</Filter>
    </ClInclude>
    <ClInclude Include="qle\indexes\ibor\phpphiref.hpp">
      <Filter>indexes\ibor</Filter>
    </ClInclude>
    <ClInclude Include="qle\termstructures\discountratiomodifiedcurve.hpp">
      <Filter>termstructures</Filter>
    </ClInclude>
    <ClInclude Include="qle\instruments\crossccyfixfloatswap.hpp">
      <Filter>instruments</Filter>
    </ClInclude>
    <ClInclude Include="qle\termstructures\crossccyfixfloatswaphelper.hpp">
      <Filter>termstructures</Filter>
    </ClInclude>
    <ClInclude Include="qle\indexes\region.hpp">
      <Filter>indexes</Filter>
    </ClInclude>
    <ClInclude Include="qle\indexes\secpi.hpp">
      <Filter>indexes</Filter>
    </ClInclude>
    <ClInclude Include="qle\indexes\dkcpi.hpp">
      <Filter>indexes</Filter>
    </ClInclude>
    <ClInclude Include="qle\indexes\ibor\nowa.hpp">
      <Filter>indexes\ibor</Filter>
    </ClInclude>
    <ClInclude Include="qle\cashflows\lognormalcmsspreadpricer.hpp">
      <Filter>cashflows</Filter>
    </ClInclude>
    <ClInclude Include="qle\instruments\crossccybasismtmresetswap.hpp">
      <Filter>instruments</Filter>
    </ClInclude>
    <ClInclude Include="qle\termstructures\crossccybasismtmresetswaphelper.hpp">
      <Filter>termstructures</Filter>
    </ClInclude>
    <ClInclude Include="qle\termstructures\probabilitytraits.hpp">
      <Filter>termstructures</Filter>
    </ClInclude>
    <ClInclude Include="qle\termstructures\capfloortermvolsurface.hpp">
      <Filter>termstructures</Filter>
    </ClInclude>
    <ClInclude Include="qle\termstructures\optionletstripper.hpp">
      <Filter>termstructures</Filter>
    </ClInclude>
    <ClInclude Include="qle\pricingengines\cpibacheliercapfloorengine.hpp">
      <Filter>pricingengines</Filter>
    </ClInclude>
    <ClInclude Include="qle\pricingengines\cpiblackcapfloorengine.hpp">
      <Filter>pricingengines</Filter>
    </ClInclude>
    <ClInclude Include="qle\pricingengines\cpicapfloorengines.hpp">
      <Filter>pricingengines</Filter>
    </ClInclude>
    <ClInclude Include="qle\currencies\configurablecurrency.hpp">
      <Filter>currencies</Filter>
    </ClInclude>
    <ClInclude Include="qle\currencies\metals.hpp">
      <Filter>currencies</Filter>
    </ClInclude>
    <ClInclude Include="qle\calendars\france.hpp">
      <Filter>time\calendars</Filter>
    </ClInclude>
    <ClInclude Include="qle\calendars\netherlands.hpp">
      <Filter>time\calendars</Filter>
    </ClInclude>
    <ClInclude Include="qle\models\cmscaphelper.hpp">
      <Filter>models</Filter>
    </ClInclude>
    <ClInclude Include="qle\quotes\exceptionquote.hpp">
      <Filter>quotes</Filter>
    </ClInclude>
    <ClInclude Include="qle\termstructures\correlationtermstructure.hpp">
      <Filter>termstructures</Filter>
    </ClInclude>
    <ClInclude Include="qle\termstructures\flatcorrelation.hpp">
      <Filter>termstructures</Filter>
    </ClInclude>
    <ClInclude Include="qle\termstructures\interpolatedcorrelationcurve.hpp">
      <Filter>termstructures</Filter>
    </ClInclude>
    <ClInclude Include="qle\math\fillemptymatrix.hpp">
      <Filter>math</Filter>
    </ClInclude>
    <ClInclude Include="qle\cashflows\brlcdicouponpricer.hpp">
      <Filter>cashflows</Filter>
    </ClInclude>
    <ClInclude Include="qle\instruments\brlcdiswap.hpp">
      <Filter>instruments</Filter>
    </ClInclude>
    <ClInclude Include="qle\termstructures\brlcdiratehelper.hpp">
      <Filter>termstructures</Filter>
    </ClInclude>
    <ClInclude Include="qle\time\yearcounter.hpp">
      <Filter>time</Filter>
    </ClInclude>
    <ClInclude Include="qle\math\fillemptymatrix.hpp">
      <Filter>math</Filter>
    </ClInclude>
    <ClInclude Include="qle\termstructures\optionletcurve.hpp">
      <Filter>termstructures</Filter>
    </ClInclude>
    <ClInclude Include="qle\termstructures\capfloorhelper.hpp">
      <Filter>termstructures</Filter>
    </ClInclude>
    <ClInclude Include="qle\termstructures\piecewiseoptionletcurve.hpp">
      <Filter>termstructures</Filter>
    </ClInclude>
    <ClInclude Include="qle\termstructures\piecewiseoptionletstripper.hpp">
      <Filter>termstructures</Filter>
    </ClInclude>
    <ClInclude Include="qle\termstructures\blackvariancesurfacesparse.hpp">
      <Filter>termstructures</Filter>
    </ClInclude>
    <ClInclude Include="qle\indexes\ibor\krwcd.hpp">
      <Filter>indexes\ibor</Filter>
    </ClInclude>
    <ClInclude Include="qle\termstructures\strippedoptionletadapter.hpp">
      <Filter>termstructures</Filter>
    </ClInclude>
    <ClInclude Include="qle\termstructures\optionletstripperwithatm.hpp">
      <Filter>termstructures</Filter>
    </ClInclude>
    <ClInclude Include="qle\cashflows\strippedcapflooredyoyinflationcoupon.hpp">
      <Filter>cashflows</Filter>
    </ClInclude>
    <ClInclude Include="qle\termstructures\equityforwardcurvestripper.hpp">
      <Filter>termstructures</Filter>
    </ClInclude>
    <ClInclude Include="qle\interpolators\optioninterpolator2d.hpp">
      <Filter>interpolators</Filter>
    </ClInclude>
    <ClInclude Include="qle\termstructures\optionpricesurface.hpp">
      <Filter>termstructures</Filter>
    </ClInclude>
    <ClInclude Include="qle\termstructures\strippedyoyinflationoptionletvol.hpp">
      <Filter>termstructures</Filter>
    </ClInclude>
    <ClInclude Include="qle\termstructures\strippedcpivolatilitystructure.hpp">
      <Filter>termstructures</Filter>
    </ClInclude>
    <ClInclude Include="qle\cashflows\strippedcapflooredyoyinflationcoupon.hpp">
      <Filter>termstructures</Filter>
    </ClInclude>
    <ClInclude Include="qle\pricingengines\discountingforwardbondengine.hpp">
      <Filter>pricingengines</Filter>
    </ClInclude>
    <ClInclude Include="qle\termstructures\dynamicyoyoptionletvolatilitystructure.hpp">
      <Filter>termstructures</Filter>
    </ClInclude>
    <ClInclude Include="qle\indexes\bondindex.hpp">
      <Filter>indexes</Filter>
    </ClInclude>
    <ClInclude Include="qle\instruments\forwardbond.hpp">
      <Filter>instruments</Filter>
    </ClInclude>
    <ClInclude Include="qle\termstructures\iterativebootstrap.hpp">
      <Filter>termstructures</Filter>
    </ClInclude>
    <ClInclude Include="qle\indexes\ibor\ilstelbor.hpp">
      <Filter>indexes\ibor</Filter>
    </ClInclude>
    <ClInclude Include="qle\indexes\ibor\idrjibor.hpp">
      <Filter>indexes\ibor</Filter>
    </ClInclude>
    <ClInclude Include="qle\termstructures\kinterpolatedyoyoptionletvolatilitysurface.hpp">
      <Filter>termstructures</Filter>
    </ClInclude>
    <ClInclude Include="qle\indexes\cacpi.hpp">
      <Filter>indexes</Filter>
    </ClInclude>
    <ClInclude Include="qle\termstructures\capfloortermvolcurve.hpp">
      <Filter>termstructures</Filter>
    </ClInclude>
    <ClInclude Include="qle\termstructures\piecewiseatmoptionletcurve.hpp">
      <Filter>termstructures</Filter>
    </ClInclude>
    <ClInclude Include="qle\pricingengines\baroneadesiwhaleyengine.hpp">
      <Filter>pricingengines</Filter>
    </ClInclude>
    <ClInclude Include="qle\indexes\commodityindex.hpp">
      <Filter>indexes</Filter>
    </ClInclude>
    <ClInclude Include="qle\indexes\ibor\primeindex.hpp">
      <Filter>indexes\ibor</Filter>
    </ClInclude>
    <ClInclude Include="qle\termstructures\blackvariancesurfacestddevs.hpp">
      <Filter>termstructures</Filter>
    </ClInclude>
    <ClInclude Include="qle\termstructures\blackmonotonevarvoltermstructure.hpp">
      <Filter>termstructures</Filter>
    </ClInclude>
    <ClInclude Include="qle\termstructures\crosscurrencypricetermstructure.hpp">
      <Filter>termstructures</Filter>
    </ClInclude>
    <ClInclude Include="qle\time\futureexpirycalculator.hpp">
      <Filter>time</Filter>
    </ClInclude>
    <ClInclude Include="qle\pricingengines\lgmconvolutionsolver.hpp">
      <Filter>pricingengines</Filter>
    </ClInclude>
    <ClInclude Include="qle\calendars\israel.hpp">
      <Filter>time\calendars</Filter>
    </ClInclude>
    <ClInclude Include="qle\instruments\rebatedexercise.hpp">
      <Filter>instruments</Filter>
    </ClInclude>
    <ClInclude Include="qle\indexes\ibor\ester.hpp">
      <Filter>indexes\ibor</Filter>
    </ClInclude>
    <ClInclude Include="qle\indexes\ibor\sofr.hpp">
      <Filter>indexes\ibor</Filter>
    </ClInclude>
    <ClInclude Include="qle\termstructures\blackvolsurfacedelta.hpp">
      <Filter>termstructures</Filter>
    </ClInclude>
    <ClInclude Include="qle\calendars\ice.hpp">
      <Filter>time\calendars</Filter>
    </ClInclude>
    <ClInclude Include="qle\calendars\cme.hpp">
      <Filter>time\calendars</Filter>
    </ClInclude>
    <ClInclude Include="qle\cashflows\commodityindexedaveragecashflow.hpp">
      <Filter>cashflows</Filter>
    </ClInclude>
    <ClInclude Include="qle\cashflows\commodityindexedcashflow.hpp">
      <Filter>cashflows</Filter>
    </ClInclude>
    <ClInclude Include="qle\termstructures\commodityaveragebasispricecurve.hpp">
      <Filter>termstructures</Filter>
    </ClInclude>
    <ClInclude Include="qle\termstructures\commoditybasispricecurve.hpp">
      <Filter>termstructures</Filter>
    </ClInclude>
    <ClInclude Include="qle\instruments\commodityapo.hpp">
      <Filter>instruments</Filter>
    </ClInclude>
    <ClInclude Include="qle\pricingengines\commodityapoengine.hpp">
      <Filter>pricingengines</Filter>
    </ClInclude>
    <ClInclude Include="qle\termstructures\adjusteddefaultcurve.hpp">
      <Filter>termstructures</Filter>
    </ClInclude>
    <ClInclude Include="qle\termstructures\aposurface.hpp">
      <Filter>termstructures</Filter>
    </ClInclude>
    <ClInclude Include="qle\cashflows\indexedcoupon.hpp">
      <Filter>cashflows</Filter>
    </ClInclude>
    <ClInclude Include="qle\termstructures\eqcommoptionsurfacestripper.hpp">
      <Filter>termstructures</Filter>
    </ClInclude>
    <ClInclude Include="qle\cashflows\cpicoupon.hpp">
      <Filter>cashflows</Filter>
    </ClInclude>
    <ClInclude Include="qle\cashflows\cpicouponpricer.hpp">
      <Filter>cashflows</Filter>
    </ClInclude>
    <ClInclude Include="qle\cashflows\strippedcapflooredcpicoupon.hpp">
      <Filter>cashflows</Filter>
    </ClInclude>
    <ClInclude Include="qle\termstructures\dynamiccpivolatilitystructure.hpp">
      <Filter>termstructures</Filter>
    </ClInclude>
    <ClInclude Include="qle\pricingengines\inflationcapfloorengines.hpp">
      <Filter>pricingengines</Filter>
    </ClInclude>
    <ClInclude Include="qle\cashflows\overnightindexedcoupon.hpp">
      <Filter>cashflows</Filter>
    </ClInclude>
    <ClInclude Include="qle\cashflows\blackovernightindexedcouponpricer.hpp">
      <Filter>cashflows</Filter>
    </ClInclude>
    <ClInclude Include="qle\currencies\europe.hpp">
      <Filter>currencies</Filter>
    </ClInclude>
    <ClInclude Include="qle\calendars\belgium.hpp">
      <Filter>time\calendars</Filter>
    </ClInclude>
    <ClInclude Include="qle\calendars\luxembourg.hpp">
      <Filter>time\calendars</Filter>
    </ClInclude>
    <ClInclude Include="qle\calendars\spain.hpp">
      <Filter>time\calendars</Filter>
    </ClInclude>
    <ClInclude Include="qle\calendars\austria.hpp">
      <Filter>time\calendars</Filter>
    </ClInclude>
    <ClInclude Include="qle\calendars\largejointcalendar.hpp">
      <Filter>time\calendars</Filter>
    </ClInclude>
    <ClInclude Include="qle\time\actual364.hpp">
      <Filter>time</Filter>
    </ClInclude>
    <ClInclude Include="qle\indexes\ibor\inrmiborois.hpp">
      <Filter>indexes\ibor</Filter>
    </ClInclude>
    <ClInclude Include="qle\termstructures\futurepricehelper.hpp">
      <Filter>termstructures</Filter>
    </ClInclude>
    <ClInclude Include="qle\termstructures\interpolatedcpivolatilitysurface.hpp">
      <Filter>termstructures</Filter>
    </ClInclude>
    <ClInclude Include="qle\termstructures\averagespotpricehelper.hpp">
      <Filter>termstructures</Filter>
    </ClInclude>
    <ClInclude Include="qle\termstructures\averagefuturepricehelper.hpp">
      <Filter>termstructures</Filter>
    </ClInclude>
    <ClInclude Include="qle\termstructures\piecewisepricecurve.hpp">
      <Filter>termstructures</Filter>
    </ClInclude>
    <ClInclude Include="qle\termstructures\interpolatedcpivolatilitysurface.hpp">
      <Filter>termstructures</Filter>
    </ClInclude>
    <ClInclude Include="qle\termstructures\equityblackvolsurfaceproxy.hpp">
      <Filter>termstructures</Filter>
    </ClInclude>
    <ClInclude Include="qle\instruments\cashsettledeuropeanoption.hpp">
      <Filter>instruments</Filter>
    </ClInclude>
    <ClInclude Include="qle\instruments\cashflowresults.hpp">
      <Filter>instruments</Filter>
    </ClInclude>
    <ClInclude Include="qle\pricingengines\analyticcashsettledeuropeanengine.hpp">
      <Filter>pricingengines</Filter>
    </ClInclude>
    <ClInclude Include="qle\termstructures\spreadeddiscountcurve.hpp">
      <Filter>termstructures</Filter>
    </ClInclude>
    <ClInclude Include="qle\indexes\eqfxindexbase.hpp">
      <Filter>indexes</Filter>
    </ClInclude>
    <ClInclude Include="qle\calendars\amendedcalendar.hpp">
      <Filter>time\calendars</Filter>
    </ClInclude>
    <ClInclude Include="qle\models\infjyparameterization.hpp">
      <Filter>models</Filter>
    </ClInclude>
    <ClInclude Include="qle\models\zeroinflationmodeltermstructure.hpp">
      <Filter>models</Filter>
    </ClInclude>
    <ClInclude Include="qle\models\yoyinflationmodeltermstructure.hpp">
      <Filter>models</Filter>
    </ClInclude>
    <ClInclude Include="qle\models\jyimpliedyoyinflationtermstructure.hpp">
      <Filter>models</Filter>
    </ClInclude>
    <ClInclude Include="qle\models\jyimpliedzeroinflationtermstructure.hpp">
      <Filter>models</Filter>
    </ClInclude>
    <ClInclude Include="qle\termstructures\interpolatedhazardratecurve.hpp">
      <Filter>termstructures</Filter>
    </ClInclude>
    <ClInclude Include="qle\termstructures\interpolatedsurvivalprobabilitycurve.hpp">
      <Filter>termstructures</Filter>
    </ClInclude>
    <ClInclude Include="qle\termstructures\multisectiondefaultcurve.hpp">
      <Filter>termstructures</Filter>
    </ClInclude>
    <ClInclude Include="qle\termstructures\weightedyieldtermstructure.hpp">
      <Filter>termstructures</Filter>
    </ClInclude>
    <ClInclude Include="qle\termstructures\yieldplusdefaultyieldtermstructure.hpp">
      <Filter>termstructures</Filter>
    </ClInclude>
    <ClInclude Include="qle\indexes\genericindex.hpp">
      <Filter>indexes</Filter>
    </ClInclude>
    <ClInclude Include="qle\indexes\behicp.hpp">
      <Filter>indexes</Filter>
    </ClInclude>
    <ClInclude Include="qle\indexes\frcpi.hpp">
      <Filter>indexes</Filter>
    </ClInclude>
    <ClInclude Include="qle\indexes\ibor\jpyeytibor.hpp">
      <Filter>indexes\ibor</Filter>
    </ClInclude>
    <ClInclude Include="qle\models\projectedcrossassetmodel.hpp">
      <Filter>models</Filter>
    </ClInclude>
    <ClInclude Include="qle\models\yoyswaphelper.hpp">
      <Filter>models</Filter>
    </ClInclude>
    <ClInclude Include="qle\models\yoycapfloorhelper.hpp">
      <Filter>models</Filter>
    </ClInclude>
    <ClInclude Include="qle\pricingengines\analyticjycpicapfloorengine.hpp">
      <Filter>pricingengines</Filter>
    </ClInclude>
    <ClInclude Include="qle\cashflows\jyyoyinflationcouponpricer.hpp">
      <Filter>cashflows</Filter>
    </ClInclude>
    <ClInclude Include="qle\pricingengines\analyticjyyoycapfloorengine.hpp">
      <Filter>pricingengines</Filter>
    </ClInclude>
    <ClInclude Include="qle\utilities\inflation.hpp">
      <Filter>utilities</Filter>
    </ClInclude>
    <ClInclude Include="qle\models\crcirpp.hpp">
      <Filter>models</Filter>
    </ClInclude>
    <ClInclude Include="qle\processes\crcirppstateprocess.hpp">
      <Filter>processes</Filter>
    </ClInclude>
    <ClInclude Include="qle\models\cirppconstantfellerparametrization.hpp">
      <Filter>models</Filter>
    </ClInclude>
    <ClInclude Include="qle\models\cirppconstantparametrization.hpp">
      <Filter>models</Filter>
    </ClInclude>
    <ClInclude Include="qle\models\cirppimplieddefaulttermstructure.hpp">
      <Filter>models</Filter>
    </ClInclude>
    <ClInclude Include="qle\models\cirppparametrization.hpp">
      <Filter>models</Filter>
    </ClInclude>
    <ClInclude Include="qle\pricingengines\analyticeuropeanforwardengine.hpp">
      <Filter>pricingengines</Filter>
    </ClInclude>
    <ClInclude Include="qle\instruments\vanillaforwardoption.hpp">
      <Filter>instruments</Filter>
    </ClInclude>
    <ClInclude Include="qle\termstructures\spreadedblackvolatilitycurve.hpp">
      <Filter>termstructures</Filter>
    </ClInclude>
    <ClInclude Include="qle\termstructures\spreadedblackvolatilitysurfacemoneyness.hpp">
      <Filter>termstructures</Filter>
    </ClInclude>
    <ClInclude Include="qle\termstructures\spreadedcorrelationcurve.hpp">
      <Filter>termstructures</Filter>
    </ClInclude>
    <ClInclude Include="qle\termstructures\spreadedcpivolatilitysurface.hpp">
      <Filter>termstructures</Filter>
    </ClInclude>
    <ClInclude Include="qle\termstructures\spreadedinflationcurve.hpp">
      <Filter>termstructures</Filter>
    </ClInclude>
    <ClInclude Include="qle\termstructures\spreadedoptionletvolatility2.hpp">
      <Filter>termstructures</Filter>
    </ClInclude>
    <ClInclude Include="qle\termstructures\spreadedpricetermstructure.hpp">
      <Filter>termstructures</Filter>
    </ClInclude>
    <ClInclude Include="qle\termstructures\spreadedsmilesection2.hpp">
      <Filter>termstructures</Filter>
    </ClInclude>
    <ClInclude Include="qle\termstructures\spreadedsurvivalprobabilitytermstructure.hpp">
      <Filter>termstructures</Filter>
    </ClInclude>
    <ClInclude Include="qle\termstructures\spreadedyoyvolsurface.hpp">
      <Filter>termstructures</Filter>
    </ClInclude>
    <ClInclude Include="qle\cashflows\durationadjustedcmscoupon.hpp">
      <Filter>cashflows</Filter>
    </ClInclude>
    <ClInclude Include="qle\cashflows\durationadjustedcmscoupontsrpricer.hpp">
      <Filter>cashflows</Filter>
    </ClInclude>
    <ClInclude Include="qle\models\linearannuitymapping.hpp">
      <Filter>models</Filter>
    </ClInclude>
    <ClInclude Include="qle\models\annuitymapping.hpp">
      <Filter>models</Filter>
    </ClInclude>
    <ClInclude Include="qle\indexes\ibor\cnyrepofix.hpp">
      <Filter>indexes\ibor</Filter>
    </ClInclude>
    <ClInclude Include="qle\cashflows\commoditycashflow.hpp">
      <Filter>cashflows</Filter>
    </ClInclude>
    <ClInclude Include="qle\indexes\compoequityindex.hpp">
      <Filter>indexes</Filter>
    </ClInclude>
<<<<<<< HEAD
    <ClInclude Include="qle\termstructures\capfloortermvolsurfacesparse.hpp" />
=======
    <ClInclude Include="qle\indexes\decpi.hpp">
      <Filter>indexes</Filter>
    </ClInclude>
>>>>>>> 012a4d47
  </ItemGroup>
  <ItemGroup>
    <Filter Include="cashflows">
      <UniqueIdentifier>{ac57ee4f-9a17-4951-81ac-3e12860a9758}</UniqueIdentifier>
    </Filter>
    <Filter Include="currencies">
      <UniqueIdentifier>{79e30257-9bec-4d68-80fd-a59215cc688d}</UniqueIdentifier>
    </Filter>
    <Filter Include="indexes">
      <UniqueIdentifier>{82767bdf-47a1-403a-9b50-1eae878635bf}</UniqueIdentifier>
    </Filter>
    <Filter Include="instruments">
      <UniqueIdentifier>{60e1a5ca-8e4a-4485-b7a9-b649d652d75f}</UniqueIdentifier>
    </Filter>
    <Filter Include="math">
      <UniqueIdentifier>{0596e69d-c306-44c7-a7af-5f511518e5d4}</UniqueIdentifier>
    </Filter>
    <Filter Include="models">
      <UniqueIdentifier>{740551aa-03ff-4017-89bb-2a031ea2308c}</UniqueIdentifier>
    </Filter>
    <Filter Include="pricingengines">
      <UniqueIdentifier>{ac2c272c-98ad-484a-ba8f-e3150a89e598}</UniqueIdentifier>
    </Filter>
    <Filter Include="quotes">
      <UniqueIdentifier>{1b1252f6-4c99-48e1-a82c-203520ed8d9f}</UniqueIdentifier>
    </Filter>
    <Filter Include="termstructures">
      <UniqueIdentifier>{c9ba9e6b-491e-44f6-99c5-1b560aff60df}</UniqueIdentifier>
    </Filter>
    <Filter Include="processes">
      <UniqueIdentifier>{a1c64987-285d-4622-b1bf-432f5c274486}</UniqueIdentifier>
    </Filter>
    <Filter Include="indexes\ibor">
      <UniqueIdentifier>{77001a78-e7fc-4940-b0db-d00314230010}</UniqueIdentifier>
    </Filter>
    <Filter Include="methods">
      <UniqueIdentifier>{dae20b1f-586f-4e4a-994a-73bda11865fd}</UniqueIdentifier>
    </Filter>
    <Filter Include="utilities">
      <UniqueIdentifier>{e0dfc578-ff16-4b64-a977-3cf9e8ebd310}</UniqueIdentifier>
    </Filter>
    <Filter Include="time">
      <UniqueIdentifier>{a613e638-0ceb-4ac4-8d1a-9533b2d31270}</UniqueIdentifier>
    </Filter>
    <Filter Include="time\calendars">
      <UniqueIdentifier>{127ebe18-cbb6-4387-b8ac-95cae7669e94}</UniqueIdentifier>
    </Filter>
    <Filter Include="interpolators">
      <UniqueIdentifier>{5afe79b0-37bd-4c42-a9f7-5df8719d365c}</UniqueIdentifier>
    </Filter>
  </ItemGroup>
  <ItemGroup>
    <ClCompile Include="qle\quotes\logquote.cpp">
      <Filter>quotes</Filter>
    </ClCompile>
    <ClCompile Include="qle\currencies\africa.cpp">
      <Filter>currencies</Filter>
    </ClCompile>
    <ClCompile Include="qle\currencies\america.cpp">
      <Filter>currencies</Filter>
    </ClCompile>
    <ClCompile Include="qle\currencies\asia.cpp">
      <Filter>currencies</Filter>
    </ClCompile>
    <ClCompile Include="qle\cashflows\averageonindexedcoupon.cpp">
      <Filter>cashflows</Filter>
    </ClCompile>
    <ClCompile Include="qle\cashflows\averageonindexedcouponpricer.cpp">
      <Filter>cashflows</Filter>
    </ClCompile>
    <ClCompile Include="qle\cashflows\couponpricer.cpp">
      <Filter>cashflows</Filter>
    </ClCompile>
    <ClCompile Include="qle\cashflows\subperiodscoupon.cpp">
      <Filter>cashflows</Filter>
    </ClCompile>
    <ClCompile Include="qle\cashflows\subperiodscouponpricer.cpp">
      <Filter>cashflows</Filter>
    </ClCompile>
    <ClCompile Include="qle\instruments\averageois.cpp">
      <Filter>instruments</Filter>
    </ClCompile>
    <ClCompile Include="qle\instruments\crossccybasisswap.cpp">
      <Filter>instruments</Filter>
    </ClCompile>
    <ClCompile Include="qle\instruments\crossccyswap.cpp">
      <Filter>instruments</Filter>
    </ClCompile>
    <ClCompile Include="qle\instruments\fxforward.cpp">
      <Filter>instruments</Filter>
    </ClCompile>
    <ClCompile Include="qle\instruments\makeaverageois.cpp">
      <Filter>instruments</Filter>
    </ClCompile>
    <ClCompile Include="qle\instruments\tenorbasisswap.cpp">
      <Filter>instruments</Filter>
    </ClCompile>
    <ClCompile Include="qle\instruments\cashflowresults.cpp">
      <Filter>instruments</Filter>
    </ClCompile>
    <ClCompile Include="qle\pricingengines\crossccyswapengine.cpp">
      <Filter>pricingengines</Filter>
    </ClCompile>
    <ClCompile Include="qle\pricingengines\discountingfxforwardengine.cpp">
      <Filter>pricingengines</Filter>
    </ClCompile>
    <ClCompile Include="qle\termstructures\averageoisratehelper.cpp">
      <Filter>termstructures</Filter>
    </ClCompile>
    <ClCompile Include="qle\termstructures\basistwoswaphelper.cpp">
      <Filter>termstructures</Filter>
    </ClCompile>
    <ClCompile Include="qle\termstructures\crossccybasisswaphelper.cpp">
      <Filter>termstructures</Filter>
    </ClCompile>
    <ClCompile Include="qle\termstructures\oisratehelper.cpp">
      <Filter>termstructures</Filter>
    </ClCompile>
    <ClCompile Include="qle\termstructures\tenorbasisswaphelper.cpp">
      <Filter>termstructures</Filter>
    </ClCompile>
    <ClCompile Include="qle\instruments\currencyswap.cpp">
      <Filter>instruments</Filter>
    </ClCompile>
    <ClCompile Include="qle\instruments\oibasisswap.cpp">
      <Filter>instruments</Filter>
    </ClCompile>
    <ClCompile Include="qle\instruments\oiccbasisswap.cpp">
      <Filter>instruments</Filter>
    </ClCompile>
    <ClCompile Include="qle\models\crossassetanalytics.cpp">
      <Filter>models</Filter>
    </ClCompile>
    <ClCompile Include="qle\models\crossassetmodel.cpp">
      <Filter>models</Filter>
    </ClCompile>
    <ClCompile Include="qle\models\fxbsconstantparametrization.cpp">
      <Filter>models</Filter>
    </ClCompile>
    <ClCompile Include="qle\models\fxbsparametrization.cpp">
      <Filter>models</Filter>
    </ClCompile>
    <ClCompile Include="qle\models\fxbspiecewiseconstantparametrization.cpp">
      <Filter>models</Filter>
    </ClCompile>
    <ClCompile Include="qle\models\gaussian1dcrossassetadaptor.cpp">
      <Filter>models</Filter>
    </ClCompile>
    <ClCompile Include="qle\models\lgm.cpp">
      <Filter>models</Filter>
    </ClCompile>
    <ClCompile Include="qle\models\lgmcalibrationinfo.cpp">
      <Filter>models</Filter>
    </ClCompile>
    <ClCompile Include="qle\models\lgmimpliedyieldtermstructure.cpp">
      <Filter>models</Filter>
    </ClCompile>
    <ClCompile Include="qle\models\linkablecalibratedmodel.cpp">
      <Filter>models</Filter>
    </ClCompile>
    <ClCompile Include="qle\models\parametrization.cpp">
      <Filter>models</Filter>
    </ClCompile>
    <ClCompile Include="qle\models\piecewiseconstanthelper.cpp">
      <Filter>models</Filter>
    </ClCompile>
    <ClCompile Include="qle\methods\multipathgeneratorbase.cpp">
      <Filter>methods</Filter>
    </ClCompile>
    <ClCompile Include="qle\pricingengines\analyticcclgmfxoptionengine.cpp">
      <Filter>pricingengines</Filter>
    </ClCompile>
    <ClCompile Include="qle\pricingengines\analyticlgmswaptionengine.cpp">
      <Filter>pricingengines</Filter>
    </ClCompile>
    <ClCompile Include="qle\pricingengines\discountingcurrencyswapengine.cpp">
      <Filter>pricingengines</Filter>
    </ClCompile>
    <ClCompile Include="qle\pricingengines\numericlgmswaptionengine.cpp">
      <Filter>pricingengines</Filter>
    </ClCompile>
    <ClCompile Include="qle\pricingengines\oiccbasisswapengine.cpp">
      <Filter>pricingengines</Filter>
    </ClCompile>
    <ClCompile Include="qle\processes\crossassetstateprocess.cpp">
      <Filter>processes</Filter>
    </ClCompile>
    <ClCompile Include="qle\processes\irlgm1fstateprocess.cpp">
      <Filter>processes</Filter>
    </ClCompile>
    <ClCompile Include="qle\termstructures\dynamicswaptionvolmatrix.cpp">
      <Filter>termstructures</Filter>
    </ClCompile>
    <ClCompile Include="qle\termstructures\oibasisswaphelper.cpp">
      <Filter>termstructures</Filter>
    </ClCompile>
    <ClCompile Include="qle\termstructures\oiccbasisswaphelper.cpp">
      <Filter>termstructures</Filter>
    </ClCompile>
    <ClCompile Include="qle\termstructures\hazardspreadeddefaulttermstructure.cpp">
      <Filter>termstructures</Filter>
    </ClCompile>
    <ClCompile Include="qle\models\crossassetmodelimpliedfxvoltermstructure.cpp">
      <Filter>models</Filter>
    </ClCompile>
    <ClCompile Include="qle\termstructures\blackvariancecurve3.cpp">
      <Filter>termstructures</Filter>
    </ClCompile>
    <ClCompile Include="qle\termstructures\blackvariancesurfacemoneyness.cpp">
      <Filter>termstructures</Filter>
    </ClCompile>
    <ClCompile Include="qle\pricingengines\discountingswapenginemulticurve.cpp">
      <Filter>pricingengines</Filter>
    </ClCompile>
    <ClCompile Include="qle\termstructures\datedstrippedoptionlet.cpp">
      <Filter>termstructures</Filter>
    </ClCompile>
    <ClCompile Include="qle\termstructures\datedstrippedoptionletadapter.cpp">
      <Filter>termstructures</Filter>
    </ClCompile>
    <ClCompile Include="qle\termstructures\dynamicoptionletvolatilitystructure.cpp">
      <Filter>termstructures</Filter>
    </ClCompile>
    <ClCompile Include="qle\indexes\fxindex.cpp">
      <Filter>indexes</Filter>
    </ClCompile>
    <ClCompile Include="qle\cashflows\fxlinkedcashflow.cpp">
      <Filter>cashflows</Filter>
    </ClCompile>
    <ClCompile Include="qle\termstructures\optionletstripper1.cpp">
      <Filter>termstructures</Filter>
    </ClCompile>
    <ClCompile Include="qle\termstructures\optionletstripper2.cpp">
      <Filter>termstructures</Filter>
    </ClCompile>
    <ClCompile Include="qle\termstructures\swaptionvolatilityconverter.cpp">
      <Filter>termstructures</Filter>
    </ClCompile>
    <ClCompile Include="qle\termstructures\swaptionvolcube2.cpp">
      <Filter>termstructures</Filter>
    </ClCompile>
    <ClCompile Include="qle\termstructures\spreadedoptionletvolatility.cpp">
      <Filter>termstructures</Filter>
    </ClCompile>
    <ClCompile Include="qle\termstructures\spreadedsmilesection.cpp">
      <Filter>termstructures</Filter>
    </ClCompile>
    <ClCompile Include="qle\termstructures\spreadedswaptionvolatility.cpp">
      <Filter>termstructures</Filter>
    </ClCompile>
    <ClCompile Include="qle\pricingengines\discountingriskybondengine.cpp">
      <Filter>pricingengines</Filter>
    </ClCompile>
    <ClCompile Include="qle\instruments\deposit.cpp">
      <Filter>instruments</Filter>
    </ClCompile>
    <ClCompile Include="qle\pricingengines\depositengine.cpp">
      <Filter>pricingengines</Filter>
    </ClCompile>
    <ClCompile Include="qle\termstructures\strippedoptionletadapter2.cpp">
      <Filter>termstructures</Filter>
    </ClCompile>
    <ClCompile Include="qle\pricingengines\discountingequityforwardengine.cpp">
      <Filter>pricingengines</Filter>
    </ClCompile>
    <ClCompile Include="qle\instruments\equityforward.cpp">
      <Filter>instruments</Filter>
    </ClCompile>
    <ClCompile Include="qle\indexes\inflationindexwrapper.cpp">
      <Filter>indexes</Filter>
    </ClCompile>
    <ClCompile Include="qle\pricingengines\discountingriskybondengine.cpp">
      <Filter>pricingengines</Filter>
    </ClCompile>
    <ClCompile Include="qle\models\crossassetmodelimpliedeqvoltermstructure.cpp">
      <Filter>models</Filter>
    </ClCompile>
    <ClCompile Include="qle\models\eqbsconstantparametrization.cpp">
      <Filter>models</Filter>
    </ClCompile>
    <ClCompile Include="qle\models\eqbsparametrization.cpp">
      <Filter>models</Filter>
    </ClCompile>
    <ClCompile Include="qle\models\eqbspiecewiseconstantparametrization.cpp">
      <Filter>models</Filter>
    </ClCompile>
    <ClCompile Include="qle\pricingengines\analyticxassetlgmeqoptionengine.cpp">
      <Filter>pricingengines</Filter>
    </ClCompile>
    <ClCompile Include="qle\models\fxeqoptionhelper.cpp">
      <Filter>models</Filter>
    </ClCompile>
    <ClCompile Include="qle\instruments\subperiodsswap.cpp">
      <Filter>instruments</Filter>
    </ClCompile>
    <ClCompile Include="qle\termstructures\subperiodsswaphelper.cpp">
      <Filter>termstructures</Filter>
    </ClCompile>
    <ClCompile Include="qle\instruments\cdsoption.cpp">
      <Filter>instruments</Filter>
    </ClCompile>
    <ClCompile Include="qle\models\cdsoptionhelper.cpp">
      <Filter>models</Filter>
    </ClCompile>
    <ClCompile Include="qle\models\cpicapfloorhelper.cpp">
      <Filter>models</Filter>
    </ClCompile>
    <ClCompile Include="qle\models\lgmimplieddefaulttermstructure.cpp">
      <Filter>models</Filter>
    </ClCompile>
    <ClCompile Include="qle\pricingengines\analyticdkcpicapfloorengine.cpp">
      <Filter>pricingengines</Filter>
    </ClCompile>
    <ClCompile Include="qle\pricingengines\analyticlgmcdsoptionengine.cpp">
      <Filter>pricingengines</Filter>
    </ClCompile>
    <ClCompile Include="qle\pricingengines\blackcdsoptionengine.cpp">
      <Filter>pricingengines</Filter>
    </ClCompile>
    <ClCompile Include="qle\termstructures\blackvolsurfacewithatm.cpp">
      <Filter>termstructures</Filter>
    </ClCompile>
    <ClCompile Include="qle\pricingengines\midpointcdsengine.cpp">
      <Filter>pricingengines</Filter>
    </ClCompile>
    <ClCompile Include="qle\instruments\makecds.cpp">
      <Filter>instruments</Filter>
    </ClCompile>
    <ClCompile Include="qle\instruments\creditdefaultswap.cpp">
      <Filter>instruments</Filter>
    </ClCompile>
    <ClCompile Include="qle\termstructures\defaultprobabilityhelpers.cpp">
      <Filter>termstructures</Filter>
    </ClCompile>
    <ClCompile Include="qle\termstructures\fxblackvolsurface.cpp">
      <Filter>termstructures</Filter>
    </ClCompile>
    <ClCompile Include="qle\termstructures\fxvannavolgasmilesection.cpp">
      <Filter>termstructures</Filter>
    </ClCompile>
    <ClCompile Include="qle\instruments\payment.cpp">
      <Filter>instruments</Filter>
    </ClCompile>
    <ClCompile Include="qle\pricingengines\paymentdiscountingengine.cpp">
      <Filter>pricingengines</Filter>
    </ClCompile>
    <ClCompile Include="qle\cashflows\floatingannuitycoupon.cpp">
      <Filter>cashflows</Filter>
    </ClCompile>
    <ClCompile Include="qle\cashflows\floatingannuitynominal.cpp">
      <Filter>cashflows</Filter>
    </ClCompile>
    <ClCompile Include="qle\termstructures\immfraratehelper.cpp">
      <Filter>termstructures</Filter>
    </ClCompile>
    <ClCompile Include="qle\math\deltagammavar.cpp">
      <Filter>math</Filter>
    </ClCompile>
    <ClCompile Include="qle\models\dkimpliedzeroinflationtermstructure.cpp">
      <Filter>models</Filter>
    </ClCompile>
    <ClCompile Include="qle\models\dkimpliedyoyinflationtermstructure.cpp">
      <Filter>models</Filter>
    </ClCompile>
    <ClCompile Include="qle\pricingengines\discountingcommodityforwardengine.cpp">
      <Filter>pricingengines</Filter>
    </ClCompile>
    <ClCompile Include="qle\instruments\commodityforward.cpp">
      <Filter>instruments</Filter>
    </ClCompile>
    <ClCompile Include="qle\termstructures\pricetermstructure.cpp">
      <Filter>termstructures</Filter>
    </ClCompile>
    <ClCompile Include="qle\termstructures\pricetermstructureadapter.cpp">
      <Filter>termstructures</Filter>
    </ClCompile>
    <ClCompile Include="qle\cashflows\quantocouponpricer.cpp">
      <Filter>cashflows</Filter>
    </ClCompile>
    <ClCompile Include="qle\instruments\impliedbondspread.cpp">
      <Filter>instruments</Filter>
    </ClCompile>
    <ClCompile Include="qle\termstructures\yoyinflationoptionletvolstripper.cpp">
      <Filter>termstructures</Filter>
    </ClCompile>
    <ClCompile Include="qle\cashflows\quantocouponpricer.cpp">
      <Filter>cashflows</Filter>
    </ClCompile>
    <ClCompile Include="qle\indexes\equityindex.cpp">
      <Filter>indexes</Filter>
    </ClCompile>
    <ClCompile Include="qle\instruments\fixedbmaswap.cpp">
      <Filter>instruments</Filter>
    </ClCompile>
    <ClCompile Include="qle\calendars\chile.cpp">
      <Filter>time\calendars</Filter>
    </ClCompile>
    <ClCompile Include="qle\calendars\colombia.cpp">
      <Filter>time\calendars</Filter>
    </ClCompile>
    <ClCompile Include="qle\calendars\malaysia.cpp">
      <Filter>time\calendars</Filter>
    </ClCompile>
    <ClCompile Include="qle\calendars\peru.cpp">
      <Filter>time\calendars</Filter>
    </ClCompile>
    <ClCompile Include="qle\calendars\philippines.cpp">
      <Filter>time\calendars</Filter>
    </ClCompile>
    <ClCompile Include="qle\calendars\thailand.cpp">
      <Filter>time\calendars</Filter>
    </ClCompile>
    <ClCompile Include="qle\calendars\switzerland.cpp">
      <Filter>time\calendars</Filter>
    </ClCompile>
    <ClCompile Include="qle\calendars\wmr.cpp">
      <Filter>time\calendars</Filter>
    </ClCompile>
    <ClCompile Include="qle\cashflows\equitycoupon.cpp">
      <Filter>cashflows</Filter>
    </ClCompile>
    <ClCompile Include="qle\cashflows\equitycouponpricer.cpp">
      <Filter>cashflows</Filter>
    </ClCompile>
    <ClCompile Include="qle\termstructures\discountratiomodifiedcurve.cpp">
      <Filter>termstructures</Filter>
    </ClCompile>
    <ClCompile Include="qle\instruments\crossccyfixfloatswap.cpp">
      <Filter>instruments</Filter>
    </ClCompile>
    <ClCompile Include="qle\termstructures\crossccyfixfloatswaphelper.cpp">
      <Filter>termstructures</Filter>
    </ClCompile>
    <ClCompile Include="qle\indexes\region.cpp">
      <Filter>indexes</Filter>
    </ClCompile>
    <ClCompile Include="qle\cashflows\lognormalcmsspreadpricer.cpp">
      <Filter>cashflows</Filter>
    </ClCompile>
    <ClCompile Include="qle\instruments\crossccybasismtmresetswap.cpp">
      <Filter>instruments</Filter>
    </ClCompile>
    <ClCompile Include="qle\termstructures\crossccybasismtmresetswaphelper.cpp">
      <Filter>termstructures</Filter>
    </ClCompile>
    <ClCompile Include="qle\termstructures\capfloortermvolsurface.cpp">
      <Filter>termstructures</Filter>
    </ClCompile>
    <ClCompile Include="qle\termstructures\optionletstripper.cpp">
      <Filter>termstructures</Filter>
    </ClCompile>
    <ClCompile Include="qle\pricingengines\cpibacheliercapfloorengine.cpp">
      <Filter>pricingengines</Filter>
    </ClCompile>
    <ClCompile Include="qle\pricingengines\cpiblackcapfloorengine.cpp">
      <Filter>pricingengines</Filter>
    </ClCompile>
    <ClCompile Include="qle\pricingengines\cpicapfloorengines.cpp">
      <Filter>pricingengines</Filter>
    </ClCompile>
    <ClCompile Include="qle\currencies\configurablecurrency.cpp">
      <Filter>currencies</Filter>
    </ClCompile>
    <ClCompile Include="qle\currencies\metals.cpp">
      <Filter>currencies</Filter>
    </ClCompile>
    <ClCompile Include="qle\calendars\france.cpp">
      <Filter>time\calendars</Filter>
    </ClCompile>
    <ClCompile Include="qle\calendars\netherlands.cpp">
      <Filter>time\calendars</Filter>
    </ClCompile>
    <ClCompile Include="qle\models\cmscaphelper.cpp">
      <Filter>models</Filter>
    </ClCompile>
    <ClCompile Include="qle\termstructures\correlationtermstructure.cpp">
      <Filter>termstructures</Filter>
    </ClCompile>
    <ClCompile Include="qle\termstructures\flatcorrelation.cpp">
      <Filter>termstructures</Filter>
    </ClCompile>
    <ClCompile Include="qle\math\fillemptymatrix.cpp">
      <Filter>math</Filter>
    </ClCompile>
    <ClCompile Include="qle\cashflows\brlcdicouponpricer.cpp">
      <Filter>cashflows</Filter>
    </ClCompile>
    <ClCompile Include="qle\instruments\brlcdiswap.cpp">
      <Filter>instruments</Filter>
    </ClCompile>
    <ClCompile Include="qle\termstructures\brlcdiratehelper.cpp">
      <Filter>termstructures</Filter>
    </ClCompile>
    <ClCompile Include="qle\indexes\ibor\boebaserate.cpp">
      <Filter>indexes\ibor</Filter>
    </ClCompile>
    <ClCompile Include="qle\indexes\ibor\brlcdi.cpp">
      <Filter>indexes\ibor</Filter>
    </ClCompile>
    <ClCompile Include="qle\indexes\ibor\primeindex.cpp">
      <Filter>indexes\ibor</Filter>
    </ClCompile>
    <ClCompile Include="qle\time\yearcounter.cpp">
      <Filter>time</Filter>
    </ClCompile>
    <ClCompile Include="qle\math\fillemptymatrix.cpp">
      <Filter>math</Filter>
    </ClCompile>
    <ClCompile Include="qle\termstructures\capfloorhelper.cpp">
      <Filter>termstructures</Filter>
    </ClCompile>
    <ClCompile Include="qle\termstructures\blackvariancesurfacesparse.cpp">
      <Filter>termstructures</Filter>
    </ClCompile>
    <ClCompile Include="qle\termstructures\equityforwardcurvestripper.cpp">
      <Filter>termstructures</Filter>
    </ClCompile>
    <ClCompile Include="qle\termstructures\strippedyoyinflationoptionletvol.cpp">
      <Filter>termstructures</Filter>
    </ClCompile>
    <ClCompile Include="qle\cashflows\strippedcapflooredyoyinflationcoupon.cpp">
      <Filter>termstructures</Filter>
    </ClCompile>
    <ClCompile Include="qle\pricingengines\discountingforwardbondengine.cpp">
      <Filter>pricingengines</Filter>
    </ClCompile>
    <ClCompile Include="qle\termstructures\dynamicyoyoptionletvolatilitystructure.cpp">
      <Filter>termstructures</Filter>
    </ClCompile>
    <ClCompile Include="qle\indexes\bondindex.cpp">
      <Filter>indexes</Filter>
    </ClCompile>
    <ClCompile Include="qle\instruments\forwardbond.cpp">
      <Filter>instruments</Filter>
    </ClCompile>
    <ClCompile Include="qle\pricingengines\baroneadesiwhaleyengine.cpp">
      <Filter>pricingengines</Filter>
    </ClCompile>
    <ClCompile Include="qle\indexes\commodityindex.cpp">
      <Filter>indexes</Filter>
    </ClCompile>
    <ClCompile Include="qle\termstructures\blackvariancesurfacestddevs.cpp">
      <Filter>termstructures</Filter>
    </ClCompile>
    <ClCompile Include="qle\termstructures\crosscurrencypricetermstructure.cpp">
      <Filter>termstructures</Filter>
    </ClCompile>
    <ClCompile Include="qle\calendars\israel.cpp">
      <Filter>time\calendars</Filter>
    </ClCompile>
    <ClCompile Include="qle\pricingengines\lgmconvolutionsolver.cpp">
      <Filter>pricingengines</Filter>
    </ClCompile>
    <ClCompile Include="qle\calendars\israel.cpp">
      <Filter>time\calendars</Filter>
    </ClCompile>
    <ClCompile Include="qle\instruments\rebatedexercise.cpp">
      <Filter>instruments</Filter>
    </ClCompile>
    <ClCompile Include="qle\indexes\ibor\ester.cpp">
      <Filter>indexes\ibor</Filter>
    </ClCompile>
    <ClCompile Include="qle\indexes\ibor\sofr.cpp">
      <Filter>indexes\ibor</Filter>
    </ClCompile>
    <ClCompile Include="qle\termstructures\blackvolsurfacedelta.cpp">
      <Filter>termstructures</Filter>
    </ClCompile>
    <ClCompile Include="qle\calendars\ice.cpp">
      <Filter>time\calendars</Filter>
    </ClCompile>
    <ClCompile Include="qle\calendars\cme.cpp">
      <Filter>time\calendars</Filter>
    </ClCompile>
    <ClCompile Include="qle\cashflows\commodityindexedaveragecashflow.cpp">
      <Filter>cashflows</Filter>
    </ClCompile>
    <ClCompile Include="qle\cashflows\commodityindexedcashflow.cpp">
      <Filter>cashflows</Filter>
    </ClCompile>
    <ClCompile Include="qle\instruments\commodityapo.cpp">
      <Filter>instruments</Filter>
    </ClCompile>
    <ClCompile Include="qle\pricingengines\commodityapoengine.cpp">
      <Filter>pricingengines</Filter>
    </ClCompile>
    <ClCompile Include="qle\termstructures\aposurface.cpp">
      <Filter>termstructures</Filter>
    </ClCompile>
    <ClCompile Include="qle\cashflows\indexedcoupon.cpp">
      <Filter>cashflows</Filter>
    </ClCompile>
    <ClCompile Include="qle\termstructures\eqcommoptionsurfacestripper.cpp">
      <Filter>termstructures</Filter>
    </ClCompile>
    <ClCompile Include="qle\cashflows\cpicoupon.cpp">
      <Filter>cashflows</Filter>
    </ClCompile>
    <ClCompile Include="qle\cashflows\cpicouponpricer.cpp">
      <Filter>cashflows</Filter>
    </ClCompile>
    <ClCompile Include="qle\cashflows\strippedcapflooredcpicoupon.cpp">
      <Filter>cashflows</Filter>
    </ClCompile>
    <ClCompile Include="qle\termstructures\dynamiccpivolatilitystructure.cpp">
      <Filter>termstructures</Filter>
    </ClCompile>
    <ClCompile Include="qle\pricingengines\inflationcapfloorengines.cpp">
      <Filter>pricingengines</Filter>
    </ClCompile>
    <ClCompile Include="qle\cashflows\overnightindexedcoupon.cpp">
      <Filter>cashflows</Filter>
    </ClCompile>
    <ClCompile Include="qle\cashflows\blackovernightindexedcouponpricer.cpp">
      <Filter>cashflows</Filter>
    </ClCompile>
    <ClCompile Include="qle\currencies\europe.cpp">
      <Filter>currencies</Filter>
    </ClCompile>
    <ClCompile Include="qle\calendars\belgium.cpp">
      <Filter>time\calendars</Filter>
    </ClCompile>
    <ClCompile Include="qle\calendars\luxembourg.cpp">
      <Filter>time\calendars</Filter>
    </ClCompile>
    <ClCompile Include="qle\calendars\spain.cpp">
      <Filter>time\calendars</Filter>
    </ClCompile>
    <ClCompile Include="qle\calendars\austria.cpp">
      <Filter>time\calendars</Filter>
    </ClCompile>
    <ClCompile Include="qle\calendars\largejointcalendar.cpp">
      <Filter>time\calendars</Filter>
    </ClCompile>
    <ClCompile Include="qle\time\actual364.cpp">
      <Filter>time</Filter>
    </ClCompile>
    <ClCompile Include="qle\termstructures\futurepricehelper.cpp">
      <Filter>termstructures</Filter>
    </ClCompile>
    <ClCompile Include="qle\termstructures\averagespotpricehelper.cpp">
      <Filter>termstructures</Filter>
    </ClCompile>
    <ClCompile Include="qle\termstructures\averagefuturepricehelper.cpp">
      <Filter>termstructures</Filter>
    </ClCompile>
    <ClCompile Include="qle\termstructures\equityblackvolsurfaceproxy.cpp">
      <Filter>termstructures</Filter>
    </ClCompile>
    <ClCompile Include="qle\instruments\cashsettledeuropeanoption.cpp">
      <Filter>instruments</Filter>
    </ClCompile>
    <ClCompile Include="qle\pricingengines\analyticcashsettledeuropeanengine.cpp">
      <Filter>pricingengines</Filter>
    </ClCompile>
    <ClCompile Include="qle\termstructures\spreadeddiscountcurve.cpp">
      <Filter>termstructures</Filter>
    </ClCompile>
    <ClCompile Include="qle\calendars\amendedcalendar.cpp">
      <Filter>time\calendars</Filter>
    </ClCompile>
    <ClCompile Include="qle\models\infjyparameterization.cpp">
      <Filter>models</Filter>
    </ClCompile>
    <ClCompile Include="qle\models\zeroinflationmodeltermstructure.cpp">
      <Filter>models</Filter>
    </ClCompile>
    <ClCompile Include="qle\models\yoyinflationmodeltermstructure.cpp">
      <Filter>models</Filter>
    </ClCompile>
    <ClCompile Include="qle\models\jyimpliedyoyinflationtermstructure.cpp">
      <Filter>models</Filter>
    </ClCompile>
    <ClCompile Include="qle\models\jyimpliedzeroinflationtermstructure.cpp">
      <Filter>models</Filter>
    </ClCompile>
    <ClCompile Include="qle\termstructures\swaptionvolconstantspread.cpp">
      <Filter>termstructures</Filter>
    </ClCompile>
    <ClCompile Include="qle\models\projectedcrossassetmodel.cpp">
      <Filter>models</Filter>
    </ClCompile>
    <ClCompile Include="qle\models\yoyswaphelper.cpp">
      <Filter>models</Filter>
    </ClCompile>
    <ClCompile Include="qle\models\yoycapfloorhelper.cpp">
      <Filter>models</Filter>
    </ClCompile>
    <ClCompile Include="qle\pricingengines\analyticjycpicapfloorengine.cpp">
      <Filter>pricingengines</Filter>
    </ClCompile>
    <ClCompile Include="qle\cashflows\jyyoyinflationcouponpricer.cpp">
      <Filter>cashflows</Filter>
    </ClCompile>
    <ClCompile Include="qle\pricingengines\analyticjyyoycapfloorengine.cpp">
      <Filter>pricingengines</Filter>
    </ClCompile>
    <ClCompile Include="qle\utilities\inflation.cpp">
      <Filter>utilities</Filter>
    </ClCompile>
    <ClCompile Include="qle\models\crcirpp.cpp">
      <Filter>models</Filter>
    </ClCompile>
    <ClCompile Include="qle\processes\crcirppstateprocess.cpp">
      <Filter>processes</Filter>
    </ClCompile>
    <ClCompile Include="qle\models\cirppimplieddefaulttermstructure.cpp">
      <Filter>models</Filter>
    </ClCompile>
    <ClCompile Include="qle\pricingengines\analyticeuropeanforwardengine.cpp">
      <Filter>pricingengines</Filter>
    </ClCompile>
    <ClCompile Include="qle\termstructures\spreadedblackvolatilitycurve.cpp">
      <Filter>termstructures</Filter>
    </ClCompile>
    <ClCompile Include="qle\termstructures\spreadedblackvolatilitysurfacemoneyness.cpp">
      <Filter>termstructures</Filter>
    </ClCompile>
    <ClCompile Include="qle\termstructures\spreadedcorrelationcurve.cpp">
      <Filter>termstructures</Filter>
    </ClCompile>
    <ClCompile Include="qle\termstructures\spreadedcpivolatilitysurface.cpp">
      <Filter>termstructures</Filter>
    </ClCompile>
    <ClCompile Include="qle\termstructures\spreadedinflationcurve.cpp">
      <Filter>termstructures</Filter>
    </ClCompile>
    <ClCompile Include="qle\termstructures\spreadedoptionletvolatility2.cpp">
      <Filter>termstructures</Filter>
    </ClCompile>
    <ClCompile Include="qle\termstructures\spreadedpricetermstructure.cpp">
      <Filter>termstructures</Filter>
    </ClCompile>
    <ClCompile Include="qle\termstructures\spreadedsmilesection2.cpp">
      <Filter>termstructures</Filter>
    </ClCompile>
    <ClCompile Include="qle\termstructures\spreadedsurvivalprobabilitytermstructure.cpp">
      <Filter>termstructures</Filter>
    </ClCompile>
    <ClCompile Include="qle\termstructures\spreadedyoyvolsurface.cpp">
      <Filter>termstructures</Filter>
    </ClCompile>
    <ClCompile Include="qle\cashflows\durationadjustedcmscoupon.cpp">
      <Filter>cashflows</Filter>
    </ClCompile>
    <ClCompile Include="qle\cashflows\durationadjustedcmscoupontsrpricer.cpp">
      <Filter>cashflows</Filter>
    </ClCompile>
    <ClCompile Include="qle\models\linearannuitymapping.cpp">
      <Filter>models</Filter>
    </ClCompile>
    <ClCompile Include="qle\models\annuitymapping.cpp">
      <Filter>models</Filter>
    </ClCompile>
    <ClCompile Include="qle\cashflows\commoditycashflow.cpp">
      <Filter>cashflows</Filter>
    </ClCompile>
    <ClCompile Include="qle\indexes\compoequityindex.cpp">
      <Filter>indexes</Filter>
    </ClCompile>
  </ItemGroup>
</Project><|MERGE_RESOLUTION|>--- conflicted
+++ resolved
@@ -1062,13 +1062,12 @@
     <ClInclude Include="qle\indexes\compoequityindex.hpp">
       <Filter>indexes</Filter>
     </ClInclude>
-<<<<<<< HEAD
     <ClInclude Include="qle\termstructures\capfloortermvolsurfacesparse.hpp" />
-=======
+      <Filter>termstructures</Filter>
+    </ClInclude>
     <ClInclude Include="qle\indexes\decpi.hpp">
       <Filter>indexes</Filter>
     </ClInclude>
->>>>>>> 012a4d47
   </ItemGroup>
   <ItemGroup>
     <Filter Include="cashflows">
