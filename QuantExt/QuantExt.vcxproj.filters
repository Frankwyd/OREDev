--- conflicted
+++ resolved
@@ -684,7 +684,6 @@
     <ClInclude Include="qle\indexes\ibor\krwcd.hpp">
       <Filter>indexes\ibor</Filter>
     </ClInclude>
-<<<<<<< HEAD
     <ClInclude Include="qle\termstructures\strippedoptionletadapter.hpp">
       <Filter>termstructures</Filter>
     </ClInclude>
@@ -693,10 +692,9 @@
     </ClInclude>
     <ClInclude Include="qle\cashflows\strippedcapflooredyoyinflationcoupon.hpp">
       <Filter>cashflows</Filter>
-=======
+    </ClInclude>
     <ClInclude Include="qle\termstructures\equityforwardcurvestripper.hpp">
       <Filter>termstructures</Filter>
->>>>>>> 2239a58b
     </ClInclude>
     <ClInclude Include="qle\interpolators\optioninterpolator2d.hpp">
       <Filter>interpolators</Filter>
@@ -725,9 +723,9 @@
     <ClInclude Include="qle\instruments\forwardbond.hpp">
       <Filter>instruments</Filter>
     </ClInclude>
-<<<<<<< HEAD
     <ClInclude Include="qle\termstructures\iterativebootstrap.hpp">
-=======
+      <Filter>termstructures</Filter>
+    </ClInclude>
     <ClInclude Include="qle\indexes\ibor\ilstelbor.hpp">
       <Filter>indexes\ibor</Filter>
     </ClInclude>
@@ -735,25 +733,20 @@
       <Filter>indexes\ibor</Filter>
     </ClInclude>
     <ClInclude Include="qle\termstructures\kinterpolatedyoyoptionletvolatilitysurface.hpp">
->>>>>>> 2239a58b
       <Filter>termstructures</Filter>
     </ClInclude>
     <ClInclude Include="qle\indexes\cacpi.hpp">
       <Filter>indexes</Filter>
     </ClInclude>
-<<<<<<< HEAD
     <ClInclude Include="qle\termstructures\capfloortermvolcurve.hpp">
       <Filter>termstructures</Filter>
     </ClInclude>
     <ClInclude Include="qle\termstructures\piecewiseatmoptionletcurve.hpp">
       <Filter>termstructures</Filter>
     </ClInclude>
-=======
-    <ClInclude Include="baroneadesiwhaleyengine.hpp">
-      <Filter>pricingengines</Filter>
-    </ClInclude>
-    <ClInclude Include="qle\pricingengines\baroneadesiwhaleyengine.hpp" />
->>>>>>> 2239a58b
+    <ClInclude Include="qle\pricingengines\baroneadesiwhaleyengine.hpp">
+      <Filter>pricingengines</Filter>
+    </ClInclude>
   </ItemGroup>
   <ItemGroup>
     <Filter Include="cashflows">
